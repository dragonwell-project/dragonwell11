--- conflicted
+++ resolved
@@ -580,13 +580,8 @@
   # CFLAGS WARNINGS STUFF
   # Set JVM_CFLAGS warning handling
   if test "x$TOOLCHAIN_TYPE" = xgcc; then
-<<<<<<< HEAD
-    WARNING_CFLAGS_JDK="-Wall -Wextra -Wno-unused -Wno-unused-parameter -Wno-stringop-overflow -Wno-stringop-truncation -Wformat=2"
-    WARNING_CFLAGS_JVM="$WARNING_CFLAGS_JVM -Wunused-value -Woverloaded-virtual"
-=======
     WARNING_CFLAGS_JDK="$WARNINGS_ENABLE_ALL"
     WARNING_CFLAGS_JVM="$WARNINGS_ENABLE_ALL $WARNINGS_ENABLE_ADDITIONAL_JVM"
->>>>>>> ff537af4
 
   elif test "x$TOOLCHAIN_TYPE" = xclang; then
     if test "x$OPENJDK_TARGET_OS" = xlinux; then
