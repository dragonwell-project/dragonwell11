#
# Copyright (c) 2011, 2018, Oracle and/or its affiliates. All rights reserved.
# DO NOT ALTER OR REMOVE COPYRIGHT NOTICES OR THIS FILE HEADER.
#
# This code is free software; you can redistribute it and/or modify it
# under the terms of the GNU General Public License version 2 only, as
# published by the Free Software Foundation.  Oracle designates this
# particular file as subject to the "Classpath" exception as provided
# by Oracle in the LICENSE file that accompanied this code.
#
# This code is distributed in the hope that it will be useful, but WITHOUT
# ANY WARRANTY; without even the implied warranty of MERCHANTABILITY or
# FITNESS FOR A PARTICULAR PURPOSE.  See the GNU General Public License
# version 2 for more details (a copy is included in the LICENSE file that
# accompanied this code).
#
# You should have received a copy of the GNU General Public License version
# 2 along with this work; if not, write to the Free Software Foundation,
# Inc., 51 Franklin St, Fifth Floor, Boston, MA 02110-1301 USA.
#
# Please contact Oracle, 500 Oracle Parkway, Redwood Shores, CA 94065 USA
# or visit www.oracle.com if you need additional information or have any
# questions.
#

# Support macro for PLATFORM_EXTRACT_TARGET_AND_BUILD.
# Converts autoconf style CPU name to OpenJDK style, into
# VAR_CPU, VAR_CPU_ARCH, VAR_CPU_BITS and VAR_CPU_ENDIAN.
AC_DEFUN([PLATFORM_EXTRACT_VARS_FROM_CPU],
[
  # First argument is the cpu name from the trip/quad
  case "$1" in
    x86_64)
      VAR_CPU=x86_64
      VAR_CPU_ARCH=x86
      VAR_CPU_BITS=64
      VAR_CPU_ENDIAN=little
      ;;
    i?86)
      VAR_CPU=x86
      VAR_CPU_ARCH=x86
      VAR_CPU_BITS=32
      VAR_CPU_ENDIAN=little
      ;;
    alpha*)
      VAR_CPU=alpha
      VAR_CPU_ARCH=alpha
      VAR_CPU_BITS=64
      VAR_CPU_ENDIAN=little
      ;;
    arm*)
      VAR_CPU=arm
      VAR_CPU_ARCH=arm
      VAR_CPU_BITS=32
      VAR_CPU_ENDIAN=little
      ;;
    aarch64)
      VAR_CPU=aarch64
      VAR_CPU_ARCH=aarch64
      VAR_CPU_BITS=64
      VAR_CPU_ENDIAN=little
      ;;
    ia64)
      VAR_CPU=ia64
      VAR_CPU_ARCH=ia64
      VAR_CPU_BITS=64
      VAR_CPU_ENDIAN=little
      ;;
    m68k)
      VAR_CPU=m68k
      VAR_CPU_ARCH=m68k
      VAR_CPU_BITS=32
      VAR_CPU_ENDIAN=big
      ;;
    mips)
      VAR_CPU=mips
      VAR_CPU_ARCH=mips
      VAR_CPU_BITS=32
      VAR_CPU_ENDIAN=big
      ;;
    mipsel)
      VAR_CPU=mipsel
      VAR_CPU_ARCH=mipsel
      VAR_CPU_BITS=32
      VAR_CPU_ENDIAN=little
      ;;
    mips64)
      VAR_CPU=mips64
      VAR_CPU_ARCH=mips64
      VAR_CPU_BITS=64
      VAR_CPU_ENDIAN=big
      ;;
    mips64el)
      VAR_CPU=mips64el
      VAR_CPU_ARCH=mips64el
      VAR_CPU_BITS=64
      VAR_CPU_ENDIAN=little
      ;;
    powerpc)
      VAR_CPU=ppc
      VAR_CPU_ARCH=ppc
      VAR_CPU_BITS=32
      VAR_CPU_ENDIAN=big
      ;;
    powerpc64)
      VAR_CPU=ppc64
      VAR_CPU_ARCH=ppc
      VAR_CPU_BITS=64
      VAR_CPU_ENDIAN=big
      ;;
    powerpc64le)
      VAR_CPU=ppc64le
      VAR_CPU_ARCH=ppc
      VAR_CPU_BITS=64
      VAR_CPU_ENDIAN=little
      ;;
    s390)
      VAR_CPU=s390
      VAR_CPU_ARCH=s390
      VAR_CPU_BITS=32
      VAR_CPU_ENDIAN=big
      ;;
    s390x)
      VAR_CPU=s390x
      VAR_CPU_ARCH=s390
      VAR_CPU_BITS=64
      VAR_CPU_ENDIAN=big
      ;;
    sh*eb)
      VAR_CPU=sh
      VAR_CPU_ARCH=sh
      VAR_CPU_BITS=32
      VAR_CPU_ENDIAN=big
      ;;
    sh*)
      VAR_CPU=sh
      VAR_CPU_ARCH=sh
      VAR_CPU_BITS=32
      VAR_CPU_ENDIAN=little
      ;;
    sparc)
      VAR_CPU=sparc
      VAR_CPU_ARCH=sparc
      VAR_CPU_BITS=32
      VAR_CPU_ENDIAN=big
      ;;
    sparcv9|sparc64)
      VAR_CPU=sparcv9
      VAR_CPU_ARCH=sparc
      VAR_CPU_BITS=64
      VAR_CPU_ENDIAN=big
      ;;
    *)
      AC_MSG_ERROR([unsupported cpu $1])
      ;;
  esac
])

# Support macro for PLATFORM_EXTRACT_TARGET_AND_BUILD.
# Converts autoconf style OS name to OpenJDK style, into
# VAR_OS, VAR_OS_TYPE and VAR_OS_ENV.
AC_DEFUN([PLATFORM_EXTRACT_VARS_FROM_OS],
[
  case "$1" in
    *linux*)
      VAR_OS=linux
      VAR_OS_TYPE=unix
      ;;
    *solaris*)
      VAR_OS=solaris
      VAR_OS_TYPE=unix
      ;;
    *darwin*)
      VAR_OS=macosx
      VAR_OS_TYPE=unix
      ;;
    *bsd*)
      VAR_OS=bsd
      VAR_OS_TYPE=unix
      ;;
    *cygwin*)
      VAR_OS=windows
      VAR_OS_ENV=windows.cygwin
      ;;
    *mingw*)
      VAR_OS=windows
      VAR_OS_ENV=windows.msys
      ;;
    *aix*)
      VAR_OS=aix
      VAR_OS_TYPE=unix
      ;;
    *)
      AC_MSG_ERROR([unsupported operating system $1])
      ;;
  esac
])

# Support macro for PLATFORM_EXTRACT_TARGET_AND_BUILD.
# Converts autoconf style OS name to OpenJDK style, into
<<<<<<< HEAD
# VAR_LIBC.
AC_DEFUN([PLATFORM_EXTRACT_VARS_FROM_LIBC],
[
  case "$1" in
    *linux*-musl)
      VAR_LIBC=musl
      ;;
    *linux*-gnu)
      VAR_LIBC=gnu
      ;;
    *)
      VAR_LIBC=default
=======
# VAR_ABI.
AC_DEFUN([PLATFORM_EXTRACT_VARS_FROM_ABI],
[
  case "$1" in
    *linux*-musl)
      VAR_ABI=musl
      ;;
    *linux*-gnu)
      VAR_ABI=gnu
      ;;
    *linux*-gnueabi)
      VAR_ABI=gnueabi
      ;;
    *linux*-gnueabihf)
      VAR_ABI=gnueabihf
      ;;
    *linux*-gnuabi64)
      VAR_ABI=gnuabi64
      ;;
    *)
      VAR_ABI=default
>>>>>>> 71f2c751
      ;;
  esac
])

# Expects $host_os $host_cpu $build_os and $build_cpu
# and $with_target_bits to have been setup!
#
# Translate the standard triplet(quadruplet) definition
# of the target/build system into OPENJDK_TARGET_OS, OPENJDK_TARGET_CPU,
# OPENJDK_BUILD_OS, etc.
AC_DEFUN([PLATFORM_EXTRACT_TARGET_AND_BUILD],
[
  # Copy the autoconf trip/quadruplet verbatim to OPENJDK_TARGET_AUTOCONF_NAME
  # (from the autoconf "host") and OPENJDK_BUILD_AUTOCONF_NAME
  # Note that we might later on rewrite e.g. OPENJDK_TARGET_CPU due to reduced build,
  # but this will not change the value of OPENJDK_TARGET_AUTOCONF_NAME.
  OPENJDK_TARGET_AUTOCONF_NAME="$host"
  OPENJDK_BUILD_AUTOCONF_NAME="$build"
  AC_SUBST(OPENJDK_TARGET_AUTOCONF_NAME)
  AC_SUBST(OPENJDK_BUILD_AUTOCONF_NAME)

  # Convert the autoconf OS/CPU value to our own data, into the VAR_OS/CPU/LIBC variables.
  PLATFORM_EXTRACT_VARS_FROM_OS($build_os)
  PLATFORM_EXTRACT_VARS_FROM_CPU($build_cpu)
<<<<<<< HEAD
  PLATFORM_EXTRACT_VARS_FROM_LIBC($build_os)
=======
  PLATFORM_EXTRACT_VARS_FROM_ABI($build_os)
>>>>>>> 71f2c751
  # ..and setup our own variables. (Do this explicitly to facilitate searching)
  OPENJDK_BUILD_OS="$VAR_OS"
  if test "x$VAR_OS_TYPE" != x; then
    OPENJDK_BUILD_OS_TYPE="$VAR_OS_TYPE"
  else
    OPENJDK_BUILD_OS_TYPE="$VAR_OS"
  fi
  if test "x$VAR_OS_ENV" != x; then
    OPENJDK_BUILD_OS_ENV="$VAR_OS_ENV"
  else
    OPENJDK_BUILD_OS_ENV="$VAR_OS"
  fi
  OPENJDK_BUILD_CPU="$VAR_CPU"
  OPENJDK_BUILD_CPU_ARCH="$VAR_CPU_ARCH"
  OPENJDK_BUILD_CPU_BITS="$VAR_CPU_BITS"
  OPENJDK_BUILD_CPU_ENDIAN="$VAR_CPU_ENDIAN"
<<<<<<< HEAD
  OPENJDK_BUILD_LIBC="$VAR_LIBC"
=======
  OPENJDK_BUILD_CPU_AUTOCONF="$build_cpu"
  OPENJDK_BUILD_ABI="$VAR_ABI"
>>>>>>> 71f2c751
  AC_SUBST(OPENJDK_BUILD_OS)
  AC_SUBST(OPENJDK_BUILD_OS_TYPE)
  AC_SUBST(OPENJDK_BUILD_OS_ENV)
  AC_SUBST(OPENJDK_BUILD_CPU)
  AC_SUBST(OPENJDK_BUILD_CPU_ARCH)
  AC_SUBST(OPENJDK_BUILD_CPU_BITS)
  AC_SUBST(OPENJDK_BUILD_CPU_ENDIAN)
<<<<<<< HEAD
  AC_SUBST(OPENJDK_BUILD_LIBC)
=======
  AC_SUBST(OPENJDK_BUILD_CPU_AUTOCONF)
  AC_SUBST(OPENJDK_BUILD_ABI)
>>>>>>> 71f2c751

  AC_MSG_CHECKING([openjdk-build os-cpu])
  AC_MSG_RESULT([$OPENJDK_BUILD_OS-$OPENJDK_BUILD_CPU])

  if test "x$OPENJDK_BUILD_OS" = "xlinux"; then
    AC_MSG_CHECKING([openjdk-build C library])
    AC_MSG_RESULT([$OPENJDK_BUILD_LIBC])
  fi
  # Convert the autoconf OS/CPU value to our own data, into the VAR_OS/CPU/LIBC variables.
  PLATFORM_EXTRACT_VARS_FROM_OS($host_os)
  PLATFORM_EXTRACT_VARS_FROM_CPU($host_cpu)
<<<<<<< HEAD
  PLATFORM_EXTRACT_VARS_FROM_LIBC($host_os)
=======
  PLATFORM_EXTRACT_VARS_FROM_ABI($host_os)
>>>>>>> 71f2c751
  # ... and setup our own variables. (Do this explicitly to facilitate searching)
  OPENJDK_TARGET_OS="$VAR_OS"
  if test "x$VAR_OS_TYPE" != x; then
    OPENJDK_TARGET_OS_TYPE="$VAR_OS_TYPE"
  else
    OPENJDK_TARGET_OS_TYPE="$VAR_OS"
  fi
  if test "x$VAR_OS_ENV" != x; then
    OPENJDK_TARGET_OS_ENV="$VAR_OS_ENV"
  else
    OPENJDK_TARGET_OS_ENV="$VAR_OS"
  fi
  OPENJDK_TARGET_CPU="$VAR_CPU"
  OPENJDK_TARGET_CPU_ARCH="$VAR_CPU_ARCH"
  OPENJDK_TARGET_CPU_BITS="$VAR_CPU_BITS"
  OPENJDK_TARGET_CPU_ENDIAN="$VAR_CPU_ENDIAN"
  OPENJDK_TARGET_CPU_AUTOCONF="$host_cpu"
  OPENJDK_TARGET_OS_UPPERCASE=`$ECHO $OPENJDK_TARGET_OS | $TR 'abcdefghijklmnopqrstuvwxyz' 'ABCDEFGHIJKLMNOPQRSTUVWXYZ'`
<<<<<<< HEAD
  OPENJDK_TARGET_LIBC="$VAR_LIBC"
=======
  OPENJDK_TARGET_ABI="$VAR_ABI"
>>>>>>> 71f2c751

  AC_SUBST(OPENJDK_TARGET_OS)
  AC_SUBST(OPENJDK_TARGET_OS_TYPE)
  AC_SUBST(OPENJDK_TARGET_OS_ENV)
  AC_SUBST(OPENJDK_TARGET_OS_UPPERCASE)
  AC_SUBST(OPENJDK_TARGET_CPU)
  AC_SUBST(OPENJDK_TARGET_CPU_ARCH)
  AC_SUBST(OPENJDK_TARGET_CPU_BITS)
  AC_SUBST(OPENJDK_TARGET_CPU_ENDIAN)
<<<<<<< HEAD
  AC_SUBST(OPENJDK_TARGET_LIBC)
=======
  AC_SUBST(OPENJDK_TARGET_CPU_AUTOCONF)
  AC_SUBST(OPENJDK_TARGET_ABI)
>>>>>>> 71f2c751

  AC_MSG_CHECKING([openjdk-target os-cpu])
  AC_MSG_RESULT([$OPENJDK_TARGET_OS-$OPENJDK_TARGET_CPU])

  if test "x$OPENJDK_TARGET_OS" = "xlinux"; then
    AC_MSG_CHECKING([openjdk-target C library])
    AC_MSG_RESULT([$OPENJDK_TARGET_LIBC])
  fi
])

# Check if a reduced build (32-bit on 64-bit platforms) is requested, and modify behaviour
# accordingly. Must be done after setting up build and target system, but before
# doing anything else with these values.
AC_DEFUN([PLATFORM_SETUP_TARGET_CPU_BITS],
[
  AC_ARG_WITH(target-bits, [AS_HELP_STRING([--with-target-bits],
       [build 32-bit or 64-bit binaries (for platforms that support it), e.g. --with-target-bits=32 @<:@guessed@:>@])])

  # We have three types of compiles:
  # native  == normal compilation, target system == build system
  # cross   == traditional cross compilation, target system != build system; special toolchain needed
  # reduced == using native compilers, but with special flags (e.g. -m32) to produce 32-bit builds on 64-bit machines
  #
  if test "x$OPENJDK_BUILD_AUTOCONF_NAME" != "x$OPENJDK_TARGET_AUTOCONF_NAME"; then
    # We're doing a proper cross-compilation
    COMPILE_TYPE="cross"
  else
    COMPILE_TYPE="native"
  fi

  if test "x$with_target_bits" != x; then
    if test "x$COMPILE_TYPE" = "xcross"; then
      AC_MSG_ERROR([It is not possible to combine --with-target-bits=X and proper cross-compilation. Choose either.])
    fi

    if test "x$with_target_bits" = x32 && test "x$OPENJDK_TARGET_CPU_BITS" = x64; then
      # A reduced build is requested
      COMPILE_TYPE="reduced"
      OPENJDK_TARGET_CPU_BITS=32
      if test "x$OPENJDK_TARGET_CPU_ARCH" = "xx86"; then
        OPENJDK_TARGET_CPU=x86
      elif test "x$OPENJDK_TARGET_CPU_ARCH" = "xsparc"; then
        OPENJDK_TARGET_CPU=sparc
      else
        AC_MSG_ERROR([Reduced build (--with-target-bits=32) is only supported on x86_64 and sparcv9])
      fi
    elif test "x$with_target_bits" = x64 && test "x$OPENJDK_TARGET_CPU_BITS" = x32; then
      AC_MSG_ERROR([It is not possible to use --with-target-bits=64 on a 32 bit system. Use proper cross-compilation instead.])
    elif test "x$with_target_bits" = "x$OPENJDK_TARGET_CPU_BITS"; then
      AC_MSG_NOTICE([--with-target-bits are set to build platform address size; argument has no meaning])
    else
      AC_MSG_ERROR([--with-target-bits can only be 32 or 64, you specified $with_target_bits!])
    fi
  fi
  AC_SUBST(COMPILE_TYPE)

  AC_MSG_CHECKING([compilation type])
  AC_MSG_RESULT([$COMPILE_TYPE])
])

# Setup the legacy variables, for controlling the old makefiles.
#
AC_DEFUN([PLATFORM_SETUP_LEGACY_VARS],
[
  PLATFORM_SETUP_LEGACY_VARS_HELPER([TARGET])
  PLATFORM_SETUP_LEGACY_VARS_HELPER([BUILD])
])

# $1 - Either TARGET or BUILD to setup the variables for.
AC_DEFUN([PLATFORM_SETUP_LEGACY_VARS_HELPER],
[
  # Also store the legacy naming of the cpu.
  # Ie i586 and amd64 instead of x86 and x86_64
  OPENJDK_$1_CPU_LEGACY="$OPENJDK_$1_CPU"
  if test "x$OPENJDK_$1_CPU" = xx86; then
    OPENJDK_$1_CPU_LEGACY="i586"
  elif test "x$OPENJDK_$1_OS" != xmacosx && test "x$OPENJDK_$1_CPU" = xx86_64; then
    # On all platforms except MacOSX replace x86_64 with amd64.
    OPENJDK_$1_CPU_LEGACY="amd64"
  elif test "x$OPENJDK_$1_CPU" = xalpha; then
    # Avoid name collisions with variables named alpha
    OPENJDK_$1_CPU_LEGACY="_alpha_"
  elif test "x$OPENJDK_$1_CPU" = xsh; then
    # Avoid name collisions with variables named sh
    OPENJDK_$1_CPU_LEGACY="_sh_"
  fi
  AC_SUBST(OPENJDK_$1_CPU_LEGACY)

  # And the second legacy naming of the cpu.
  # Ie i386 and amd64 instead of x86 and x86_64.
  OPENJDK_$1_CPU_LEGACY_LIB="$OPENJDK_$1_CPU"
  if test "x$OPENJDK_$1_CPU" = xx86; then
    OPENJDK_$1_CPU_LEGACY_LIB="i386"
  elif test "x$OPENJDK_$1_CPU" = xx86_64; then
    OPENJDK_$1_CPU_LEGACY_LIB="amd64"
  fi
  AC_SUBST(OPENJDK_$1_CPU_LEGACY_LIB)

  # OPENJDK_$1_CPU_ISADIR is normally empty. On 64-bit Solaris systems, it is set to
  # /amd64 or /sparcv9. This string is appended to some library paths, like this:
  # /usr/lib${OPENJDK_$1_CPU_ISADIR}/libexample.so
  OPENJDK_$1_CPU_ISADIR=""
  if test "x$OPENJDK_$1_OS" = xsolaris; then
    if test "x$OPENJDK_$1_CPU" = xx86_64; then
      OPENJDK_$1_CPU_ISADIR="/amd64"
    elif test "x$OPENJDK_$1_CPU" = xsparcv9; then
      OPENJDK_$1_CPU_ISADIR="/sparcv9"
    fi
  fi
  AC_SUBST(OPENJDK_$1_CPU_ISADIR)

  # Setup OPENJDK_$1_CPU_OSARCH, which is used to set the os.arch Java system property
  OPENJDK_$1_CPU_OSARCH="$OPENJDK_$1_CPU"
  if test "x$OPENJDK_$1_OS" = xlinux && test "x$OPENJDK_$1_CPU" = xx86; then
    # On linux only, we replace x86 with i386.
    OPENJDK_$1_CPU_OSARCH="i386"
  elif test "x$OPENJDK_$1_OS" != xmacosx && test "x$OPENJDK_$1_CPU" = xx86_64; then
    # On all platforms except macosx, we replace x86_64 with amd64.
    OPENJDK_$1_CPU_OSARCH="amd64"
  fi
  AC_SUBST(OPENJDK_$1_CPU_OSARCH)

  OPENJDK_$1_CPU_JLI="$OPENJDK_$1_CPU"
  if test "x$OPENJDK_$1_CPU" = xx86; then
    OPENJDK_$1_CPU_JLI="i386"
  elif test "x$OPENJDK_$1_OS" != xmacosx && test "x$OPENJDK_$1_CPU" = xx86_64; then
    # On all platforms except macosx, we replace x86_64 with amd64.
    OPENJDK_$1_CPU_JLI="amd64"
  fi

  # The new version string in JDK 9 also defined new naming of OS and ARCH for bundles
  # Macosx is osx and x86_64 is x64
  if test "x$OPENJDK_$1_OS" = xmacosx; then
    OPENJDK_$1_OS_BUNDLE="osx"
  else
    OPENJDK_$1_OS_BUNDLE="$OPENJDK_TARGET_OS"
  fi
  if test "x$OPENJDK_$1_CPU" = xx86_64; then
    OPENJDK_$1_CPU_BUNDLE="x64"
  else
    OPENJDK_$1_CPU_BUNDLE="$OPENJDK_$1_CPU"
  fi
  OPENJDK_$1_LIBC_BUNDLE=""
  if test "x$OPENJDK_$1_LIBC" = "xmusl"; then
    OPENJDK_$1_LIBC_BUNDLE="-$OPENJDK_$1_LIBC"
  fi
  OPENJDK_$1_BUNDLE_PLATFORM="${OPENJDK_$1_OS_BUNDLE}-${OPENJDK_$1_CPU_BUNDLE}${OPENJDK_$1_LIBC_BUNDLE}"
  AC_SUBST(OPENJDK_$1_BUNDLE_PLATFORM)

  if test "x$COMPILE_TYPE" = "xcross"; then
    # FIXME: ... or should this include reduced builds..?
    DEFINE_CROSS_COMPILE_ARCH="CROSS_COMPILE_ARCH:=$OPENJDK_$1_CPU_LEGACY"
  else
    DEFINE_CROSS_COMPILE_ARCH=""
  fi
  AC_SUBST(DEFINE_CROSS_COMPILE_ARCH)

  # Convert openjdk platform names to hotspot names

  HOTSPOT_$1_OS=${OPENJDK_$1_OS}
  if test "x$OPENJDK_$1_OS" = xmacosx; then
    HOTSPOT_$1_OS=bsd
  fi
  AC_SUBST(HOTSPOT_$1_OS)

  HOTSPOT_$1_OS_TYPE=${OPENJDK_$1_OS_TYPE}
  if test "x$OPENJDK_$1_OS_TYPE" = xunix; then
    HOTSPOT_$1_OS_TYPE=posix
  fi
  AC_SUBST(HOTSPOT_$1_OS_TYPE)

  HOTSPOT_$1_CPU=${OPENJDK_$1_CPU}
  if test "x$OPENJDK_$1_CPU" = xx86; then
    HOTSPOT_$1_CPU=x86_32
  elif test "x$OPENJDK_$1_CPU" = xsparcv9; then
    HOTSPOT_$1_CPU=sparc
  elif test "x$OPENJDK_$1_CPU" = xppc64; then
    HOTSPOT_$1_CPU=ppc_64
  elif test "x$OPENJDK_$1_CPU" = xppc64le; then
    HOTSPOT_$1_CPU=ppc_64
  fi
  AC_SUBST(HOTSPOT_$1_CPU)

  # This is identical with OPENJDK_*, but define anyway for consistency.
  HOTSPOT_$1_CPU_ARCH=${OPENJDK_$1_CPU_ARCH}
  AC_SUBST(HOTSPOT_$1_CPU_ARCH)

  # Setup HOTSPOT_$1_CPU_DEFINE
  if test "x$OPENJDK_$1_CPU" = xx86; then
    HOTSPOT_$1_CPU_DEFINE=IA32
  elif test "x$OPENJDK_$1_CPU" = xx86_64; then
    HOTSPOT_$1_CPU_DEFINE=AMD64
  elif test "x$OPENJDK_$1_CPU" = xsparcv9; then
    HOTSPOT_$1_CPU_DEFINE=SPARC
  elif test "x$OPENJDK_$1_CPU" = xaarch64; then
    HOTSPOT_$1_CPU_DEFINE=AARCH64
  elif test "x$OPENJDK_$1_CPU" = xppc64; then
    HOTSPOT_$1_CPU_DEFINE=PPC64
  elif test "x$OPENJDK_$1_CPU" = xppc64le; then
    HOTSPOT_$1_CPU_DEFINE=PPC64

  # The cpu defines below are for zero, we don't support them directly.
  elif test "x$OPENJDK_$1_CPU" = xsparc; then
    HOTSPOT_$1_CPU_DEFINE=SPARC
  elif test "x$OPENJDK_$1_CPU" = xppc; then
    HOTSPOT_$1_CPU_DEFINE=PPC32
  elif test "x$OPENJDK_$1_CPU" = xs390; then
    HOTSPOT_$1_CPU_DEFINE=S390
  elif test "x$OPENJDK_$1_CPU" = xs390x; then
    HOTSPOT_$1_CPU_DEFINE=S390
  elif test "x$OPENJDK_$1_CPU" != x; then
    HOTSPOT_$1_CPU_DEFINE=$(echo $OPENJDK_$1_CPU | tr a-z A-Z)
  fi
  AC_SUBST(HOTSPOT_$1_CPU_DEFINE)

  HOTSPOT_$1_LIBC=$OPENJDK_$1_LIBC
  AC_SUBST(HOTSPOT_$1_LIBC)

  # For historical reasons, the OS include directories have odd names.
  OPENJDK_$1_OS_INCLUDE_SUBDIR="$OPENJDK_TARGET_OS"
  if test "x$OPENJDK_TARGET_OS" = "xwindows"; then
    OPENJDK_$1_OS_INCLUDE_SUBDIR="win32"
  elif test "x$OPENJDK_TARGET_OS" = "xmacosx"; then
    OPENJDK_$1_OS_INCLUDE_SUBDIR="darwin"
  fi
  AC_SUBST(OPENJDK_$1_OS_INCLUDE_SUBDIR)
])

AC_DEFUN([PLATFORM_SET_RELEASE_FILE_OS_VALUES],
[
  if test "x$OPENJDK_TARGET_OS" = "xsolaris"; then
    RELEASE_FILE_OS_NAME=SunOS
  fi
  if test "x$OPENJDK_TARGET_OS" = "xlinux"; then
    RELEASE_FILE_OS_NAME=Linux
  fi
  if test "x$OPENJDK_TARGET_OS" = "xwindows"; then
    RELEASE_FILE_OS_NAME=Windows
  fi
  if test "x$OPENJDK_TARGET_OS" = xmacosx; then
    RELEASE_FILE_OS_NAME="Darwin"
  fi
  if test "x$OPENJDK_TARGET_OS" = "xaix"; then
    RELEASE_FILE_OS_NAME="AIX"
  fi
  RELEASE_FILE_OS_ARCH=${OPENJDK_TARGET_CPU}
  RELEASE_FILE_LIBC=${OPENJDK_TARGET_LIBC}

  AC_SUBST(RELEASE_FILE_OS_NAME)
  AC_SUBST(RELEASE_FILE_OS_ARCH)
  AC_SUBST(RELEASE_FILE_LIBC)
])

AC_DEFUN([PLATFORM_SET_MODULE_TARGET_OS_VALUES],
[
  if test "x$OPENJDK_TARGET_OS" = xmacosx; then
    OPENJDK_MODULE_TARGET_OS_NAME="macos"
  else
    OPENJDK_MODULE_TARGET_OS_NAME="$OPENJDK_TARGET_OS"
  fi

  if test "x$OPENJDK_TARGET_CPU" = xx86_64; then
    OPENJDK_MODULE_TARGET_OS_ARCH="amd64"
  else
    OPENJDK_MODULE_TARGET_OS_ARCH="$OPENJDK_TARGET_CPU"
  fi

  OPENJDK_MODULE_TARGET_PLATFORM="${OPENJDK_MODULE_TARGET_OS_NAME}-${OPENJDK_MODULE_TARGET_OS_ARCH}"
  AC_SUBST(OPENJDK_MODULE_TARGET_PLATFORM)
])

#%%% Build and target systems %%%
AC_DEFUN_ONCE([PLATFORM_SETUP_OPENJDK_BUILD_AND_TARGET],
[
  # Figure out the build and target systems. # Note that in autoconf terminology, "build" is obvious, but "target"
  # is confusing; it assumes you are cross-compiling a cross-compiler (!)  and "target" is thus the target of the
  # product you're building. The target of this build is called "host". Since this is confusing to most people, we
  # have not adopted that system, but use "target" as the platform we are building for. In some places though we need
  # to use the configure naming style.
  AC_CANONICAL_BUILD
  AC_CANONICAL_HOST
  AC_CANONICAL_TARGET

  PLATFORM_EXTRACT_TARGET_AND_BUILD
  PLATFORM_SETUP_TARGET_CPU_BITS
  PLATFORM_SET_MODULE_TARGET_OS_VALUES
  PLATFORM_SET_RELEASE_FILE_OS_VALUES
  PLATFORM_SETUP_LEGACY_VARS
])

AC_DEFUN_ONCE([PLATFORM_SETUP_OPENJDK_BUILD_OS_VERSION],
[
  ###############################################################################

  # Note that this is the build platform OS version!

  OS_VERSION="`uname -r | ${SED} 's!\.! !g' | ${SED} 's!-! !g'`"
  OS_VERSION_MAJOR="`${ECHO} ${OS_VERSION} | ${CUT} -f 1 -d ' '`"
  OS_VERSION_MINOR="`${ECHO} ${OS_VERSION} | ${CUT} -f 2 -d ' '`"
  OS_VERSION_MICRO="`${ECHO} ${OS_VERSION} | ${CUT} -f 3 -d ' '`"
  AC_SUBST(OS_VERSION_MAJOR)
  AC_SUBST(OS_VERSION_MINOR)
  AC_SUBST(OS_VERSION_MICRO)
])

AC_DEFUN_ONCE([PLATFORM_SETUP_OPENJDK_TARGET_BITS],
[
  ###############################################################################
  #
  # Now we check if libjvm.so will use 32 or 64 bit pointers for the C/C++ code.
  # (The JVM can use 32 or 64 bit Java pointers but that decision
  # is made at runtime.)
  #

  # Make compilation sanity check
  AC_CHECK_HEADERS([stdio.h], , [
    AC_MSG_NOTICE([Failed to compile stdio.h. This likely implies missing compile dependencies.])
    if test "x$COMPILE_TYPE" = xreduced; then
      HELP_MSG_MISSING_DEPENDENCY([reduced])
      AC_MSG_NOTICE([You are doing a reduced build. Check that you have 32-bit libraries installed. $HELP_MSG])
    elif test "x$COMPILE_TYPE" = xcross; then
      AC_MSG_NOTICE([You are doing a cross-compilation. Check that you have all target platform libraries installed.])
    fi
    AC_MSG_ERROR([Cannot continue.])
  ])

  AC_CHECK_SIZEOF([int *], [1111])

  # AC_CHECK_SIZEOF defines 'ac_cv_sizeof_int_p' to hold the number of bytes used by an 'int*'
  if test "x$ac_cv_sizeof_int_p" = x; then
    # The test failed, lets stick to the assumed value.
    AC_MSG_WARN([The number of bits in the target could not be determined, using $OPENJDK_TARGET_CPU_BITS.])
  else
    TESTED_TARGET_CPU_BITS=`expr 8 \* $ac_cv_sizeof_int_p`

    if test "x$TESTED_TARGET_CPU_BITS" != "x$OPENJDK_TARGET_CPU_BITS"; then
      AC_MSG_NOTICE([The tested number of bits in the target ($TESTED_TARGET_CPU_BITS) differs from the number of bits expected to be found in the target ($OPENJDK_TARGET_CPU_BITS)])
      if test "x$COMPILE_TYPE" = xreduced; then
        HELP_MSG_MISSING_DEPENDENCY([reduced])
        AC_MSG_NOTICE([You are doing a reduced build. Check that you have 32-bit libraries installed. $HELP_MSG])
      elif test "x$COMPILE_TYPE" = xcross; then
        AC_MSG_NOTICE([You are doing a cross-compilation. Check that you have all target platform libraries installed.])
      fi
      AC_MSG_ERROR([Cannot continue.])
    fi
  fi

  AC_MSG_CHECKING([for target address size])
  AC_MSG_RESULT([$OPENJDK_TARGET_CPU_BITS bits])
])

AC_DEFUN_ONCE([PLATFORM_SETUP_OPENJDK_TARGET_ENDIANNESS],
[
  ###############################################################################
  #
  # Is the target little of big endian?
  #
  AC_C_BIGENDIAN([ENDIAN="big"],[ENDIAN="little"],[ENDIAN="unknown"],[ENDIAN="universal_endianness"])

  if test "x$ENDIAN" = xuniversal_endianness; then
    AC_MSG_ERROR([Building with both big and little endianness is not supported])
  fi
  if test "x$ENDIAN" != "x$OPENJDK_TARGET_CPU_ENDIAN"; then
    AC_MSG_ERROR([The tested endian in the target ($ENDIAN) differs from the endian expected to be found in the target ($OPENJDK_TARGET_CPU_ENDIAN)])
  fi
])<|MERGE_RESOLUTION|>--- conflicted
+++ resolved
@@ -198,7 +198,6 @@
 
 # Support macro for PLATFORM_EXTRACT_TARGET_AND_BUILD.
 # Converts autoconf style OS name to OpenJDK style, into
-<<<<<<< HEAD
 # VAR_LIBC.
 AC_DEFUN([PLATFORM_EXTRACT_VARS_FROM_LIBC],
 [
@@ -211,7 +210,12 @@
       ;;
     *)
       VAR_LIBC=default
-=======
+      ;;
+  esac
+])
+
+# Support macro for PLATFORM_EXTRACT_TARGET_AND_BUILD.
+# Converts autoconf style OS name to OpenJDK style, into
 # VAR_ABI.
 AC_DEFUN([PLATFORM_EXTRACT_VARS_FROM_ABI],
 [
@@ -233,7 +237,6 @@
       ;;
     *)
       VAR_ABI=default
->>>>>>> 71f2c751
       ;;
   esac
 ])
@@ -258,11 +261,8 @@
   # Convert the autoconf OS/CPU value to our own data, into the VAR_OS/CPU/LIBC variables.
   PLATFORM_EXTRACT_VARS_FROM_OS($build_os)
   PLATFORM_EXTRACT_VARS_FROM_CPU($build_cpu)
-<<<<<<< HEAD
   PLATFORM_EXTRACT_VARS_FROM_LIBC($build_os)
-=======
   PLATFORM_EXTRACT_VARS_FROM_ABI($build_os)
->>>>>>> 71f2c751
   # ..and setup our own variables. (Do this explicitly to facilitate searching)
   OPENJDK_BUILD_OS="$VAR_OS"
   if test "x$VAR_OS_TYPE" != x; then
@@ -279,12 +279,9 @@
   OPENJDK_BUILD_CPU_ARCH="$VAR_CPU_ARCH"
   OPENJDK_BUILD_CPU_BITS="$VAR_CPU_BITS"
   OPENJDK_BUILD_CPU_ENDIAN="$VAR_CPU_ENDIAN"
-<<<<<<< HEAD
   OPENJDK_BUILD_LIBC="$VAR_LIBC"
-=======
   OPENJDK_BUILD_CPU_AUTOCONF="$build_cpu"
   OPENJDK_BUILD_ABI="$VAR_ABI"
->>>>>>> 71f2c751
   AC_SUBST(OPENJDK_BUILD_OS)
   AC_SUBST(OPENJDK_BUILD_OS_TYPE)
   AC_SUBST(OPENJDK_BUILD_OS_ENV)
@@ -292,12 +289,9 @@
   AC_SUBST(OPENJDK_BUILD_CPU_ARCH)
   AC_SUBST(OPENJDK_BUILD_CPU_BITS)
   AC_SUBST(OPENJDK_BUILD_CPU_ENDIAN)
-<<<<<<< HEAD
   AC_SUBST(OPENJDK_BUILD_LIBC)
-=======
   AC_SUBST(OPENJDK_BUILD_CPU_AUTOCONF)
   AC_SUBST(OPENJDK_BUILD_ABI)
->>>>>>> 71f2c751
 
   AC_MSG_CHECKING([openjdk-build os-cpu])
   AC_MSG_RESULT([$OPENJDK_BUILD_OS-$OPENJDK_BUILD_CPU])
@@ -309,11 +303,8 @@
   # Convert the autoconf OS/CPU value to our own data, into the VAR_OS/CPU/LIBC variables.
   PLATFORM_EXTRACT_VARS_FROM_OS($host_os)
   PLATFORM_EXTRACT_VARS_FROM_CPU($host_cpu)
-<<<<<<< HEAD
   PLATFORM_EXTRACT_VARS_FROM_LIBC($host_os)
-=======
   PLATFORM_EXTRACT_VARS_FROM_ABI($host_os)
->>>>>>> 71f2c751
   # ... and setup our own variables. (Do this explicitly to facilitate searching)
   OPENJDK_TARGET_OS="$VAR_OS"
   if test "x$VAR_OS_TYPE" != x; then
@@ -332,11 +323,8 @@
   OPENJDK_TARGET_CPU_ENDIAN="$VAR_CPU_ENDIAN"
   OPENJDK_TARGET_CPU_AUTOCONF="$host_cpu"
   OPENJDK_TARGET_OS_UPPERCASE=`$ECHO $OPENJDK_TARGET_OS | $TR 'abcdefghijklmnopqrstuvwxyz' 'ABCDEFGHIJKLMNOPQRSTUVWXYZ'`
-<<<<<<< HEAD
   OPENJDK_TARGET_LIBC="$VAR_LIBC"
-=======
   OPENJDK_TARGET_ABI="$VAR_ABI"
->>>>>>> 71f2c751
 
   AC_SUBST(OPENJDK_TARGET_OS)
   AC_SUBST(OPENJDK_TARGET_OS_TYPE)
@@ -346,12 +334,9 @@
   AC_SUBST(OPENJDK_TARGET_CPU_ARCH)
   AC_SUBST(OPENJDK_TARGET_CPU_BITS)
   AC_SUBST(OPENJDK_TARGET_CPU_ENDIAN)
-<<<<<<< HEAD
   AC_SUBST(OPENJDK_TARGET_LIBC)
-=======
   AC_SUBST(OPENJDK_TARGET_CPU_AUTOCONF)
   AC_SUBST(OPENJDK_TARGET_ABI)
->>>>>>> 71f2c751
 
   AC_MSG_CHECKING([openjdk-target os-cpu])
   AC_MSG_RESULT([$OPENJDK_TARGET_OS-$OPENJDK_TARGET_CPU])
