--- conflicted
+++ resolved
@@ -79,19 +79,11 @@
          * test.
          *
          * @param actual the actual result
-<<<<<<< HEAD
-         * @param excepted the expected result
-         * @param isOrdered true if the pipeline is ordered
-         * @param isParallel true if the pipeline is parallel
-         */
-        void assertResult(R actual, R excepted, boolean isOrdered, boolean isParallel);
-=======
          * @param expected the expected result
          * @param isOrdered true if the pipeline is ordered
          * @param isParallel true if the pipeline is parallel
          */
         void assertResult(R actual, R expected, boolean isOrdered, boolean isParallel);
->>>>>>> 5b4e7e31
     }
 
     // Exercise stream operations
