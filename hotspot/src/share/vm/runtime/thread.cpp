/*
 * Copyright (c) 1997, 2015, Oracle and/or its affiliates. All rights reserved.
 * DO NOT ALTER OR REMOVE COPYRIGHT NOTICES OR THIS FILE HEADER.
 *
 * This code is free software; you can redistribute it and/or modify it
 * under the terms of the GNU General Public License version 2 only, as
 * published by the Free Software Foundation.
 *
 * This code is distributed in the hope that it will be useful, but WITHOUT
 * ANY WARRANTY; without even the implied warranty of MERCHANTABILITY or
 * FITNESS FOR A PARTICULAR PURPOSE.  See the GNU General Public License
 * version 2 for more details (a copy is included in the LICENSE file that
 * accompanied this code).
 *
 * You should have received a copy of the GNU General Public License version
 * 2 along with this work; if not, write to the Free Software Foundation,
 * Inc., 51 Franklin St, Fifth Floor, Boston, MA 02110-1301 USA.
 *
 * Please contact Oracle, 500 Oracle Parkway, Redwood Shores, CA 94065 USA
 * or visit www.oracle.com if you need additional information or have any
 * questions.
 *
 */

#include "precompiled.hpp"
#include "classfile/classLoader.hpp"
#include "classfile/javaClasses.hpp"
#include "classfile/systemDictionary.hpp"
#include "classfile/vmSymbols.hpp"
#include "code/codeCache.hpp"
#include "code/codeCacheExtensions.hpp"
#include "code/scopeDesc.hpp"
#include "compiler/compileBroker.hpp"
#include "gc/shared/gcId.hpp"
#include "gc/shared/gcLocker.inline.hpp"
#include "gc/shared/workgroup.hpp"
#include "interpreter/interpreter.hpp"
#include "interpreter/linkResolver.hpp"
#include "interpreter/oopMapCache.hpp"
#include "jvmtifiles/jvmtiEnv.hpp"
#include "logging/logConfiguration.hpp"
#include "memory/metaspaceShared.hpp"
#include "memory/oopFactory.hpp"
#include "memory/universe.inline.hpp"
#include "oops/instanceKlass.hpp"
#include "oops/objArrayOop.hpp"
#include "oops/oop.inline.hpp"
#include "oops/symbol.hpp"
#include "oops/verifyOopClosure.hpp"
#include "prims/jvm_misc.hpp"
#include "prims/jvmtiExport.hpp"
#include "prims/jvmtiThreadState.hpp"
#include "prims/privilegedStack.hpp"
#include "runtime/arguments.hpp"
#include "runtime/atomic.inline.hpp"
#include "runtime/biasedLocking.hpp"
#include "runtime/commandLineFlagConstraintList.hpp"
#include "runtime/commandLineFlagRangeList.hpp"
#include "runtime/deoptimization.hpp"
#include "runtime/fprofiler.hpp"
#include "runtime/frame.inline.hpp"
#include "runtime/globals.hpp"
#include "runtime/init.hpp"
#include "runtime/interfaceSupport.hpp"
#include "runtime/java.hpp"
#include "runtime/javaCalls.hpp"
#include "runtime/jniPeriodicChecker.hpp"
#include "runtime/memprofiler.hpp"
#include "runtime/mutexLocker.hpp"
#include "runtime/objectMonitor.hpp"
#include "runtime/orderAccess.inline.hpp"
#include "runtime/osThread.hpp"
#include "runtime/safepoint.hpp"
#include "runtime/sharedRuntime.hpp"
#include "runtime/statSampler.hpp"
#include "runtime/stubRoutines.hpp"
#include "runtime/sweeper.hpp"
#include "runtime/task.hpp"
#include "runtime/thread.inline.hpp"
#include "runtime/threadCritical.hpp"
#include "runtime/threadLocalStorage.hpp"
#include "runtime/vframe.hpp"
#include "runtime/vframeArray.hpp"
#include "runtime/vframe_hp.hpp"
#include "runtime/vmThread.hpp"
#include "runtime/vm_operations.hpp"
#include "runtime/vm_version.hpp"
#include "services/attachListener.hpp"
#include "services/management.hpp"
#include "services/memTracker.hpp"
#include "services/threadService.hpp"
#include "trace/traceMacros.hpp"
#include "trace/tracing.hpp"
#include "utilities/defaultStream.hpp"
#include "utilities/dtrace.hpp"
#include "utilities/events.hpp"
#include "utilities/macros.hpp"
#include "utilities/preserveException.hpp"
#if INCLUDE_ALL_GCS
#include "gc/cms/concurrentMarkSweepThread.hpp"
#include "gc/g1/concurrentMarkThread.inline.hpp"
#include "gc/parallel/pcTasks.hpp"
#endif // INCLUDE_ALL_GCS
#if INCLUDE_JVMCI
#include "jvmci/jvmciCompiler.hpp"
#include "jvmci/jvmciRuntime.hpp"
#endif
#ifdef COMPILER1
#include "c1/c1_Compiler.hpp"
#endif
#ifdef COMPILER2
#include "opto/c2compiler.hpp"
#include "opto/idealGraphPrinter.hpp"
#endif
#if INCLUDE_RTM_OPT
#include "runtime/rtmLocking.hpp"
#endif

#ifdef DTRACE_ENABLED

// Only bother with this argument setup if dtrace is available

  #define HOTSPOT_THREAD_PROBE_start HOTSPOT_THREAD_START
  #define HOTSPOT_THREAD_PROBE_stop HOTSPOT_THREAD_STOP

  #define DTRACE_THREAD_PROBE(probe, javathread)                           \
    {                                                                      \
      ResourceMark rm(this);                                               \
      int len = 0;                                                         \
      const char* name = (javathread)->get_thread_name();                  \
      len = strlen(name);                                                  \
      HOTSPOT_THREAD_PROBE_##probe(/* probe = start, stop */               \
        (char *) name, len,                                                \
        java_lang_Thread::thread_id((javathread)->threadObj()),            \
        (uintptr_t) (javathread)->osthread()->thread_id(),                 \
        java_lang_Thread::is_daemon((javathread)->threadObj()));           \
    }

#else //  ndef DTRACE_ENABLED

  #define DTRACE_THREAD_PROBE(probe, javathread)

#endif // ndef DTRACE_ENABLED


// Class hierarchy
// - Thread
//   - VMThread
//   - WatcherThread
//   - ConcurrentMarkSweepThread
//   - JavaThread
//     - CompilerThread

// ======= Thread ========
// Support for forcing alignment of thread objects for biased locking
void* Thread::allocate(size_t size, bool throw_excpt, MEMFLAGS flags) {
  if (UseBiasedLocking) {
    const int alignment = markOopDesc::biased_lock_alignment;
    size_t aligned_size = size + (alignment - sizeof(intptr_t));
    void* real_malloc_addr = throw_excpt? AllocateHeap(aligned_size, flags, CURRENT_PC)
                                          : AllocateHeap(aligned_size, flags, CURRENT_PC,
                                                         AllocFailStrategy::RETURN_NULL);
    void* aligned_addr     = (void*) align_size_up((intptr_t) real_malloc_addr, alignment);
    assert(((uintptr_t) aligned_addr + (uintptr_t) size) <=
           ((uintptr_t) real_malloc_addr + (uintptr_t) aligned_size),
           "JavaThread alignment code overflowed allocated storage");
    if (TraceBiasedLocking) {
      if (aligned_addr != real_malloc_addr) {
        tty->print_cr("Aligned thread " INTPTR_FORMAT " to " INTPTR_FORMAT,
                      p2i(real_malloc_addr), p2i(aligned_addr));
      }
    }
    ((Thread*) aligned_addr)->_real_malloc_address = real_malloc_addr;
    return aligned_addr;
  } else {
    return throw_excpt? AllocateHeap(size, flags, CURRENT_PC)
                       : AllocateHeap(size, flags, CURRENT_PC, AllocFailStrategy::RETURN_NULL);
  }
}

void Thread::operator delete(void* p) {
  if (UseBiasedLocking) {
    void* real_malloc_addr = ((Thread*) p)->_real_malloc_address;
    FreeHeap(real_malloc_addr);
  } else {
    FreeHeap(p);
  }
}


// Base class for all threads: VMThread, WatcherThread, ConcurrentMarkSweepThread,
// JavaThread


Thread::Thread() {
  // stack and get_thread
  set_stack_base(NULL);
  set_stack_size(0);
  set_self_raw_id(0);
  set_lgrp_id(-1);
  DEBUG_ONLY(clear_suspendible_thread();)

  // allocated data structures
  set_osthread(NULL);
  set_resource_area(new (mtThread)ResourceArea());
  DEBUG_ONLY(_current_resource_mark = NULL;)
  set_handle_area(new (mtThread) HandleArea(NULL));
  set_metadata_handles(new (ResourceObj::C_HEAP, mtClass) GrowableArray<Metadata*>(30, true));
  set_active_handles(NULL);
  set_free_handle_block(NULL);
  set_last_handle_mark(NULL);

  // This initial value ==> never claimed.
  _oops_do_parity = 0;

  // the handle mark links itself to last_handle_mark
  new HandleMark(this);

  // plain initialization
  debug_only(_owned_locks = NULL;)
  debug_only(_allow_allocation_count = 0;)
  NOT_PRODUCT(_allow_safepoint_count = 0;)
  NOT_PRODUCT(_skip_gcalot = false;)
  _jvmti_env_iteration_count = 0;
  set_allocated_bytes(0);
  _vm_operation_started_count = 0;
  _vm_operation_completed_count = 0;
  _current_pending_monitor = NULL;
  _current_pending_monitor_is_from_java = true;
  _current_waiting_monitor = NULL;
  _num_nested_signal = 0;
  omFreeList = NULL;
  omFreeCount = 0;
  omFreeProvision = 32;
  omInUseList = NULL;
  omInUseCount = 0;

#ifdef ASSERT
  _visited_for_critical_count = false;
#endif

  _SR_lock = new Monitor(Mutex::suspend_resume, "SR_lock", true,
                         Monitor::_safepoint_check_sometimes);
  _suspend_flags = 0;

  // thread-specific hashCode stream generator state - Marsaglia shift-xor form
  _hashStateX = os::random();
  _hashStateY = 842502087;
  _hashStateZ = 0x8767;    // (int)(3579807591LL & 0xffff) ;
  _hashStateW = 273326509;

  _OnTrap   = 0;
  _schedctl = NULL;
  _Stalled  = 0;
  _TypeTag  = 0x2BAD;

  // Many of the following fields are effectively final - immutable
  // Note that nascent threads can't use the Native Monitor-Mutex
  // construct until the _MutexEvent is initialized ...
  // CONSIDER: instead of using a fixed set of purpose-dedicated ParkEvents
  // we might instead use a stack of ParkEvents that we could provision on-demand.
  // The stack would act as a cache to avoid calls to ParkEvent::Allocate()
  // and ::Release()
  _ParkEvent   = ParkEvent::Allocate(this);
  _SleepEvent  = ParkEvent::Allocate(this);
  _MutexEvent  = ParkEvent::Allocate(this);
  _MuxEvent    = ParkEvent::Allocate(this);

#ifdef CHECK_UNHANDLED_OOPS
  if (CheckUnhandledOops) {
    _unhandled_oops = new UnhandledOops(this);
  }
#endif // CHECK_UNHANDLED_OOPS
#ifdef ASSERT
  if (UseBiasedLocking) {
    assert((((uintptr_t) this) & (markOopDesc::biased_lock_alignment - 1)) == 0, "forced alignment of thread object failed");
    assert(this == _real_malloc_address ||
           this == (void*) align_size_up((intptr_t) _real_malloc_address, markOopDesc::biased_lock_alignment),
           "bug in forced alignment of thread objects");
  }
#endif // ASSERT
}

// Non-inlined version to be used where thread.inline.hpp shouldn't be included.
Thread* Thread::current_noinline() {
  return Thread::current();
}

void Thread::initialize_thread_local_storage() {
  // Note: Make sure this method only calls
  // non-blocking operations. Otherwise, it might not work
  // with the thread-startup/safepoint interaction.

  // During Java thread startup, safepoint code should allow this
  // method to complete because it may need to allocate memory to
  // store information for the new thread.

  // initialize structure dependent on thread local storage
  ThreadLocalStorage::set_thread(this);
}

void Thread::record_stack_base_and_size() {
  set_stack_base(os::current_stack_base());
  set_stack_size(os::current_stack_size());
  if (is_Java_thread()) {
    ((JavaThread*) this)->set_stack_overflow_limit();
  }
  // CR 7190089: on Solaris, primordial thread's stack is adjusted
  // in initialize_thread(). Without the adjustment, stack size is
  // incorrect if stack is set to unlimited (ulimit -s unlimited).
  // So far, only Solaris has real implementation of initialize_thread().
  //
  // set up any platform-specific state.
  os::initialize_thread(this);

#if INCLUDE_NMT
  // record thread's native stack, stack grows downward
  address stack_low_addr = stack_base() - stack_size();
  MemTracker::record_thread_stack(stack_low_addr, stack_size());
#endif // INCLUDE_NMT
}


Thread::~Thread() {
  // Reclaim the objectmonitors from the omFreeList of the moribund thread.
  ObjectSynchronizer::omFlush(this);

  EVENT_THREAD_DESTRUCT(this);

  // stack_base can be NULL if the thread is never started or exited before
  // record_stack_base_and_size called. Although, we would like to ensure
  // that all started threads do call record_stack_base_and_size(), there is
  // not proper way to enforce that.
#if INCLUDE_NMT
  if (_stack_base != NULL) {
    address low_stack_addr = stack_base() - stack_size();
    MemTracker::release_thread_stack(low_stack_addr, stack_size());
#ifdef ASSERT
    set_stack_base(NULL);
#endif
  }
#endif // INCLUDE_NMT

  // deallocate data structures
  delete resource_area();
  // since the handle marks are using the handle area, we have to deallocated the root
  // handle mark before deallocating the thread's handle area,
  assert(last_handle_mark() != NULL, "check we have an element");
  delete last_handle_mark();
  assert(last_handle_mark() == NULL, "check we have reached the end");

  // It's possible we can encounter a null _ParkEvent, etc., in stillborn threads.
  // We NULL out the fields for good hygiene.
  ParkEvent::Release(_ParkEvent); _ParkEvent   = NULL;
  ParkEvent::Release(_SleepEvent); _SleepEvent  = NULL;
  ParkEvent::Release(_MutexEvent); _MutexEvent  = NULL;
  ParkEvent::Release(_MuxEvent); _MuxEvent    = NULL;

  delete handle_area();
  delete metadata_handles();

  // osthread() can be NULL, if creation of thread failed.
  if (osthread() != NULL) os::free_thread(osthread());

  delete _SR_lock;

  // clear thread local storage if the Thread is deleting itself
  if (this == Thread::current()) {
    ThreadLocalStorage::set_thread(NULL);
  } else {
    // In the case where we're not the current thread, invalidate all the
    // caches in case some code tries to get the current thread or the
    // thread that was destroyed, and gets stale information.
    ThreadLocalStorage::invalidate_all();
  }
  CHECK_UNHANDLED_OOPS_ONLY(if (CheckUnhandledOops) delete unhandled_oops();)
}

// NOTE: dummy function for assertion purpose.
void Thread::run() {
  ShouldNotReachHere();
}

#ifdef ASSERT
// Private method to check for dangling thread pointer
void check_for_dangling_thread_pointer(Thread *thread) {
  assert(!thread->is_Java_thread() || Thread::current() == thread || Threads_lock->owned_by_self(),
         "possibility of dangling Thread pointer");
}
#endif

ThreadPriority Thread::get_priority(const Thread* const thread) {
  ThreadPriority priority;
  // Can return an error!
  (void)os::get_priority(thread, priority);
  assert(MinPriority <= priority && priority <= MaxPriority, "non-Java priority found");
  return priority;
}

void Thread::set_priority(Thread* thread, ThreadPriority priority) {
  debug_only(check_for_dangling_thread_pointer(thread);)
  // Can return an error!
  (void)os::set_priority(thread, priority);
}


void Thread::start(Thread* thread) {
  // Start is different from resume in that its safety is guaranteed by context or
  // being called from a Java method synchronized on the Thread object.
  if (!DisableStartThread) {
    if (thread->is_Java_thread()) {
      // Initialize the thread state to RUNNABLE before starting this thread.
      // Can not set it after the thread started because we do not know the
      // exact thread state at that time. It could be in MONITOR_WAIT or
      // in SLEEPING or some other state.
      java_lang_Thread::set_thread_status(((JavaThread*)thread)->threadObj(),
                                          java_lang_Thread::RUNNABLE);
    }
    os::start_thread(thread);
  }
}

// Enqueue a VM_Operation to do the job for us - sometime later
void Thread::send_async_exception(oop java_thread, oop java_throwable) {
  VM_ThreadStop* vm_stop = new VM_ThreadStop(java_thread, java_throwable);
  VMThread::execute(vm_stop);
}


// Check if an external suspend request has completed (or has been
// cancelled). Returns true if the thread is externally suspended and
// false otherwise.
//
// The bits parameter returns information about the code path through
// the routine. Useful for debugging:
//
// set in is_ext_suspend_completed():
// 0x00000001 - routine was entered
// 0x00000010 - routine return false at end
// 0x00000100 - thread exited (return false)
// 0x00000200 - suspend request cancelled (return false)
// 0x00000400 - thread suspended (return true)
// 0x00001000 - thread is in a suspend equivalent state (return true)
// 0x00002000 - thread is native and walkable (return true)
// 0x00004000 - thread is native_trans and walkable (needed retry)
//
// set in wait_for_ext_suspend_completion():
// 0x00010000 - routine was entered
// 0x00020000 - suspend request cancelled before loop (return false)
// 0x00040000 - thread suspended before loop (return true)
// 0x00080000 - suspend request cancelled in loop (return false)
// 0x00100000 - thread suspended in loop (return true)
// 0x00200000 - suspend not completed during retry loop (return false)

// Helper class for tracing suspend wait debug bits.
//
// 0x00000100 indicates that the target thread exited before it could
// self-suspend which is not a wait failure. 0x00000200, 0x00020000 and
// 0x00080000 each indicate a cancelled suspend request so they don't
// count as wait failures either.
#define DEBUG_FALSE_BITS (0x00000010 | 0x00200000)

class TraceSuspendDebugBits : public StackObj {
 private:
  JavaThread * jt;
  bool         is_wait;
  bool         called_by_wait;  // meaningful when !is_wait
  uint32_t *   bits;

 public:
  TraceSuspendDebugBits(JavaThread *_jt, bool _is_wait, bool _called_by_wait,
                        uint32_t *_bits) {
    jt             = _jt;
    is_wait        = _is_wait;
    called_by_wait = _called_by_wait;
    bits           = _bits;
  }

  ~TraceSuspendDebugBits() {
    if (!is_wait) {
#if 1
      // By default, don't trace bits for is_ext_suspend_completed() calls.
      // That trace is very chatty.
      return;
#else
      if (!called_by_wait) {
        // If tracing for is_ext_suspend_completed() is enabled, then only
        // trace calls to it from wait_for_ext_suspend_completion()
        return;
      }
#endif
    }

    if (AssertOnSuspendWaitFailure || TraceSuspendWaitFailures) {
      if (bits != NULL && (*bits & DEBUG_FALSE_BITS) != 0) {
        MutexLocker ml(Threads_lock);  // needed for get_thread_name()
        ResourceMark rm;

        tty->print_cr(
                      "Failed wait_for_ext_suspend_completion(thread=%s, debug_bits=%x)",
                      jt->get_thread_name(), *bits);

        guarantee(!AssertOnSuspendWaitFailure, "external suspend wait failed");
      }
    }
  }
};
#undef DEBUG_FALSE_BITS


bool JavaThread::is_ext_suspend_completed(bool called_by_wait, int delay,
                                          uint32_t *bits) {
  TraceSuspendDebugBits tsdb(this, false /* !is_wait */, called_by_wait, bits);

  bool did_trans_retry = false;  // only do thread_in_native_trans retry once
  bool do_trans_retry;           // flag to force the retry

  *bits |= 0x00000001;

  do {
    do_trans_retry = false;

    if (is_exiting()) {
      // Thread is in the process of exiting. This is always checked
      // first to reduce the risk of dereferencing a freed JavaThread.
      *bits |= 0x00000100;
      return false;
    }

    if (!is_external_suspend()) {
      // Suspend request is cancelled. This is always checked before
      // is_ext_suspended() to reduce the risk of a rogue resume
      // confusing the thread that made the suspend request.
      *bits |= 0x00000200;
      return false;
    }

    if (is_ext_suspended()) {
      // thread is suspended
      *bits |= 0x00000400;
      return true;
    }

    // Now that we no longer do hard suspends of threads running
    // native code, the target thread can be changing thread state
    // while we are in this routine:
    //
    //   _thread_in_native -> _thread_in_native_trans -> _thread_blocked
    //
    // We save a copy of the thread state as observed at this moment
    // and make our decision about suspend completeness based on the
    // copy. This closes the race where the thread state is seen as
    // _thread_in_native_trans in the if-thread_blocked check, but is
    // seen as _thread_blocked in if-thread_in_native_trans check.
    JavaThreadState save_state = thread_state();

    if (save_state == _thread_blocked && is_suspend_equivalent()) {
      // If the thread's state is _thread_blocked and this blocking
      // condition is known to be equivalent to a suspend, then we can
      // consider the thread to be externally suspended. This means that
      // the code that sets _thread_blocked has been modified to do
      // self-suspension if the blocking condition releases. We also
      // used to check for CONDVAR_WAIT here, but that is now covered by
      // the _thread_blocked with self-suspension check.
      //
      // Return true since we wouldn't be here unless there was still an
      // external suspend request.
      *bits |= 0x00001000;
      return true;
    } else if (save_state == _thread_in_native && frame_anchor()->walkable()) {
      // Threads running native code will self-suspend on native==>VM/Java
      // transitions. If its stack is walkable (should always be the case
      // unless this function is called before the actual java_suspend()
      // call), then the wait is done.
      *bits |= 0x00002000;
      return true;
    } else if (!called_by_wait && !did_trans_retry &&
               save_state == _thread_in_native_trans &&
               frame_anchor()->walkable()) {
      // The thread is transitioning from thread_in_native to another
      // thread state. check_safepoint_and_suspend_for_native_trans()
      // will force the thread to self-suspend. If it hasn't gotten
      // there yet we may have caught the thread in-between the native
      // code check above and the self-suspend. Lucky us. If we were
      // called by wait_for_ext_suspend_completion(), then it
      // will be doing the retries so we don't have to.
      //
      // Since we use the saved thread state in the if-statement above,
      // there is a chance that the thread has already transitioned to
      // _thread_blocked by the time we get here. In that case, we will
      // make a single unnecessary pass through the logic below. This
      // doesn't hurt anything since we still do the trans retry.

      *bits |= 0x00004000;

      // Once the thread leaves thread_in_native_trans for another
      // thread state, we break out of this retry loop. We shouldn't
      // need this flag to prevent us from getting back here, but
      // sometimes paranoia is good.
      did_trans_retry = true;

      // We wait for the thread to transition to a more usable state.
      for (int i = 1; i <= SuspendRetryCount; i++) {
        // We used to do an "os::yield_all(i)" call here with the intention
        // that yielding would increase on each retry. However, the parameter
        // is ignored on Linux which means the yield didn't scale up. Waiting
        // on the SR_lock below provides a much more predictable scale up for
        // the delay. It also provides a simple/direct point to check for any
        // safepoint requests from the VMThread

        // temporarily drops SR_lock while doing wait with safepoint check
        // (if we're a JavaThread - the WatcherThread can also call this)
        // and increase delay with each retry
        SR_lock()->wait(!Thread::current()->is_Java_thread(), i * delay);

        // check the actual thread state instead of what we saved above
        if (thread_state() != _thread_in_native_trans) {
          // the thread has transitioned to another thread state so
          // try all the checks (except this one) one more time.
          do_trans_retry = true;
          break;
        }
      } // end retry loop


    }
  } while (do_trans_retry);

  *bits |= 0x00000010;
  return false;
}

// Wait for an external suspend request to complete (or be cancelled).
// Returns true if the thread is externally suspended and false otherwise.
//
bool JavaThread::wait_for_ext_suspend_completion(int retries, int delay,
                                                 uint32_t *bits) {
  TraceSuspendDebugBits tsdb(this, true /* is_wait */,
                             false /* !called_by_wait */, bits);

  // local flag copies to minimize SR_lock hold time
  bool is_suspended;
  bool pending;
  uint32_t reset_bits;

  // set a marker so is_ext_suspend_completed() knows we are the caller
  *bits |= 0x00010000;

  // We use reset_bits to reinitialize the bits value at the top of
  // each retry loop. This allows the caller to make use of any
  // unused bits for their own marking purposes.
  reset_bits = *bits;

  {
    MutexLockerEx ml(SR_lock(), Mutex::_no_safepoint_check_flag);
    is_suspended = is_ext_suspend_completed(true /* called_by_wait */,
                                            delay, bits);
    pending = is_external_suspend();
  }
  // must release SR_lock to allow suspension to complete

  if (!pending) {
    // A cancelled suspend request is the only false return from
    // is_ext_suspend_completed() that keeps us from entering the
    // retry loop.
    *bits |= 0x00020000;
    return false;
  }

  if (is_suspended) {
    *bits |= 0x00040000;
    return true;
  }

  for (int i = 1; i <= retries; i++) {
    *bits = reset_bits;  // reinit to only track last retry

    // We used to do an "os::yield_all(i)" call here with the intention
    // that yielding would increase on each retry. However, the parameter
    // is ignored on Linux which means the yield didn't scale up. Waiting
    // on the SR_lock below provides a much more predictable scale up for
    // the delay. It also provides a simple/direct point to check for any
    // safepoint requests from the VMThread

    {
      MutexLocker ml(SR_lock());
      // wait with safepoint check (if we're a JavaThread - the WatcherThread
      // can also call this)  and increase delay with each retry
      SR_lock()->wait(!Thread::current()->is_Java_thread(), i * delay);

      is_suspended = is_ext_suspend_completed(true /* called_by_wait */,
                                              delay, bits);

      // It is possible for the external suspend request to be cancelled
      // (by a resume) before the actual suspend operation is completed.
      // Refresh our local copy to see if we still need to wait.
      pending = is_external_suspend();
    }

    if (!pending) {
      // A cancelled suspend request is the only false return from
      // is_ext_suspend_completed() that keeps us from staying in the
      // retry loop.
      *bits |= 0x00080000;
      return false;
    }

    if (is_suspended) {
      *bits |= 0x00100000;
      return true;
    }
  } // end retry loop

  // thread did not suspend after all our retries
  *bits |= 0x00200000;
  return false;
}

#ifndef PRODUCT
void JavaThread::record_jump(address target, address instr, const char* file,
                             int line) {

  // This should not need to be atomic as the only way for simultaneous
  // updates is via interrupts. Even then this should be rare or non-existent
  // and we don't care that much anyway.

  int index = _jmp_ring_index;
  _jmp_ring_index = (index + 1) & (jump_ring_buffer_size - 1);
  _jmp_ring[index]._target = (intptr_t) target;
  _jmp_ring[index]._instruction = (intptr_t) instr;
  _jmp_ring[index]._file = file;
  _jmp_ring[index]._line = line;
}
#endif // PRODUCT

// Called by flat profiler
// Callers have already called wait_for_ext_suspend_completion
// The assertion for that is currently too complex to put here:
bool JavaThread::profile_last_Java_frame(frame* _fr) {
  bool gotframe = false;
  // self suspension saves needed state.
  if (has_last_Java_frame() && _anchor.walkable()) {
    *_fr = pd_last_frame();
    gotframe = true;
  }
  return gotframe;
}

void Thread::interrupt(Thread* thread) {
  debug_only(check_for_dangling_thread_pointer(thread);)
  os::interrupt(thread);
}

bool Thread::is_interrupted(Thread* thread, bool clear_interrupted) {
  debug_only(check_for_dangling_thread_pointer(thread);)
  // Note:  If clear_interrupted==false, this simply fetches and
  // returns the value of the field osthread()->interrupted().
  return os::is_interrupted(thread, clear_interrupted);
}


// GC Support
bool Thread::claim_oops_do_par_case(int strong_roots_parity) {
  jint thread_parity = _oops_do_parity;
  if (thread_parity != strong_roots_parity) {
    jint res = Atomic::cmpxchg(strong_roots_parity, &_oops_do_parity, thread_parity);
    if (res == thread_parity) {
      return true;
    } else {
      guarantee(res == strong_roots_parity, "Or else what?");
      return false;
    }
  }
  return false;
}

void Thread::oops_do(OopClosure* f, CLDClosure* cld_f, CodeBlobClosure* cf) {
  active_handles()->oops_do(f);
  // Do oop for ThreadShadow
  f->do_oop((oop*)&_pending_exception);
  handle_area()->oops_do(f);
}

void Thread::nmethods_do(CodeBlobClosure* cf) {
  // no nmethods in a generic thread...
}

void Thread::metadata_handles_do(void f(Metadata*)) {
  // Only walk the Handles in Thread.
  if (metadata_handles() != NULL) {
    for (int i = 0; i< metadata_handles()->length(); i++) {
      f(metadata_handles()->at(i));
    }
  }
}

void Thread::print_on(outputStream* st) const {
  // get_priority assumes osthread initialized
  if (osthread() != NULL) {
    int os_prio;
    if (os::get_native_priority(this, &os_prio) == OS_OK) {
      st->print("os_prio=%d ", os_prio);
    }
    st->print("tid=" INTPTR_FORMAT " ", p2i(this));
    ext().print_on(st);
    osthread()->print_on(st);
  }
  debug_only(if (WizardMode) print_owned_locks_on(st);)
}

// Thread::print_on_error() is called by fatal error handler. Don't use
// any lock or allocate memory.
void Thread::print_on_error(outputStream* st, char* buf, int buflen) const {
  if (is_VM_thread())                 st->print("VMThread");
  else if (is_Compiler_thread())      st->print("CompilerThread");
  else if (is_Java_thread())          st->print("JavaThread");
  else if (is_GC_task_thread())       st->print("GCTaskThread");
  else if (is_Watcher_thread())       st->print("WatcherThread");
  else if (is_ConcurrentGC_thread())  st->print("ConcurrentGCThread");
  else                                st->print("Thread");

  st->print(" [stack: " PTR_FORMAT "," PTR_FORMAT "]",
            p2i(_stack_base - _stack_size), p2i(_stack_base));

  if (osthread()) {
    st->print(" [id=%d]", osthread()->thread_id());
  }
}

#ifdef ASSERT
void Thread::print_owned_locks_on(outputStream* st) const {
  Monitor *cur = _owned_locks;
  if (cur == NULL) {
    st->print(" (no locks) ");
  } else {
    st->print_cr(" Locks owned:");
    while (cur) {
      cur->print_on(st);
      cur = cur->next();
    }
  }
}

static int ref_use_count  = 0;

bool Thread::owns_locks_but_compiled_lock() const {
  for (Monitor *cur = _owned_locks; cur; cur = cur->next()) {
    if (cur != Compile_lock) return true;
  }
  return false;
}


#endif

#ifndef PRODUCT

// The flag: potential_vm_operation notifies if this particular safepoint state could potential
// invoke the vm-thread (i.e., and oop allocation). In that case, we also have to make sure that
// no threads which allow_vm_block's are held
void Thread::check_for_valid_safepoint_state(bool potential_vm_operation) {
  // Check if current thread is allowed to block at a safepoint
  if (!(_allow_safepoint_count == 0)) {
    fatal("Possible safepoint reached by thread that does not allow it");
  }
  if (is_Java_thread() && ((JavaThread*)this)->thread_state() != _thread_in_vm) {
    fatal("LEAF method calling lock?");
  }

#ifdef ASSERT
  if (potential_vm_operation && is_Java_thread()
      && !Universe::is_bootstrapping()) {
    // Make sure we do not hold any locks that the VM thread also uses.
    // This could potentially lead to deadlocks
    for (Monitor *cur = _owned_locks; cur; cur = cur->next()) {
      // Threads_lock is special, since the safepoint synchronization will not start before this is
      // acquired. Hence, a JavaThread cannot be holding it at a safepoint. So is VMOperationRequest_lock,
      // since it is used to transfer control between JavaThreads and the VMThread
      // Do not *exclude* any locks unless you are absolutely sure it is correct. Ask someone else first!
      if ((cur->allow_vm_block() &&
           cur != Threads_lock &&
           cur != Compile_lock &&               // Temporary: should not be necessary when we get separate compilation
           cur != VMOperationRequest_lock &&
           cur != VMOperationQueue_lock) ||
           cur->rank() == Mutex::special) {
        fatal("Thread holding lock at safepoint that vm can block on: %s", cur->name());
      }
    }
  }

  if (GCALotAtAllSafepoints) {
    // We could enter a safepoint here and thus have a gc
    InterfaceSupport::check_gc_alot();
  }
#endif
}
#endif

bool Thread::is_in_stack(address adr) const {
  assert(Thread::current() == this, "is_in_stack can only be called from current thread");
  address end = os::current_stack_pointer();
  // Allow non Java threads to call this without stack_base
  if (_stack_base == NULL) return true;
  if (stack_base() >= adr && adr >= end) return true;

  return false;
}


bool Thread::is_in_usable_stack(address adr) const {
  size_t stack_guard_size = os::uses_stack_guard_pages() ? (StackYellowPages + StackRedPages) * os::vm_page_size() : 0;
  size_t usable_stack_size = _stack_size - stack_guard_size;

  return ((adr < stack_base()) && (adr >= stack_base() - usable_stack_size));
}


// We had to move these methods here, because vm threads get into ObjectSynchronizer::enter
// However, there is a note in JavaThread::is_lock_owned() about the VM threads not being
// used for compilation in the future. If that change is made, the need for these methods
// should be revisited, and they should be removed if possible.

bool Thread::is_lock_owned(address adr) const {
  return on_local_stack(adr);
}

bool Thread::set_as_starting_thread() {
  // NOTE: this must be called inside the main thread.
  return os::create_main_thread((JavaThread*)this);
}

static void initialize_class(Symbol* class_name, TRAPS) {
  Klass* klass = SystemDictionary::resolve_or_fail(class_name, true, CHECK);
  InstanceKlass::cast(klass)->initialize(CHECK);
}


// Creates the initial ThreadGroup
static Handle create_initial_thread_group(TRAPS) {
  Klass* k = SystemDictionary::resolve_or_fail(vmSymbols::java_lang_ThreadGroup(), true, CHECK_NH);
  instanceKlassHandle klass (THREAD, k);

  Handle system_instance = klass->allocate_instance_handle(CHECK_NH);
  {
    JavaValue result(T_VOID);
    JavaCalls::call_special(&result,
                            system_instance,
                            klass,
                            vmSymbols::object_initializer_name(),
                            vmSymbols::void_method_signature(),
                            CHECK_NH);
  }
  Universe::set_system_thread_group(system_instance());

  Handle main_instance = klass->allocate_instance_handle(CHECK_NH);
  {
    JavaValue result(T_VOID);
    Handle string = java_lang_String::create_from_str("main", CHECK_NH);
    JavaCalls::call_special(&result,
                            main_instance,
                            klass,
                            vmSymbols::object_initializer_name(),
                            vmSymbols::threadgroup_string_void_signature(),
                            system_instance,
                            string,
                            CHECK_NH);
  }
  return main_instance;
}

// Creates the initial Thread
static oop create_initial_thread(Handle thread_group, JavaThread* thread,
                                 TRAPS) {
  Klass* k = SystemDictionary::resolve_or_fail(vmSymbols::java_lang_Thread(), true, CHECK_NULL);
  instanceKlassHandle klass (THREAD, k);
  instanceHandle thread_oop = klass->allocate_instance_handle(CHECK_NULL);

  java_lang_Thread::set_thread(thread_oop(), thread);
  java_lang_Thread::set_priority(thread_oop(), NormPriority);
  thread->set_threadObj(thread_oop());

  Handle string = java_lang_String::create_from_str("main", CHECK_NULL);

  JavaValue result(T_VOID);
  JavaCalls::call_special(&result, thread_oop,
                          klass,
                          vmSymbols::object_initializer_name(),
                          vmSymbols::threadgroup_string_void_signature(),
                          thread_group,
                          string,
                          CHECK_NULL);
  return thread_oop();
}

static void call_initializeSystemClass(TRAPS) {
  Klass* k =  SystemDictionary::resolve_or_fail(vmSymbols::java_lang_System(), true, CHECK);
  instanceKlassHandle klass (THREAD, k);

  JavaValue result(T_VOID);
  JavaCalls::call_static(&result, klass, vmSymbols::initializeSystemClass_name(),
                         vmSymbols::void_method_signature(), CHECK);
}

char java_runtime_name[128] = "";
char java_runtime_version[128] = "";

// extract the JRE name from sun.misc.Version.java_runtime_name
static const char* get_java_runtime_name(TRAPS) {
  Klass* k = SystemDictionary::find(vmSymbols::sun_misc_Version(),
                                    Handle(), Handle(), CHECK_AND_CLEAR_NULL);
  fieldDescriptor fd;
  bool found = k != NULL &&
               InstanceKlass::cast(k)->find_local_field(vmSymbols::java_runtime_name_name(),
                                                        vmSymbols::string_signature(), &fd);
  if (found) {
    oop name_oop = k->java_mirror()->obj_field(fd.offset());
    if (name_oop == NULL) {
      return NULL;
    }
    const char* name = java_lang_String::as_utf8_string(name_oop,
                                                        java_runtime_name,
                                                        sizeof(java_runtime_name));
    return name;
  } else {
    return NULL;
  }
}

// extract the JRE version from sun.misc.Version.java_runtime_version
static const char* get_java_runtime_version(TRAPS) {
  Klass* k = SystemDictionary::find(vmSymbols::sun_misc_Version(),
                                    Handle(), Handle(), CHECK_AND_CLEAR_NULL);
  fieldDescriptor fd;
  bool found = k != NULL &&
               InstanceKlass::cast(k)->find_local_field(vmSymbols::java_runtime_version_name(),
                                                        vmSymbols::string_signature(), &fd);
  if (found) {
    oop name_oop = k->java_mirror()->obj_field(fd.offset());
    if (name_oop == NULL) {
      return NULL;
    }
    const char* name = java_lang_String::as_utf8_string(name_oop,
                                                        java_runtime_version,
                                                        sizeof(java_runtime_version));
    return name;
  } else {
    return NULL;
  }
}

// General purpose hook into Java code, run once when the VM is initialized.
// The Java library method itself may be changed independently from the VM.
static void call_postVMInitHook(TRAPS) {
  Klass* k = SystemDictionary::resolve_or_null(vmSymbols::sun_misc_PostVMInitHook(), THREAD);
  instanceKlassHandle klass (THREAD, k);
  if (klass.not_null()) {
    JavaValue result(T_VOID);
    JavaCalls::call_static(&result, klass, vmSymbols::run_method_name(),
                           vmSymbols::void_method_signature(),
                           CHECK);
  }
}

static void reset_vm_info_property(TRAPS) {
  // the vm info string
  ResourceMark rm(THREAD);
  const char *vm_info = VM_Version::vm_info_string();

  // java.lang.System class
  Klass* k =  SystemDictionary::resolve_or_fail(vmSymbols::java_lang_System(), true, CHECK);
  instanceKlassHandle klass (THREAD, k);

  // setProperty arguments
  Handle key_str    = java_lang_String::create_from_str("java.vm.info", CHECK);
  Handle value_str  = java_lang_String::create_from_str(vm_info, CHECK);

  // return value
  JavaValue r(T_OBJECT);

  // public static String setProperty(String key, String value);
  JavaCalls::call_static(&r,
                         klass,
                         vmSymbols::setProperty_name(),
                         vmSymbols::string_string_string_signature(),
                         key_str,
                         value_str,
                         CHECK);
}


void JavaThread::allocate_threadObj(Handle thread_group, const char* thread_name,
                                    bool daemon, TRAPS) {
  assert(thread_group.not_null(), "thread group should be specified");
  assert(threadObj() == NULL, "should only create Java thread object once");

  Klass* k = SystemDictionary::resolve_or_fail(vmSymbols::java_lang_Thread(), true, CHECK);
  instanceKlassHandle klass (THREAD, k);
  instanceHandle thread_oop = klass->allocate_instance_handle(CHECK);

  java_lang_Thread::set_thread(thread_oop(), this);
  java_lang_Thread::set_priority(thread_oop(), NormPriority);
  set_threadObj(thread_oop());

  JavaValue result(T_VOID);
  if (thread_name != NULL) {
    Handle name = java_lang_String::create_from_str(thread_name, CHECK);
    // Thread gets assigned specified name and null target
    JavaCalls::call_special(&result,
                            thread_oop,
                            klass,
                            vmSymbols::object_initializer_name(),
                            vmSymbols::threadgroup_string_void_signature(),
                            thread_group, // Argument 1
                            name,         // Argument 2
                            THREAD);
  } else {
    // Thread gets assigned name "Thread-nnn" and null target
    // (java.lang.Thread doesn't have a constructor taking only a ThreadGroup argument)
    JavaCalls::call_special(&result,
                            thread_oop,
                            klass,
                            vmSymbols::object_initializer_name(),
                            vmSymbols::threadgroup_runnable_void_signature(),
                            thread_group, // Argument 1
                            Handle(),     // Argument 2
                            THREAD);
  }


  if (daemon) {
    java_lang_Thread::set_daemon(thread_oop());
  }

  if (HAS_PENDING_EXCEPTION) {
    return;
  }

  KlassHandle group(THREAD, SystemDictionary::ThreadGroup_klass());
  Handle threadObj(THREAD, this->threadObj());

  JavaCalls::call_special(&result,
                          thread_group,
                          group,
                          vmSymbols::add_method_name(),
                          vmSymbols::thread_void_signature(),
                          threadObj,          // Arg 1
                          THREAD);
}

// NamedThread --  non-JavaThread subclasses with multiple
// uniquely named instances should derive from this.
NamedThread::NamedThread() : Thread() {
  _name = NULL;
  _processed_thread = NULL;
  _gc_id = GCId::undefined();
}

NamedThread::~NamedThread() {
  if (_name != NULL) {
    FREE_C_HEAP_ARRAY(char, _name);
    _name = NULL;
  }
}

void NamedThread::set_name(const char* format, ...) {
  guarantee(_name == NULL, "Only get to set name once.");
  _name = NEW_C_HEAP_ARRAY(char, max_name_len, mtThread);
  guarantee(_name != NULL, "alloc failure");
  va_list ap;
  va_start(ap, format);
  jio_vsnprintf(_name, max_name_len, format, ap);
  va_end(ap);
}

void NamedThread::initialize_named_thread() {
  set_native_thread_name(name());
}

void NamedThread::print_on(outputStream* st) const {
  st->print("\"%s\" ", name());
  Thread::print_on(st);
  st->cr();
}


// ======= WatcherThread ========

// The watcher thread exists to simulate timer interrupts.  It should
// be replaced by an abstraction over whatever native support for
// timer interrupts exists on the platform.

WatcherThread* WatcherThread::_watcher_thread   = NULL;
bool WatcherThread::_startable = false;
volatile bool  WatcherThread::_should_terminate = false;

WatcherThread::WatcherThread() : Thread(), _crash_protection(NULL) {
  assert(watcher_thread() == NULL, "we can only allocate one WatcherThread");
  if (os::create_thread(this, os::watcher_thread)) {
    _watcher_thread = this;

    // Set the watcher thread to the highest OS priority which should not be
    // used, unless a Java thread with priority java.lang.Thread.MAX_PRIORITY
    // is created. The only normal thread using this priority is the reference
    // handler thread, which runs for very short intervals only.
    // If the VMThread's priority is not lower than the WatcherThread profiling
    // will be inaccurate.
    os::set_priority(this, MaxPriority);
    if (!DisableStartThread) {
      os::start_thread(this);
    }
  }
}

int WatcherThread::sleep() const {
  // The WatcherThread does not participate in the safepoint protocol
  // for the PeriodicTask_lock because it is not a JavaThread.
  MutexLockerEx ml(PeriodicTask_lock, Mutex::_no_safepoint_check_flag);

  if (_should_terminate) {
    // check for termination before we do any housekeeping or wait
    return 0;  // we did not sleep.
  }

  // remaining will be zero if there are no tasks,
  // causing the WatcherThread to sleep until a task is
  // enrolled
  int remaining = PeriodicTask::time_to_wait();
  int time_slept = 0;

  // we expect this to timeout - we only ever get unparked when
  // we should terminate or when a new task has been enrolled
  OSThreadWaitState osts(this->osthread(), false /* not Object.wait() */);

  jlong time_before_loop = os::javaTimeNanos();

  while (true) {
    bool timedout = PeriodicTask_lock->wait(Mutex::_no_safepoint_check_flag,
                                            remaining);
    jlong now = os::javaTimeNanos();

    if (remaining == 0) {
      // if we didn't have any tasks we could have waited for a long time
      // consider the time_slept zero and reset time_before_loop
      time_slept = 0;
      time_before_loop = now;
    } else {
      // need to recalculate since we might have new tasks in _tasks
      time_slept = (int) ((now - time_before_loop) / 1000000);
    }

    // Change to task list or spurious wakeup of some kind
    if (timedout || _should_terminate) {
      break;
    }

    remaining = PeriodicTask::time_to_wait();
    if (remaining == 0) {
      // Last task was just disenrolled so loop around and wait until
      // another task gets enrolled
      continue;
    }

    remaining -= time_slept;
    if (remaining <= 0) {
      break;
    }
  }

  return time_slept;
}

void WatcherThread::run() {
  assert(this == watcher_thread(), "just checking");

  this->record_stack_base_and_size();
  this->initialize_thread_local_storage();
  this->set_native_thread_name(this->name());
  this->set_active_handles(JNIHandleBlock::allocate_block());
  while (true) {
    assert(watcher_thread() == Thread::current(), "thread consistency check");
    assert(watcher_thread() == this, "thread consistency check");

    // Calculate how long it'll be until the next PeriodicTask work
    // should be done, and sleep that amount of time.
    int time_waited = sleep();

    if (is_error_reported()) {
      // A fatal error has happened, the error handler(VMError::report_and_die)
      // should abort JVM after creating an error log file. However in some
      // rare cases, the error handler itself might deadlock. Here we try to
      // kill JVM if the fatal error handler fails to abort in 2 minutes.
      //
      // This code is in WatcherThread because WatcherThread wakes up
      // periodically so the fatal error handler doesn't need to do anything;
      // also because the WatcherThread is less likely to crash than other
      // threads.

      for (;;) {
        if (!ShowMessageBoxOnError
            && (OnError == NULL || OnError[0] == '\0')
            && Arguments::abort_hook() == NULL) {
          os::sleep(this, ErrorLogTimeout * 60 * 1000, false);
          fdStream err(defaultStream::output_fd());
          err.print_raw_cr("# [ timer expired, abort... ]");
          // skip atexit/vm_exit/vm_abort hooks
          os::die();
        }

        // Wake up 5 seconds later, the fatal handler may reset OnError or
        // ShowMessageBoxOnError when it is ready to abort.
        os::sleep(this, 5 * 1000, false);
      }
    }

    if (_should_terminate) {
      // check for termination before posting the next tick
      break;
    }

    PeriodicTask::real_time_tick(time_waited);
  }

  // Signal that it is terminated
  {
    MutexLockerEx mu(Terminator_lock, Mutex::_no_safepoint_check_flag);
    _watcher_thread = NULL;
    Terminator_lock->notify();
  }

  // Thread destructor usually does this..
  ThreadLocalStorage::set_thread(NULL);
}

void WatcherThread::start() {
  assert(PeriodicTask_lock->owned_by_self(), "PeriodicTask_lock required");

  if (watcher_thread() == NULL && _startable) {
    _should_terminate = false;
    // Create the single instance of WatcherThread
    new WatcherThread();
  }
}

void WatcherThread::make_startable() {
  assert(PeriodicTask_lock->owned_by_self(), "PeriodicTask_lock required");
  _startable = true;
}

void WatcherThread::stop() {
  {
    // Follow normal safepoint aware lock enter protocol since the
    // WatcherThread is stopped by another JavaThread.
    MutexLocker ml(PeriodicTask_lock);
    _should_terminate = true;

    WatcherThread* watcher = watcher_thread();
    if (watcher != NULL) {
      // unpark the WatcherThread so it can see that it should terminate
      watcher->unpark();
    }
  }

  MutexLocker mu(Terminator_lock);

  while (watcher_thread() != NULL) {
    // This wait should make safepoint checks, wait without a timeout,
    // and wait as a suspend-equivalent condition.
    //
    // Note: If the FlatProfiler is running, then this thread is waiting
    // for the WatcherThread to terminate and the WatcherThread, via the
    // FlatProfiler task, is waiting for the external suspend request on
    // this thread to complete. wait_for_ext_suspend_completion() will
    // eventually timeout, but that takes time. Making this wait a
    // suspend-equivalent condition solves that timeout problem.
    //
    Terminator_lock->wait(!Mutex::_no_safepoint_check_flag, 0,
                          Mutex::_as_suspend_equivalent_flag);
  }
}

void WatcherThread::unpark() {
  assert(PeriodicTask_lock->owned_by_self(), "PeriodicTask_lock required");
  PeriodicTask_lock->notify();
}

void WatcherThread::print_on(outputStream* st) const {
  st->print("\"%s\" ", name());
  Thread::print_on(st);
  st->cr();
}

// ======= JavaThread ========

#if INCLUDE_JVMCI

jlong* JavaThread::_jvmci_old_thread_counters;

bool jvmci_counters_include(JavaThread* thread) {
  oop threadObj = thread->threadObj();
  return !JVMCICountersExcludeCompiler || !thread->is_Compiler_thread();
}

void JavaThread::collect_counters(typeArrayOop array) {
  if (JVMCICounterSize > 0) {
    MutexLocker tl(Threads_lock);
    for (int i = 0; i < array->length(); i++) {
      array->long_at_put(i, _jvmci_old_thread_counters[i]);
    }
    for (JavaThread* tp = Threads::first(); tp != NULL; tp = tp->next()) {
      if (jvmci_counters_include(tp)) {
        for (int i = 0; i < array->length(); i++) {
          array->long_at_put(i, array->long_at(i) + tp->_jvmci_counters[i]);
        }
      }
    }
  }
}

#endif // INCLUDE_JVMCI

// A JavaThread is a normal Java thread

void JavaThread::initialize() {
  // Initialize fields

  // Set the claimed par_id to UINT_MAX (ie not claiming any par_ids)
  set_claimed_par_id(UINT_MAX);

  set_saved_exception_pc(NULL);
  set_threadObj(NULL);
  _anchor.clear();
  set_entry_point(NULL);
  set_jni_functions(jni_functions());
  set_callee_target(NULL);
  set_vm_result(NULL);
  set_vm_result_2(NULL);
  set_vframe_array_head(NULL);
  set_vframe_array_last(NULL);
  set_deferred_locals(NULL);
  set_deopt_mark(NULL);
  set_deopt_nmethod(NULL);
  clear_must_deopt_id();
  set_monitor_chunks(NULL);
  set_next(NULL);
  set_thread_state(_thread_new);
  _terminated = _not_terminated;
  _privileged_stack_top = NULL;
  _array_for_gc = NULL;
  _suspend_equivalent = false;
  _in_deopt_handler = 0;
  _doing_unsafe_access = false;
  _stack_guard_state = stack_guard_unused;
#if INCLUDE_JVMCI
  _pending_monitorenter = false;
  _pending_deoptimization = -1;
  _pending_failed_speculation = NULL;
  _pending_transfer_to_interpreter = false;
  _jvmci._alternate_call_target = NULL;
  assert(_jvmci._implicit_exception_pc == NULL, "must be");
  if (JVMCICounterSize > 0) {
    _jvmci_counters = NEW_C_HEAP_ARRAY(jlong, JVMCICounterSize, mtInternal);
    memset(_jvmci_counters, 0, sizeof(jlong) * JVMCICounterSize);
  } else {
    _jvmci_counters = NULL;
  }
#endif // INCLUDE_JVMCI
  (void)const_cast<oop&>(_exception_oop = oop(NULL));
  _exception_pc  = 0;
  _exception_handler_pc = 0;
  _is_method_handle_return = 0;
  _jvmti_thread_state= NULL;
  _should_post_on_exceptions_flag = JNI_FALSE;
  _jvmti_get_loaded_classes_closure = NULL;
  _interp_only_mode    = 0;
  _special_runtime_exit_condition = _no_async_condition;
  _pending_async_exception = NULL;
  _thread_stat = NULL;
  _thread_stat = new ThreadStatistics();
  _blocked_on_compilation = false;
  _jni_active_critical = 0;
  _pending_jni_exception_check_fn = NULL;
  _do_not_unlock_if_synchronized = false;
  _cached_monitor_info = NULL;
  _parker = Parker::Allocate(this);

#ifndef PRODUCT
  _jmp_ring_index = 0;
  for (int ji = 0; ji < jump_ring_buffer_size; ji++) {
    record_jump(NULL, NULL, NULL, 0);
  }
#endif // PRODUCT

  set_thread_profiler(NULL);
  if (FlatProfiler::is_active()) {
    // This is where we would decide to either give each thread it's own profiler
    // or use one global one from FlatProfiler,
    // or up to some count of the number of profiled threads, etc.
    ThreadProfiler* pp = new ThreadProfiler();
    pp->engage();
    set_thread_profiler(pp);
  }

  // Setup safepoint state info for this thread
  ThreadSafepointState::create(this);

  debug_only(_java_call_counter = 0);

  // JVMTI PopFrame support
  _popframe_condition = popframe_inactive;
  _popframe_preserved_args = NULL;
  _popframe_preserved_args_size = 0;
  _frames_to_pop_failed_realloc = 0;

  pd_initialize();
}

#if INCLUDE_ALL_GCS
SATBMarkQueueSet JavaThread::_satb_mark_queue_set;
DirtyCardQueueSet JavaThread::_dirty_card_queue_set;
#endif // INCLUDE_ALL_GCS

JavaThread::JavaThread(bool is_attaching_via_jni) :
                       Thread()
#if INCLUDE_ALL_GCS
                       , _satb_mark_queue(&_satb_mark_queue_set),
                       _dirty_card_queue(&_dirty_card_queue_set)
#endif // INCLUDE_ALL_GCS
{
  initialize();
  if (is_attaching_via_jni) {
    _jni_attach_state = _attaching_via_jni;
  } else {
    _jni_attach_state = _not_attaching_via_jni;
  }
  assert(deferred_card_mark().is_empty(), "Default MemRegion ctor");
}

bool JavaThread::reguard_stack(address cur_sp) {
  if (_stack_guard_state != stack_guard_yellow_disabled) {
    return true; // Stack already guarded or guard pages not needed.
  }

  if (register_stack_overflow()) {
    // For those architectures which have separate register and
    // memory stacks, we must check the register stack to see if
    // it has overflowed.
    return false;
  }

  // Java code never executes within the yellow zone: the latter is only
  // there to provoke an exception during stack banging.  If java code
  // is executing there, either StackShadowPages should be larger, or
  // some exception code in c1, c2 or the interpreter isn't unwinding
  // when it should.
  guarantee(cur_sp > stack_yellow_zone_base(), "not enough space to reguard - increase StackShadowPages");

  enable_stack_yellow_zone();
  return true;
}

bool JavaThread::reguard_stack(void) {
  return reguard_stack(os::current_stack_pointer());
}


void JavaThread::block_if_vm_exited() {
  if (_terminated == _vm_exited) {
    // _vm_exited is set at safepoint, and Threads_lock is never released
    // we will block here forever
    Threads_lock->lock_without_safepoint_check();
    ShouldNotReachHere();
  }
}


// Remove this ifdef when C1 is ported to the compiler interface.
static void compiler_thread_entry(JavaThread* thread, TRAPS);
static void sweeper_thread_entry(JavaThread* thread, TRAPS);

JavaThread::JavaThread(ThreadFunction entry_point, size_t stack_sz) :
                       Thread()
#if INCLUDE_ALL_GCS
                       , _satb_mark_queue(&_satb_mark_queue_set),
                       _dirty_card_queue(&_dirty_card_queue_set)
#endif // INCLUDE_ALL_GCS
{
  initialize();
  _jni_attach_state = _not_attaching_via_jni;
  set_entry_point(entry_point);
  // Create the native thread itself.
  // %note runtime_23
  os::ThreadType thr_type = os::java_thread;
  thr_type = entry_point == &compiler_thread_entry ? os::compiler_thread :
                                                     os::java_thread;
  os::create_thread(this, thr_type, stack_sz);
  // The _osthread may be NULL here because we ran out of memory (too many threads active).
  // We need to throw and OutOfMemoryError - however we cannot do this here because the caller
  // may hold a lock and all locks must be unlocked before throwing the exception (throwing
  // the exception consists of creating the exception object & initializing it, initialization
  // will leave the VM via a JavaCall and then all locks must be unlocked).
  //
  // The thread is still suspended when we reach here. Thread must be explicit started
  // by creator! Furthermore, the thread must also explicitly be added to the Threads list
  // by calling Threads:add. The reason why this is not done here, is because the thread
  // object must be fully initialized (take a look at JVM_Start)
}

JavaThread::~JavaThread() {

  // JSR166 -- return the parker to the free list
  Parker::Release(_parker);
  _parker = NULL;

  // Free any remaining  previous UnrollBlock
  vframeArray* old_array = vframe_array_last();

  if (old_array != NULL) {
    Deoptimization::UnrollBlock* old_info = old_array->unroll_block();
    old_array->set_unroll_block(NULL);
    delete old_info;
    delete old_array;
  }

  GrowableArray<jvmtiDeferredLocalVariableSet*>* deferred = deferred_locals();
  if (deferred != NULL) {
    // This can only happen if thread is destroyed before deoptimization occurs.
    assert(deferred->length() != 0, "empty array!");
    do {
      jvmtiDeferredLocalVariableSet* dlv = deferred->at(0);
      deferred->remove_at(0);
      // individual jvmtiDeferredLocalVariableSet are CHeapObj's
      delete dlv;
    } while (deferred->length() != 0);
    delete deferred;
  }

  // All Java related clean up happens in exit
  ThreadSafepointState::destroy(this);
  if (_thread_profiler != NULL) delete _thread_profiler;
  if (_thread_stat != NULL) delete _thread_stat;

#if INCLUDE_JVMCI
  if (JVMCICounterSize > 0) {
    if (jvmci_counters_include(this)) {
      for (int i = 0; i < JVMCICounterSize; i++) {
        _jvmci_old_thread_counters[i] += _jvmci_counters[i];
      }
    }
    FREE_C_HEAP_ARRAY(jlong, _jvmci_counters);
  }
#endif // INCLUDE_JVMCI
}


// The first routine called by a new Java thread
void JavaThread::run() {
  // initialize thread-local alloc buffer related fields
  this->initialize_tlab();

  // used to test validity of stack trace backs
  this->record_base_of_stack_pointer();

  // Record real stack base and size.
  this->record_stack_base_and_size();

  // Initialize thread local storage; set before calling MutexLocker
  this->initialize_thread_local_storage();

  this->create_stack_guard_pages();

  this->cache_global_variables();

  // Thread is now sufficient initialized to be handled by the safepoint code as being
  // in the VM. Change thread state from _thread_new to _thread_in_vm
  ThreadStateTransition::transition_and_fence(this, _thread_new, _thread_in_vm);

  assert(JavaThread::current() == this, "sanity check");
  assert(!Thread::current()->owns_locks(), "sanity check");

  DTRACE_THREAD_PROBE(start, this);

  // This operation might block. We call that after all safepoint checks for a new thread has
  // been completed.
  this->set_active_handles(JNIHandleBlock::allocate_block());

  if (JvmtiExport::should_post_thread_life()) {
    JvmtiExport::post_thread_start(this);
  }

  EventThreadStart event;
  if (event.should_commit()) {
    event.set_javalangthread(java_lang_Thread::thread_id(this->threadObj()));
    event.commit();
  }

  // We call another function to do the rest so we are sure that the stack addresses used
  // from there will be lower than the stack base just computed
  thread_main_inner();

  // Note, thread is no longer valid at this point!
}


void JavaThread::thread_main_inner() {
  assert(JavaThread::current() == this, "sanity check");
  assert(this->threadObj() != NULL, "just checking");

  // Execute thread entry point unless this thread has a pending exception
  // or has been stopped before starting.
  // Note: Due to JVM_StopThread we can have pending exceptions already!
  if (!this->has_pending_exception() &&
      !java_lang_Thread::is_stillborn(this->threadObj())) {
    {
      ResourceMark rm(this);
      this->set_native_thread_name(this->get_thread_name());
    }
    HandleMark hm(this);
    this->entry_point()(this, this);
  }

  DTRACE_THREAD_PROBE(stop, this);

  this->exit(false);
  delete this;
}


static void ensure_join(JavaThread* thread) {
  // We do not need to grap the Threads_lock, since we are operating on ourself.
  Handle threadObj(thread, thread->threadObj());
  assert(threadObj.not_null(), "java thread object must exist");
  ObjectLocker lock(threadObj, thread);
  // Ignore pending exception (ThreadDeath), since we are exiting anyway
  thread->clear_pending_exception();
  // Thread is exiting. So set thread_status field in  java.lang.Thread class to TERMINATED.
  java_lang_Thread::set_thread_status(threadObj(), java_lang_Thread::TERMINATED);
  // Clear the native thread instance - this makes isAlive return false and allows the join()
  // to complete once we've done the notify_all below
  java_lang_Thread::set_thread(threadObj(), NULL);
  lock.notify_all(thread);
  // Ignore pending exception (ThreadDeath), since we are exiting anyway
  thread->clear_pending_exception();
}


// For any new cleanup additions, please check to see if they need to be applied to
// cleanup_failed_attach_current_thread as well.
void JavaThread::exit(bool destroy_vm, ExitType exit_type) {
  assert(this == JavaThread::current(), "thread consistency check");

  HandleMark hm(this);
  Handle uncaught_exception(this, this->pending_exception());
  this->clear_pending_exception();
  Handle threadObj(this, this->threadObj());
  assert(threadObj.not_null(), "Java thread object should be created");

  if (get_thread_profiler() != NULL) {
    get_thread_profiler()->disengage();
    ResourceMark rm;
    get_thread_profiler()->print(get_thread_name());
  }


  // FIXIT: This code should be moved into else part, when reliable 1.2/1.3 check is in place
  {
    EXCEPTION_MARK;

    CLEAR_PENDING_EXCEPTION;
  }
  if (!destroy_vm) {
    if (uncaught_exception.not_null()) {
      EXCEPTION_MARK;
      // Call method Thread.dispatchUncaughtException().
      KlassHandle thread_klass(THREAD, SystemDictionary::Thread_klass());
      JavaValue result(T_VOID);
      JavaCalls::call_virtual(&result,
                              threadObj, thread_klass,
                              vmSymbols::dispatchUncaughtException_name(),
                              vmSymbols::throwable_void_signature(),
                              uncaught_exception,
                              THREAD);
      if (HAS_PENDING_EXCEPTION) {
        ResourceMark rm(this);
        jio_fprintf(defaultStream::error_stream(),
                    "\nException: %s thrown from the UncaughtExceptionHandler"
                    " in thread \"%s\"\n",
                    pending_exception()->klass()->external_name(),
                    get_thread_name());
        CLEAR_PENDING_EXCEPTION;
      }
    }

    // Called before the java thread exit since we want to read info
    // from java_lang_Thread object
    EventThreadEnd event;
    if (event.should_commit()) {
      event.set_javalangthread(java_lang_Thread::thread_id(this->threadObj()));
      event.commit();
    }

    // Call after last event on thread
    EVENT_THREAD_EXIT(this);

    // Call Thread.exit(). We try 3 times in case we got another Thread.stop during
    // the execution of the method. If that is not enough, then we don't really care. Thread.stop
    // is deprecated anyhow.
    if (!is_Compiler_thread()) {
      int count = 3;
      while (java_lang_Thread::threadGroup(threadObj()) != NULL && (count-- > 0)) {
        EXCEPTION_MARK;
        JavaValue result(T_VOID);
        KlassHandle thread_klass(THREAD, SystemDictionary::Thread_klass());
        JavaCalls::call_virtual(&result,
                                threadObj, thread_klass,
                                vmSymbols::exit_method_name(),
                                vmSymbols::void_method_signature(),
                                THREAD);
        CLEAR_PENDING_EXCEPTION;
      }
    }
    // notify JVMTI
    if (JvmtiExport::should_post_thread_life()) {
      JvmtiExport::post_thread_end(this);
    }

    // We have notified the agents that we are exiting, before we go on,
    // we must check for a pending external suspend request and honor it
    // in order to not surprise the thread that made the suspend request.
    while (true) {
      {
        MutexLockerEx ml(SR_lock(), Mutex::_no_safepoint_check_flag);
        if (!is_external_suspend()) {
          set_terminated(_thread_exiting);
          ThreadService::current_thread_exiting(this);
          break;
        }
        // Implied else:
        // Things get a little tricky here. We have a pending external
        // suspend request, but we are holding the SR_lock so we
        // can't just self-suspend. So we temporarily drop the lock
        // and then self-suspend.
      }

      ThreadBlockInVM tbivm(this);
      java_suspend_self();

      // We're done with this suspend request, but we have to loop around
      // and check again. Eventually we will get SR_lock without a pending
      // external suspend request and will be able to mark ourselves as
      // exiting.
    }
    // no more external suspends are allowed at this point
  } else {
    // before_exit() has already posted JVMTI THREAD_END events
  }

  // Notify waiters on thread object. This has to be done after exit() is called
  // on the thread (if the thread is the last thread in a daemon ThreadGroup the
  // group should have the destroyed bit set before waiters are notified).
  ensure_join(this);
  assert(!this->has_pending_exception(), "ensure_join should have cleared");

  // 6282335 JNI DetachCurrentThread spec states that all Java monitors
  // held by this thread must be released. The spec does not distinguish
  // between JNI-acquired and regular Java monitors. We can only see
  // regular Java monitors here if monitor enter-exit matching is broken.
  //
  // Optionally release any monitors for regular JavaThread exits. This
  // is provided as a work around for any bugs in monitor enter-exit
  // matching. This can be expensive so it is not enabled by default.
  // ObjectMonitor::Knob_ExitRelease is a superset of the
  // JNIDetachReleasesMonitors option.
  //
  // ensure_join() ignores IllegalThreadStateExceptions, and so does
  // ObjectSynchronizer::release_monitors_owned_by_thread().
  if ((exit_type == jni_detach && JNIDetachReleasesMonitors) ||
      ObjectMonitor::Knob_ExitRelease) {
    // Sanity check even though JNI DetachCurrentThread() would have
    // returned JNI_ERR if there was a Java frame. JavaThread exit
    // should be done executing Java code by the time we get here.
    assert(!this->has_last_Java_frame(),
           "should not have a Java frame when detaching or exiting");
    ObjectSynchronizer::release_monitors_owned_by_thread(this);
    assert(!this->has_pending_exception(), "release_monitors should have cleared");
  }

  // These things needs to be done while we are still a Java Thread. Make sure that thread
  // is in a consistent state, in case GC happens
  assert(_privileged_stack_top == NULL, "must be NULL when we get here");

  if (active_handles() != NULL) {
    JNIHandleBlock* block = active_handles();
    set_active_handles(NULL);
    JNIHandleBlock::release_block(block);
  }

  if (free_handle_block() != NULL) {
    JNIHandleBlock* block = free_handle_block();
    set_free_handle_block(NULL);
    JNIHandleBlock::release_block(block);
  }

  // These have to be removed while this is still a valid thread.
  remove_stack_guard_pages();

  if (UseTLAB) {
    tlab().make_parsable(true);  // retire TLAB
  }

  if (JvmtiEnv::environments_might_exist()) {
    JvmtiExport::cleanup_thread(this);
  }

  // We must flush any deferred card marks before removing a thread from
  // the list of active threads.
  Universe::heap()->flush_deferred_store_barrier(this);
  assert(deferred_card_mark().is_empty(), "Should have been flushed");

#if INCLUDE_ALL_GCS
  // We must flush the G1-related buffers before removing a thread
  // from the list of active threads. We must do this after any deferred
  // card marks have been flushed (above) so that any entries that are
  // added to the thread's dirty card queue as a result are not lost.
  if (UseG1GC) {
    flush_barrier_queues();
  }
#endif // INCLUDE_ALL_GCS

  // Remove from list of active threads list, and notify VM thread if we are the last non-daemon thread
  Threads::remove(this);
}

#if INCLUDE_ALL_GCS
// Flush G1-related queues.
void JavaThread::flush_barrier_queues() {
  satb_mark_queue().flush();
  dirty_card_queue().flush();
}

void JavaThread::initialize_queues() {
  assert(!SafepointSynchronize::is_at_safepoint(),
         "we should not be at a safepoint");

  ObjPtrQueue& satb_queue = satb_mark_queue();
  SATBMarkQueueSet& satb_queue_set = satb_mark_queue_set();
  // The SATB queue should have been constructed with its active
  // field set to false.
  assert(!satb_queue.is_active(), "SATB queue should not be active");
  assert(satb_queue.is_empty(), "SATB queue should be empty");
  // If we are creating the thread during a marking cycle, we should
  // set the active field of the SATB queue to true.
  if (satb_queue_set.is_active()) {
    satb_queue.set_active(true);
  }

  DirtyCardQueue& dirty_queue = dirty_card_queue();
  // The dirty card queue should have been constructed with its
  // active field set to true.
  assert(dirty_queue.is_active(), "dirty card queue should be active");
}
#endif // INCLUDE_ALL_GCS

void JavaThread::cleanup_failed_attach_current_thread() {
  if (get_thread_profiler() != NULL) {
    get_thread_profiler()->disengage();
    ResourceMark rm;
    get_thread_profiler()->print(get_thread_name());
  }

  if (active_handles() != NULL) {
    JNIHandleBlock* block = active_handles();
    set_active_handles(NULL);
    JNIHandleBlock::release_block(block);
  }

  if (free_handle_block() != NULL) {
    JNIHandleBlock* block = free_handle_block();
    set_free_handle_block(NULL);
    JNIHandleBlock::release_block(block);
  }

  // These have to be removed while this is still a valid thread.
  remove_stack_guard_pages();

  if (UseTLAB) {
    tlab().make_parsable(true);  // retire TLAB, if any
  }

#if INCLUDE_ALL_GCS
  if (UseG1GC) {
    flush_barrier_queues();
  }
#endif // INCLUDE_ALL_GCS

  Threads::remove(this);
  delete this;
}




JavaThread* JavaThread::active() {
  Thread* thread = ThreadLocalStorage::thread();
  assert(thread != NULL, "just checking");
  if (thread->is_Java_thread()) {
    return (JavaThread*) thread;
  } else {
    assert(thread->is_VM_thread(), "this must be a vm thread");
    VM_Operation* op = ((VMThread*) thread)->vm_operation();
    JavaThread *ret=op == NULL ? NULL : (JavaThread *)op->calling_thread();
    assert(ret->is_Java_thread(), "must be a Java thread");
    return ret;
  }
}

bool JavaThread::is_lock_owned(address adr) const {
  if (Thread::is_lock_owned(adr)) return true;

  for (MonitorChunk* chunk = monitor_chunks(); chunk != NULL; chunk = chunk->next()) {
    if (chunk->contains(adr)) return true;
  }

  return false;
}


void JavaThread::add_monitor_chunk(MonitorChunk* chunk) {
  chunk->set_next(monitor_chunks());
  set_monitor_chunks(chunk);
}

void JavaThread::remove_monitor_chunk(MonitorChunk* chunk) {
  guarantee(monitor_chunks() != NULL, "must be non empty");
  if (monitor_chunks() == chunk) {
    set_monitor_chunks(chunk->next());
  } else {
    MonitorChunk* prev = monitor_chunks();
    while (prev->next() != chunk) prev = prev->next();
    prev->set_next(chunk->next());
  }
}

// JVM support.

// Note: this function shouldn't block if it's called in
// _thread_in_native_trans state (such as from
// check_special_condition_for_native_trans()).
void JavaThread::check_and_handle_async_exceptions(bool check_unsafe_error) {

  if (has_last_Java_frame() && has_async_condition()) {
    // If we are at a polling page safepoint (not a poll return)
    // then we must defer async exception because live registers
    // will be clobbered by the exception path. Poll return is
    // ok because the call we a returning from already collides
    // with exception handling registers and so there is no issue.
    // (The exception handling path kills call result registers but
    //  this is ok since the exception kills the result anyway).

    if (is_at_poll_safepoint()) {
      // if the code we are returning to has deoptimized we must defer
      // the exception otherwise live registers get clobbered on the
      // exception path before deoptimization is able to retrieve them.
      //
      RegisterMap map(this, false);
      frame caller_fr = last_frame().sender(&map);
      assert(caller_fr.is_compiled_frame(), "what?");
      if (caller_fr.is_deoptimized_frame()) {
        if (TraceExceptions) {
          ResourceMark rm;
          tty->print_cr("deferred async exception at compiled safepoint");
        }
        return;
      }
    }
  }

  JavaThread::AsyncRequests condition = clear_special_runtime_exit_condition();
  if (condition == _no_async_condition) {
    // Conditions have changed since has_special_runtime_exit_condition()
    // was called:
    // - if we were here only because of an external suspend request,
    //   then that was taken care of above (or cancelled) so we are done
    // - if we were here because of another async request, then it has
    //   been cleared between the has_special_runtime_exit_condition()
    //   and now so again we are done
    return;
  }

  // Check for pending async. exception
  if (_pending_async_exception != NULL) {
    // Only overwrite an already pending exception, if it is not a threadDeath.
    if (!has_pending_exception() || !pending_exception()->is_a(SystemDictionary::ThreadDeath_klass())) {

      // We cannot call Exceptions::_throw(...) here because we cannot block
      set_pending_exception(_pending_async_exception, __FILE__, __LINE__);

      if (TraceExceptions) {
        ResourceMark rm;
        tty->print("Async. exception installed at runtime exit (" INTPTR_FORMAT ")", p2i(this));
        if (has_last_Java_frame()) {
          frame f = last_frame();
          tty->print(" (pc: " INTPTR_FORMAT " sp: " INTPTR_FORMAT " )", p2i(f.pc()), p2i(f.sp()));
        }
        tty->print_cr(" of type: %s", InstanceKlass::cast(_pending_async_exception->klass())->external_name());
      }
      _pending_async_exception = NULL;
      clear_has_async_exception();
    }
  }

  if (check_unsafe_error &&
      condition == _async_unsafe_access_error && !has_pending_exception()) {
    condition = _no_async_condition;  // done
    switch (thread_state()) {
    case _thread_in_vm: {
      JavaThread* THREAD = this;
      THROW_MSG(vmSymbols::java_lang_InternalError(), "a fault occurred in an unsafe memory access operation");
    }
    case _thread_in_native: {
      ThreadInVMfromNative tiv(this);
      JavaThread* THREAD = this;
      THROW_MSG(vmSymbols::java_lang_InternalError(), "a fault occurred in an unsafe memory access operation");
    }
    case _thread_in_Java: {
      ThreadInVMfromJava tiv(this);
      JavaThread* THREAD = this;
      THROW_MSG(vmSymbols::java_lang_InternalError(), "a fault occurred in a recent unsafe memory access operation in compiled Java code");
    }
    default:
      ShouldNotReachHere();
    }
  }

  assert(condition == _no_async_condition || has_pending_exception() ||
         (!check_unsafe_error && condition == _async_unsafe_access_error),
         "must have handled the async condition, if no exception");
}

void JavaThread::handle_special_runtime_exit_condition(bool check_asyncs) {
  //
  // Check for pending external suspend. Internal suspend requests do
  // not use handle_special_runtime_exit_condition().
  // If JNIEnv proxies are allowed, don't self-suspend if the target
  // thread is not the current thread. In older versions of jdbx, jdbx
  // threads could call into the VM with another thread's JNIEnv so we
  // can be here operating on behalf of a suspended thread (4432884).
  bool do_self_suspend = is_external_suspend_with_lock();
  if (do_self_suspend && (!AllowJNIEnvProxy || this == JavaThread::current())) {
    //
    // Because thread is external suspended the safepoint code will count
    // thread as at a safepoint. This can be odd because we can be here
    // as _thread_in_Java which would normally transition to _thread_blocked
    // at a safepoint. We would like to mark the thread as _thread_blocked
    // before calling java_suspend_self like all other callers of it but
    // we must then observe proper safepoint protocol. (We can't leave
    // _thread_blocked with a safepoint in progress). However we can be
    // here as _thread_in_native_trans so we can't use a normal transition
    // constructor/destructor pair because they assert on that type of
    // transition. We could do something like:
    //
    // JavaThreadState state = thread_state();
    // set_thread_state(_thread_in_vm);
    // {
    //   ThreadBlockInVM tbivm(this);
    //   java_suspend_self()
    // }
    // set_thread_state(_thread_in_vm_trans);
    // if (safepoint) block;
    // set_thread_state(state);
    //
    // but that is pretty messy. Instead we just go with the way the
    // code has worked before and note that this is the only path to
    // java_suspend_self that doesn't put the thread in _thread_blocked
    // mode.

    frame_anchor()->make_walkable(this);
    java_suspend_self();

    // We might be here for reasons in addition to the self-suspend request
    // so check for other async requests.
  }

  if (check_asyncs) {
    check_and_handle_async_exceptions();
  }
}

void JavaThread::send_thread_stop(oop java_throwable)  {
  assert(Thread::current()->is_VM_thread(), "should be in the vm thread");
  assert(Threads_lock->is_locked(), "Threads_lock should be locked by safepoint code");
  assert(SafepointSynchronize::is_at_safepoint(), "all threads are stopped");

  // Do not throw asynchronous exceptions against the compiler thread
  // (the compiler thread should not be a Java thread -- fix in 1.4.2)
  if (!can_call_java()) return;

  {
    // Actually throw the Throwable against the target Thread - however
    // only if there is no thread death exception installed already.
    if (_pending_async_exception == NULL || !_pending_async_exception->is_a(SystemDictionary::ThreadDeath_klass())) {
      // If the topmost frame is a runtime stub, then we are calling into
      // OptoRuntime from compiled code. Some runtime stubs (new, monitor_exit..)
      // must deoptimize the caller before continuing, as the compiled  exception handler table
      // may not be valid
      if (has_last_Java_frame()) {
        frame f = last_frame();
        if (f.is_runtime_frame() || f.is_safepoint_blob_frame()) {
          // BiasedLocking needs an updated RegisterMap for the revoke monitors pass
          RegisterMap reg_map(this, UseBiasedLocking);
          frame compiled_frame = f.sender(&reg_map);
          if (!StressCompiledExceptionHandlers && compiled_frame.can_be_deoptimized()) {
            Deoptimization::deoptimize(this, compiled_frame, &reg_map);
          }
        }
      }

      // Set async. pending exception in thread.
      set_pending_async_exception(java_throwable);

      if (TraceExceptions) {
        ResourceMark rm;
        tty->print_cr("Pending Async. exception installed of type: %s", InstanceKlass::cast(_pending_async_exception->klass())->external_name());
      }
      // for AbortVMOnException flag
      NOT_PRODUCT(Exceptions::debug_check_abort(InstanceKlass::cast(_pending_async_exception->klass())->external_name()));
    }
  }


  // Interrupt thread so it will wake up from a potential wait()
  Thread::interrupt(this);
}

// External suspension mechanism.
//
// Tell the VM to suspend a thread when ever it knows that it does not hold on
// to any VM_locks and it is at a transition
// Self-suspension will happen on the transition out of the vm.
// Catch "this" coming in from JNIEnv pointers when the thread has been freed
//
// Guarantees on return:
//   + Target thread will not execute any new bytecode (that's why we need to
//     force a safepoint)
//   + Target thread will not enter any new monitors
//
void JavaThread::java_suspend() {
  { MutexLocker mu(Threads_lock);
    if (!Threads::includes(this) || is_exiting() || this->threadObj() == NULL) {
      return;
    }
  }

  { MutexLockerEx ml(SR_lock(), Mutex::_no_safepoint_check_flag);
    if (!is_external_suspend()) {
      // a racing resume has cancelled us; bail out now
      return;
    }

    // suspend is done
    uint32_t debug_bits = 0;
    // Warning: is_ext_suspend_completed() may temporarily drop the
    // SR_lock to allow the thread to reach a stable thread state if
    // it is currently in a transient thread state.
    if (is_ext_suspend_completed(false /* !called_by_wait */,
                                 SuspendRetryDelay, &debug_bits)) {
      return;
    }
  }

  VM_ForceSafepoint vm_suspend;
  VMThread::execute(&vm_suspend);
}

// Part II of external suspension.
// A JavaThread self suspends when it detects a pending external suspend
// request. This is usually on transitions. It is also done in places
// where continuing to the next transition would surprise the caller,
// e.g., monitor entry.
//
// Returns the number of times that the thread self-suspended.
//
// Note: DO NOT call java_suspend_self() when you just want to block current
//       thread. java_suspend_self() is the second stage of cooperative
//       suspension for external suspend requests and should only be used
//       to complete an external suspend request.
//
int JavaThread::java_suspend_self() {
  int ret = 0;

  // we are in the process of exiting so don't suspend
  if (is_exiting()) {
    clear_external_suspend();
    return ret;
  }

  assert(_anchor.walkable() ||
         (is_Java_thread() && !((JavaThread*)this)->has_last_Java_frame()),
         "must have walkable stack");

  MutexLockerEx ml(SR_lock(), Mutex::_no_safepoint_check_flag);

  assert(!this->is_ext_suspended(),
         "a thread trying to self-suspend should not already be suspended");

  if (this->is_suspend_equivalent()) {
    // If we are self-suspending as a result of the lifting of a
    // suspend equivalent condition, then the suspend_equivalent
    // flag is not cleared until we set the ext_suspended flag so
    // that wait_for_ext_suspend_completion() returns consistent
    // results.
    this->clear_suspend_equivalent();
  }

  // A racing resume may have cancelled us before we grabbed SR_lock
  // above. Or another external suspend request could be waiting for us
  // by the time we return from SR_lock()->wait(). The thread
  // that requested the suspension may already be trying to walk our
  // stack and if we return now, we can change the stack out from under
  // it. This would be a "bad thing (TM)" and cause the stack walker
  // to crash. We stay self-suspended until there are no more pending
  // external suspend requests.
  while (is_external_suspend()) {
    ret++;
    this->set_ext_suspended();

    // _ext_suspended flag is cleared by java_resume()
    while (is_ext_suspended()) {
      this->SR_lock()->wait(Mutex::_no_safepoint_check_flag);
    }
  }

  return ret;
}

#ifdef ASSERT
// verify the JavaThread has not yet been published in the Threads::list, and
// hence doesn't need protection from concurrent access at this stage
void JavaThread::verify_not_published() {
  if (!Threads_lock->owned_by_self()) {
    MutexLockerEx ml(Threads_lock,  Mutex::_no_safepoint_check_flag);
    assert(!Threads::includes(this),
           "java thread shouldn't have been published yet!");
  } else {
    assert(!Threads::includes(this),
           "java thread shouldn't have been published yet!");
  }
}
#endif

// Slow path when the native==>VM/Java barriers detect a safepoint is in
// progress or when _suspend_flags is non-zero.
// Current thread needs to self-suspend if there is a suspend request and/or
// block if a safepoint is in progress.
// Async exception ISN'T checked.
// Note only the ThreadInVMfromNative transition can call this function
// directly and when thread state is _thread_in_native_trans
void JavaThread::check_safepoint_and_suspend_for_native_trans(JavaThread *thread) {
  assert(thread->thread_state() == _thread_in_native_trans, "wrong state");

  JavaThread *curJT = JavaThread::current();
  bool do_self_suspend = thread->is_external_suspend();

  assert(!curJT->has_last_Java_frame() || curJT->frame_anchor()->walkable(), "Unwalkable stack in native->vm transition");

  // If JNIEnv proxies are allowed, don't self-suspend if the target
  // thread is not the current thread. In older versions of jdbx, jdbx
  // threads could call into the VM with another thread's JNIEnv so we
  // can be here operating on behalf of a suspended thread (4432884).
  if (do_self_suspend && (!AllowJNIEnvProxy || curJT == thread)) {
    JavaThreadState state = thread->thread_state();

    // We mark this thread_blocked state as a suspend-equivalent so
    // that a caller to is_ext_suspend_completed() won't be confused.
    // The suspend-equivalent state is cleared by java_suspend_self().
    thread->set_suspend_equivalent();

    // If the safepoint code sees the _thread_in_native_trans state, it will
    // wait until the thread changes to other thread state. There is no
    // guarantee on how soon we can obtain the SR_lock and complete the
    // self-suspend request. It would be a bad idea to let safepoint wait for
    // too long. Temporarily change the state to _thread_blocked to
    // let the VM thread know that this thread is ready for GC. The problem
    // of changing thread state is that safepoint could happen just after
    // java_suspend_self() returns after being resumed, and VM thread will
    // see the _thread_blocked state. We must check for safepoint
    // after restoring the state and make sure we won't leave while a safepoint
    // is in progress.
    thread->set_thread_state(_thread_blocked);
    thread->java_suspend_self();
    thread->set_thread_state(state);
    // Make sure new state is seen by VM thread
    if (os::is_MP()) {
      if (UseMembar) {
        // Force a fence between the write above and read below
        OrderAccess::fence();
      } else {
        // Must use this rather than serialization page in particular on Windows
        InterfaceSupport::serialize_memory(thread);
      }
    }
  }

  if (SafepointSynchronize::do_call_back()) {
    // If we are safepointing, then block the caller which may not be
    // the same as the target thread (see above).
    SafepointSynchronize::block(curJT);
  }

  if (thread->is_deopt_suspend()) {
    thread->clear_deopt_suspend();
    RegisterMap map(thread, false);
    frame f = thread->last_frame();
    while (f.id() != thread->must_deopt_id() && ! f.is_first_frame()) {
      f = f.sender(&map);
    }
    if (f.id() == thread->must_deopt_id()) {
      thread->clear_must_deopt_id();
      f.deoptimize(thread);
    } else {
      fatal("missed deoptimization!");
    }
  }
}

// Slow path when the native==>VM/Java barriers detect a safepoint is in
// progress or when _suspend_flags is non-zero.
// Current thread needs to self-suspend if there is a suspend request and/or
// block if a safepoint is in progress.
// Also check for pending async exception (not including unsafe access error).
// Note only the native==>VM/Java barriers can call this function and when
// thread state is _thread_in_native_trans.
void JavaThread::check_special_condition_for_native_trans(JavaThread *thread) {
  check_safepoint_and_suspend_for_native_trans(thread);

  if (thread->has_async_exception()) {
    // We are in _thread_in_native_trans state, don't handle unsafe
    // access error since that may block.
    thread->check_and_handle_async_exceptions(false);
  }
}

// This is a variant of the normal
// check_special_condition_for_native_trans with slightly different
// semantics for use by critical native wrappers.  It does all the
// normal checks but also performs the transition back into
// thread_in_Java state.  This is required so that critical natives
// can potentially block and perform a GC if they are the last thread
// exiting the GC_locker.
void JavaThread::check_special_condition_for_native_trans_and_transition(JavaThread *thread) {
  check_special_condition_for_native_trans(thread);

  // Finish the transition
  thread->set_thread_state(_thread_in_Java);

  if (thread->do_critical_native_unlock()) {
    ThreadInVMfromJavaNoAsyncException tiv(thread);
    GC_locker::unlock_critical(thread);
    thread->clear_critical_native_unlock();
  }
}

// We need to guarantee the Threads_lock here, since resumes are not
// allowed during safepoint synchronization
// Can only resume from an external suspension
void JavaThread::java_resume() {
  assert_locked_or_safepoint(Threads_lock);

  // Sanity check: thread is gone, has started exiting or the thread
  // was not externally suspended.
  if (!Threads::includes(this) || is_exiting() || !is_external_suspend()) {
    return;
  }

  MutexLockerEx ml(SR_lock(), Mutex::_no_safepoint_check_flag);

  clear_external_suspend();

  if (is_ext_suspended()) {
    clear_ext_suspended();
    SR_lock()->notify_all();
  }
}

void JavaThread::create_stack_guard_pages() {
  if (! os::uses_stack_guard_pages() || _stack_guard_state != stack_guard_unused) return;
  address low_addr = stack_base() - stack_size();
  size_t len = (StackYellowPages + StackRedPages) * os::vm_page_size();

  int allocate = os::allocate_stack_guard_pages();
  // warning("Guarding at " PTR_FORMAT " for len " SIZE_FORMAT "\n", low_addr, len);

  if (allocate && !os::create_stack_guard_pages((char *) low_addr, len)) {
    warning("Attempt to allocate stack guard pages failed.");
    return;
  }

  if (os::guard_memory((char *) low_addr, len)) {
    _stack_guard_state = stack_guard_enabled;
  } else {
    warning("Attempt to protect stack guard pages failed.");
    if (os::uncommit_memory((char *) low_addr, len)) {
      warning("Attempt to deallocate stack guard pages failed.");
    }
  }
}

void JavaThread::remove_stack_guard_pages() {
  assert(Thread::current() == this, "from different thread");
  if (_stack_guard_state == stack_guard_unused) return;
  address low_addr = stack_base() - stack_size();
  size_t len = (StackYellowPages + StackRedPages) * os::vm_page_size();

  if (os::allocate_stack_guard_pages()) {
    if (os::remove_stack_guard_pages((char *) low_addr, len)) {
      _stack_guard_state = stack_guard_unused;
    } else {
      warning("Attempt to deallocate stack guard pages failed.");
    }
  } else {
    if (_stack_guard_state == stack_guard_unused) return;
    if (os::unguard_memory((char *) low_addr, len)) {
      _stack_guard_state = stack_guard_unused;
    } else {
      warning("Attempt to unprotect stack guard pages failed.");
    }
  }
}

void JavaThread::enable_stack_yellow_zone() {
  assert(_stack_guard_state != stack_guard_unused, "must be using guard pages.");
  assert(_stack_guard_state != stack_guard_enabled, "already enabled");

  // The base notation is from the stacks point of view, growing downward.
  // We need to adjust it to work correctly with guard_memory()
  address base = stack_yellow_zone_base() - stack_yellow_zone_size();

  guarantee(base < stack_base(), "Error calculating stack yellow zone");
  guarantee(base < os::current_stack_pointer(), "Error calculating stack yellow zone");

  if (os::guard_memory((char *) base, stack_yellow_zone_size())) {
    _stack_guard_state = stack_guard_enabled;
  } else {
    warning("Attempt to guard stack yellow zone failed.");
  }
  enable_register_stack_guard();
}

void JavaThread::disable_stack_yellow_zone() {
  assert(_stack_guard_state != stack_guard_unused, "must be using guard pages.");
  assert(_stack_guard_state != stack_guard_yellow_disabled, "already disabled");

  // Simply return if called for a thread that does not use guard pages.
  if (_stack_guard_state == stack_guard_unused) return;

  // The base notation is from the stacks point of view, growing downward.
  // We need to adjust it to work correctly with guard_memory()
  address base = stack_yellow_zone_base() - stack_yellow_zone_size();

  if (os::unguard_memory((char *)base, stack_yellow_zone_size())) {
    _stack_guard_state = stack_guard_yellow_disabled;
  } else {
    warning("Attempt to unguard stack yellow zone failed.");
  }
  disable_register_stack_guard();
}

void JavaThread::enable_stack_red_zone() {
  // The base notation is from the stacks point of view, growing downward.
  // We need to adjust it to work correctly with guard_memory()
  assert(_stack_guard_state != stack_guard_unused, "must be using guard pages.");
  address base = stack_red_zone_base() - stack_red_zone_size();

  guarantee(base < stack_base(), "Error calculating stack red zone");
  guarantee(base < os::current_stack_pointer(), "Error calculating stack red zone");

  if (!os::guard_memory((char *) base, stack_red_zone_size())) {
    warning("Attempt to guard stack red zone failed.");
  }
}

void JavaThread::disable_stack_red_zone() {
  // The base notation is from the stacks point of view, growing downward.
  // We need to adjust it to work correctly with guard_memory()
  assert(_stack_guard_state != stack_guard_unused, "must be using guard pages.");
  address base = stack_red_zone_base() - stack_red_zone_size();
  if (!os::unguard_memory((char *)base, stack_red_zone_size())) {
    warning("Attempt to unguard stack red zone failed.");
  }
}

void JavaThread::frames_do(void f(frame*, const RegisterMap* map)) {
  // ignore is there is no stack
  if (!has_last_Java_frame()) return;
  // traverse the stack frames. Starts from top frame.
  for (StackFrameStream fst(this); !fst.is_done(); fst.next()) {
    frame* fr = fst.current();
    f(fr, fst.register_map());
  }
}


#ifndef PRODUCT
// Deoptimization
// Function for testing deoptimization
void JavaThread::deoptimize() {
  // BiasedLocking needs an updated RegisterMap for the revoke monitors pass
  StackFrameStream fst(this, UseBiasedLocking);
  bool deopt = false;           // Dump stack only if a deopt actually happens.
  bool only_at = strlen(DeoptimizeOnlyAt) > 0;
  // Iterate over all frames in the thread and deoptimize
  for (; !fst.is_done(); fst.next()) {
    if (fst.current()->can_be_deoptimized()) {

      if (only_at) {
        // Deoptimize only at particular bcis.  DeoptimizeOnlyAt
        // consists of comma or carriage return separated numbers so
        // search for the current bci in that string.
        address pc = fst.current()->pc();
        nmethod* nm =  (nmethod*) fst.current()->cb();
        ScopeDesc* sd = nm->scope_desc_at(pc);
        char buffer[8];
        jio_snprintf(buffer, sizeof(buffer), "%d", sd->bci());
        size_t len = strlen(buffer);
        const char * found = strstr(DeoptimizeOnlyAt, buffer);
        while (found != NULL) {
          if ((found[len] == ',' || found[len] == '\n' || found[len] == '\0') &&
              (found == DeoptimizeOnlyAt || found[-1] == ',' || found[-1] == '\n')) {
            // Check that the bci found is bracketed by terminators.
            break;
          }
          found = strstr(found + 1, buffer);
        }
        if (!found) {
          continue;
        }
      }

      if (DebugDeoptimization && !deopt) {
        deopt = true; // One-time only print before deopt
        tty->print_cr("[BEFORE Deoptimization]");
        trace_frames();
        trace_stack();
      }
      Deoptimization::deoptimize(this, *fst.current(), fst.register_map());
    }
  }

  if (DebugDeoptimization && deopt) {
    tty->print_cr("[AFTER Deoptimization]");
    trace_frames();
  }
}


// Make zombies
void JavaThread::make_zombies() {
  for (StackFrameStream fst(this); !fst.is_done(); fst.next()) {
    if (fst.current()->can_be_deoptimized()) {
      // it is a Java nmethod
      nmethod* nm = CodeCache::find_nmethod(fst.current()->pc());
      nm->make_not_entrant();
    }
  }
}
#endif // PRODUCT


void JavaThread::deoptimized_wrt_marked_nmethods() {
  if (!has_last_Java_frame()) return;
  // BiasedLocking needs an updated RegisterMap for the revoke monitors pass
  StackFrameStream fst(this, UseBiasedLocking);
  for (; !fst.is_done(); fst.next()) {
    if (fst.current()->should_be_deoptimized()) {
<<<<<<< HEAD
      if (LogCompilation && xtty != NULL) {
        nmethod* nm = fst.current()->cb()->as_nmethod_or_null();
        xtty->elem("deoptimized thread='%s' compile_id='%d'",
                   this->name(), nm != NULL ? nm->compile_id() : -1);
      }

=======
>>>>>>> be067830
      Deoptimization::deoptimize(this, *fst.current(), fst.register_map());
    }
  }
}


// If the caller is a NamedThread, then remember, in the current scope,
// the given JavaThread in its _processed_thread field.
class RememberProcessedThread: public StackObj {
  NamedThread* _cur_thr;
 public:
  RememberProcessedThread(JavaThread* jthr) {
    Thread* thread = Thread::current();
    if (thread->is_Named_thread()) {
      _cur_thr = (NamedThread *)thread;
      _cur_thr->set_processed_thread(jthr);
    } else {
      _cur_thr = NULL;
    }
  }

  ~RememberProcessedThread() {
    if (_cur_thr) {
      _cur_thr->set_processed_thread(NULL);
    }
  }
};

void JavaThread::oops_do(OopClosure* f, CLDClosure* cld_f, CodeBlobClosure* cf) {
  // Verify that the deferred card marks have been flushed.
  assert(deferred_card_mark().is_empty(), "Should be empty during GC");

  // The ThreadProfiler oops_do is done from FlatProfiler::oops_do
  // since there may be more than one thread using each ThreadProfiler.

  // Traverse the GCHandles
  Thread::oops_do(f, cld_f, cf);

  JVMCI_ONLY(f->do_oop((oop*)&_pending_failed_speculation);)

  assert((!has_last_Java_frame() && java_call_counter() == 0) ||
         (has_last_Java_frame() && java_call_counter() > 0), "wrong java_sp info!");

  if (has_last_Java_frame()) {
    // Record JavaThread to GC thread
    RememberProcessedThread rpt(this);

    // Traverse the privileged stack
    if (_privileged_stack_top != NULL) {
      _privileged_stack_top->oops_do(f);
    }

    // traverse the registered growable array
    if (_array_for_gc != NULL) {
      for (int index = 0; index < _array_for_gc->length(); index++) {
        f->do_oop(_array_for_gc->adr_at(index));
      }
    }

    // Traverse the monitor chunks
    for (MonitorChunk* chunk = monitor_chunks(); chunk != NULL; chunk = chunk->next()) {
      chunk->oops_do(f);
    }

    // Traverse the execution stack
    for (StackFrameStream fst(this); !fst.is_done(); fst.next()) {
      fst.current()->oops_do(f, cld_f, cf, fst.register_map());
    }
  }

  // callee_target is never live across a gc point so NULL it here should
  // it still contain a methdOop.

  set_callee_target(NULL);

  assert(vframe_array_head() == NULL, "deopt in progress at a safepoint!");
  // If we have deferred set_locals there might be oops waiting to be
  // written
  GrowableArray<jvmtiDeferredLocalVariableSet*>* list = deferred_locals();
  if (list != NULL) {
    for (int i = 0; i < list->length(); i++) {
      list->at(i)->oops_do(f);
    }
  }

  // Traverse instance variables at the end since the GC may be moving things
  // around using this function
  f->do_oop((oop*) &_threadObj);
  f->do_oop((oop*) &_vm_result);
  f->do_oop((oop*) &_exception_oop);
  f->do_oop((oop*) &_pending_async_exception);

  if (jvmti_thread_state() != NULL) {
    jvmti_thread_state()->oops_do(f);
  }
}

void JavaThread::nmethods_do(CodeBlobClosure* cf) {
  Thread::nmethods_do(cf);  // (super method is a no-op)

  assert((!has_last_Java_frame() && java_call_counter() == 0) ||
         (has_last_Java_frame() && java_call_counter() > 0), "wrong java_sp info!");

  if (has_last_Java_frame()) {
    // Traverse the execution stack
    for (StackFrameStream fst(this); !fst.is_done(); fst.next()) {
      fst.current()->nmethods_do(cf);
    }
  }
}

void JavaThread::metadata_do(void f(Metadata*)) {
  if (has_last_Java_frame()) {
    // Traverse the execution stack to call f() on the methods in the stack
    for (StackFrameStream fst(this); !fst.is_done(); fst.next()) {
      fst.current()->metadata_do(f);
    }
  } else if (is_Compiler_thread()) {
    // need to walk ciMetadata in current compile tasks to keep alive.
    CompilerThread* ct = (CompilerThread*)this;
    if (ct->env() != NULL) {
      ct->env()->metadata_do(f);
    }
    if (ct->task() != NULL) {
      ct->task()->metadata_do(f);
    }
  }
}

// Printing
const char* _get_thread_state_name(JavaThreadState _thread_state) {
  switch (_thread_state) {
  case _thread_uninitialized:     return "_thread_uninitialized";
  case _thread_new:               return "_thread_new";
  case _thread_new_trans:         return "_thread_new_trans";
  case _thread_in_native:         return "_thread_in_native";
  case _thread_in_native_trans:   return "_thread_in_native_trans";
  case _thread_in_vm:             return "_thread_in_vm";
  case _thread_in_vm_trans:       return "_thread_in_vm_trans";
  case _thread_in_Java:           return "_thread_in_Java";
  case _thread_in_Java_trans:     return "_thread_in_Java_trans";
  case _thread_blocked:           return "_thread_blocked";
  case _thread_blocked_trans:     return "_thread_blocked_trans";
  default:                        return "unknown thread state";
  }
}

#ifndef PRODUCT
void JavaThread::print_thread_state_on(outputStream *st) const {
  st->print_cr("   JavaThread state: %s", _get_thread_state_name(_thread_state));
};
void JavaThread::print_thread_state() const {
  print_thread_state_on(tty);
}
#endif // PRODUCT

// Called by Threads::print() for VM_PrintThreads operation
void JavaThread::print_on(outputStream *st) const {
  st->print("\"%s\" ", get_thread_name());
  oop thread_oop = threadObj();
  if (thread_oop != NULL) {
    st->print("#" INT64_FORMAT " ", java_lang_Thread::thread_id(thread_oop));
    if (java_lang_Thread::is_daemon(thread_oop))  st->print("daemon ");
    st->print("prio=%d ", java_lang_Thread::priority(thread_oop));
  }
  Thread::print_on(st);
  // print guess for valid stack memory region (assume 4K pages); helps lock debugging
  st->print_cr("[" INTPTR_FORMAT "]", (intptr_t)last_Java_sp() & ~right_n_bits(12));
  if (thread_oop != NULL) {
    st->print_cr("   java.lang.Thread.State: %s", java_lang_Thread::thread_status_name(thread_oop));
  }
#ifndef PRODUCT
  print_thread_state_on(st);
  _safepoint_state->print_on(st);
#endif // PRODUCT
}

// Called by fatal error handler. The difference between this and
// JavaThread::print() is that we can't grab lock or allocate memory.
void JavaThread::print_on_error(outputStream* st, char *buf, int buflen) const {
  st->print("JavaThread \"%s\"", get_thread_name_string(buf, buflen));
  oop thread_obj = threadObj();
  if (thread_obj != NULL) {
    if (java_lang_Thread::is_daemon(thread_obj)) st->print(" daemon");
  }
  st->print(" [");
  st->print("%s", _get_thread_state_name(_thread_state));
  if (osthread()) {
    st->print(", id=%d", osthread()->thread_id());
  }
  st->print(", stack(" PTR_FORMAT "," PTR_FORMAT ")",
            p2i(_stack_base - _stack_size), p2i(_stack_base));
  st->print("]");
  return;
}

// Verification

static void frame_verify(frame* f, const RegisterMap *map) { f->verify(map); }

void JavaThread::verify() {
  // Verify oops in the thread.
  oops_do(&VerifyOopClosure::verify_oop, NULL, NULL);

  // Verify the stack frames.
  frames_do(frame_verify);
}

// CR 6300358 (sub-CR 2137150)
// Most callers of this method assume that it can't return NULL but a
// thread may not have a name whilst it is in the process of attaching to
// the VM - see CR 6412693, and there are places where a JavaThread can be
// seen prior to having it's threadObj set (eg JNI attaching threads and
// if vm exit occurs during initialization). These cases can all be accounted
// for such that this method never returns NULL.
const char* JavaThread::get_thread_name() const {
#ifdef ASSERT
  // early safepoints can hit while current thread does not yet have TLS
  if (!SafepointSynchronize::is_at_safepoint()) {
    Thread *cur = Thread::current();
    if (!(cur->is_Java_thread() && cur == this)) {
      // Current JavaThreads are allowed to get their own name without
      // the Threads_lock.
      assert_locked_or_safepoint(Threads_lock);
    }
  }
#endif // ASSERT
  return get_thread_name_string();
}

// Returns a non-NULL representation of this thread's name, or a suitable
// descriptive string if there is no set name
const char* JavaThread::get_thread_name_string(char* buf, int buflen) const {
  const char* name_str;
  oop thread_obj = threadObj();
  if (thread_obj != NULL) {
    oop name = java_lang_Thread::name(thread_obj);
    if (name != NULL) {
      if (buf == NULL) {
        name_str = java_lang_String::as_utf8_string(name);
      } else {
        name_str = java_lang_String::as_utf8_string(name, buf, buflen);
      }
    } else if (is_attaching_via_jni()) { // workaround for 6412693 - see 6404306
      name_str = "<no-name - thread is attaching>";
    } else {
      name_str = Thread::name();
    }
  } else {
    name_str = Thread::name();
  }
  assert(name_str != NULL, "unexpected NULL thread name");
  return name_str;
}


const char* JavaThread::get_threadgroup_name() const {
  debug_only(if (JavaThread::current() != this) assert_locked_or_safepoint(Threads_lock);)
  oop thread_obj = threadObj();
  if (thread_obj != NULL) {
    oop thread_group = java_lang_Thread::threadGroup(thread_obj);
    if (thread_group != NULL) {
      typeArrayOop name = java_lang_ThreadGroup::name(thread_group);
      // ThreadGroup.name can be null
      if (name != NULL) {
        const char* str = UNICODE::as_utf8((jchar*) name->base(T_CHAR), name->length());
        return str;
      }
    }
  }
  return NULL;
}

const char* JavaThread::get_parent_name() const {
  debug_only(if (JavaThread::current() != this) assert_locked_or_safepoint(Threads_lock);)
  oop thread_obj = threadObj();
  if (thread_obj != NULL) {
    oop thread_group = java_lang_Thread::threadGroup(thread_obj);
    if (thread_group != NULL) {
      oop parent = java_lang_ThreadGroup::parent(thread_group);
      if (parent != NULL) {
        typeArrayOop name = java_lang_ThreadGroup::name(parent);
        // ThreadGroup.name can be null
        if (name != NULL) {
          const char* str = UNICODE::as_utf8((jchar*) name->base(T_CHAR), name->length());
          return str;
        }
      }
    }
  }
  return NULL;
}

ThreadPriority JavaThread::java_priority() const {
  oop thr_oop = threadObj();
  if (thr_oop == NULL) return NormPriority; // Bootstrapping
  ThreadPriority priority = java_lang_Thread::priority(thr_oop);
  assert(MinPriority <= priority && priority <= MaxPriority, "sanity check");
  return priority;
}

void JavaThread::prepare(jobject jni_thread, ThreadPriority prio) {

  assert(Threads_lock->owner() == Thread::current(), "must have threads lock");
  // Link Java Thread object <-> C++ Thread

  // Get the C++ thread object (an oop) from the JNI handle (a jthread)
  // and put it into a new Handle.  The Handle "thread_oop" can then
  // be used to pass the C++ thread object to other methods.

  // Set the Java level thread object (jthread) field of the
  // new thread (a JavaThread *) to C++ thread object using the
  // "thread_oop" handle.

  // Set the thread field (a JavaThread *) of the
  // oop representing the java_lang_Thread to the new thread (a JavaThread *).

  Handle thread_oop(Thread::current(),
                    JNIHandles::resolve_non_null(jni_thread));
  assert(InstanceKlass::cast(thread_oop->klass())->is_linked(),
         "must be initialized");
  set_threadObj(thread_oop());
  java_lang_Thread::set_thread(thread_oop(), this);

  if (prio == NoPriority) {
    prio = java_lang_Thread::priority(thread_oop());
    assert(prio != NoPriority, "A valid priority should be present");
  }

  // Push the Java priority down to the native thread; needs Threads_lock
  Thread::set_priority(this, prio);

  prepare_ext();

  // Add the new thread to the Threads list and set it in motion.
  // We must have threads lock in order to call Threads::add.
  // It is crucial that we do not block before the thread is
  // added to the Threads list for if a GC happens, then the java_thread oop
  // will not be visited by GC.
  Threads::add(this);
}

oop JavaThread::current_park_blocker() {
  // Support for JSR-166 locks
  oop thread_oop = threadObj();
  if (thread_oop != NULL &&
      JDK_Version::current().supports_thread_park_blocker()) {
    return java_lang_Thread::park_blocker(thread_oop);
  }
  return NULL;
}


void JavaThread::print_stack_on(outputStream* st) {
  if (!has_last_Java_frame()) return;
  ResourceMark rm;
  HandleMark   hm;

  RegisterMap reg_map(this);
  vframe* start_vf = last_java_vframe(&reg_map);
  int count = 0;
  for (vframe* f = start_vf; f; f = f->sender()) {
    if (f->is_java_frame()) {
      javaVFrame* jvf = javaVFrame::cast(f);
      java_lang_Throwable::print_stack_element(st, jvf->method(), jvf->bci());

      // Print out lock information
      if (JavaMonitorsInStackTrace) {
        jvf->print_lock_info_on(st, count);
      }
    } else {
      // Ignore non-Java frames
    }

    // Bail-out case for too deep stacks
    count++;
    if (MaxJavaStackTraceDepth == count) return;
  }
}


// JVMTI PopFrame support
void JavaThread::popframe_preserve_args(ByteSize size_in_bytes, void* start) {
  assert(_popframe_preserved_args == NULL, "should not wipe out old PopFrame preserved arguments");
  if (in_bytes(size_in_bytes) != 0) {
    _popframe_preserved_args = NEW_C_HEAP_ARRAY(char, in_bytes(size_in_bytes), mtThread);
    _popframe_preserved_args_size = in_bytes(size_in_bytes);
    Copy::conjoint_jbytes(start, _popframe_preserved_args, _popframe_preserved_args_size);
  }
}

void* JavaThread::popframe_preserved_args() {
  return _popframe_preserved_args;
}

ByteSize JavaThread::popframe_preserved_args_size() {
  return in_ByteSize(_popframe_preserved_args_size);
}

WordSize JavaThread::popframe_preserved_args_size_in_words() {
  int sz = in_bytes(popframe_preserved_args_size());
  assert(sz % wordSize == 0, "argument size must be multiple of wordSize");
  return in_WordSize(sz / wordSize);
}

void JavaThread::popframe_free_preserved_args() {
  assert(_popframe_preserved_args != NULL, "should not free PopFrame preserved arguments twice");
  FREE_C_HEAP_ARRAY(char, (char*) _popframe_preserved_args);
  _popframe_preserved_args = NULL;
  _popframe_preserved_args_size = 0;
}

#ifndef PRODUCT

void JavaThread::trace_frames() {
  tty->print_cr("[Describe stack]");
  int frame_no = 1;
  for (StackFrameStream fst(this); !fst.is_done(); fst.next()) {
    tty->print("  %d. ", frame_no++);
    fst.current()->print_value_on(tty, this);
    tty->cr();
  }
}

class PrintAndVerifyOopClosure: public OopClosure {
 protected:
  template <class T> inline void do_oop_work(T* p) {
    oop obj = oopDesc::load_decode_heap_oop(p);
    if (obj == NULL) return;
    tty->print(INTPTR_FORMAT ": ", p2i(p));
    if (obj->is_oop_or_null()) {
      if (obj->is_objArray()) {
        tty->print_cr("valid objArray: " INTPTR_FORMAT, p2i(obj));
      } else {
        obj->print();
      }
    } else {
      tty->print_cr("invalid oop: " INTPTR_FORMAT, p2i(obj));
    }
    tty->cr();
  }
 public:
  virtual void do_oop(oop* p) { do_oop_work(p); }
  virtual void do_oop(narrowOop* p)  { do_oop_work(p); }
};


static void oops_print(frame* f, const RegisterMap *map) {
  PrintAndVerifyOopClosure print;
  f->print_value();
  f->oops_do(&print, NULL, NULL, (RegisterMap*)map);
}

// Print our all the locations that contain oops and whether they are
// valid or not.  This useful when trying to find the oldest frame
// where an oop has gone bad since the frame walk is from youngest to
// oldest.
void JavaThread::trace_oops() {
  tty->print_cr("[Trace oops]");
  frames_do(oops_print);
}


#ifdef ASSERT
// Print or validate the layout of stack frames
void JavaThread::print_frame_layout(int depth, bool validate_only) {
  ResourceMark rm;
  PRESERVE_EXCEPTION_MARK;
  FrameValues values;
  int frame_no = 0;
  for (StackFrameStream fst(this, false); !fst.is_done(); fst.next()) {
    fst.current()->describe(values, ++frame_no);
    if (depth == frame_no) break;
  }
  if (validate_only) {
    values.validate();
  } else {
    tty->print_cr("[Describe stack layout]");
    values.print(this);
  }
}
#endif

void JavaThread::trace_stack_from(vframe* start_vf) {
  ResourceMark rm;
  int vframe_no = 1;
  for (vframe* f = start_vf; f; f = f->sender()) {
    if (f->is_java_frame()) {
      javaVFrame::cast(f)->print_activation(vframe_no++);
    } else {
      f->print();
    }
    if (vframe_no > StackPrintLimit) {
      tty->print_cr("...<more frames>...");
      return;
    }
  }
}


void JavaThread::trace_stack() {
  if (!has_last_Java_frame()) return;
  ResourceMark rm;
  HandleMark   hm;
  RegisterMap reg_map(this);
  trace_stack_from(last_java_vframe(&reg_map));
}


#endif // PRODUCT


javaVFrame* JavaThread::last_java_vframe(RegisterMap *reg_map) {
  assert(reg_map != NULL, "a map must be given");
  frame f = last_frame();
  for (vframe* vf = vframe::new_vframe(&f, reg_map, this); vf; vf = vf->sender()) {
    if (vf->is_java_frame()) return javaVFrame::cast(vf);
  }
  return NULL;
}


Klass* JavaThread::security_get_caller_class(int depth) {
  vframeStream vfst(this);
  vfst.security_get_caller_frame(depth);
  if (!vfst.at_end()) {
    return vfst.method()->method_holder();
  }
  return NULL;
}

static void compiler_thread_entry(JavaThread* thread, TRAPS) {
  assert(thread->is_Compiler_thread(), "must be compiler thread");
  CompileBroker::compiler_thread_loop();
}

static void sweeper_thread_entry(JavaThread* thread, TRAPS) {
  NMethodSweeper::sweeper_loop();
}

// Create a CompilerThread
CompilerThread::CompilerThread(CompileQueue* queue,
                               CompilerCounters* counters)
                               : JavaThread(&compiler_thread_entry) {
  _env   = NULL;
  _log   = NULL;
  _task  = NULL;
  _queue = queue;
  _counters = counters;
  _buffer_blob = NULL;
  _compiler = NULL;

#ifndef PRODUCT
  _ideal_graph_printer = NULL;
#endif
}

bool CompilerThread::can_call_java() const {
  return _compiler != NULL && _compiler->is_jvmci();
}

// Create sweeper thread
CodeCacheSweeperThread::CodeCacheSweeperThread()
: JavaThread(&sweeper_thread_entry) {
  _scanned_nmethod = NULL;
}
void CodeCacheSweeperThread::oops_do(OopClosure* f, CLDClosure* cld_f, CodeBlobClosure* cf) {
  JavaThread::oops_do(f, cld_f, cf);
  if (_scanned_nmethod != NULL && cf != NULL) {
    // Safepoints can occur when the sweeper is scanning an nmethod so
    // process it here to make sure it isn't unloaded in the middle of
    // a scan.
    cf->do_code_blob(_scanned_nmethod);
  }
}


// ======= Threads ========

// The Threads class links together all active threads, and provides
// operations over all threads.  It is protected by its own Mutex
// lock, which is also used in other contexts to protect thread
// operations from having the thread being operated on from exiting
// and going away unexpectedly (e.g., safepoint synchronization)

JavaThread* Threads::_thread_list = NULL;
int         Threads::_number_of_threads = 0;
int         Threads::_number_of_non_daemon_threads = 0;
int         Threads::_return_code = 0;
int         Threads::_thread_claim_parity = 0;
size_t      JavaThread::_stack_size_at_create = 0;
#ifdef ASSERT
bool        Threads::_vm_complete = false;
#endif

// All JavaThreads
#define ALL_JAVA_THREADS(X) for (JavaThread* X = _thread_list; X; X = X->next())

// All JavaThreads + all non-JavaThreads (i.e., every thread in the system)
void Threads::threads_do(ThreadClosure* tc) {
  assert_locked_or_safepoint(Threads_lock);
  // ALL_JAVA_THREADS iterates through all JavaThreads
  ALL_JAVA_THREADS(p) {
    tc->do_thread(p);
  }
  // Someday we could have a table or list of all non-JavaThreads.
  // For now, just manually iterate through them.
  tc->do_thread(VMThread::vm_thread());
  Universe::heap()->gc_threads_do(tc);
  WatcherThread *wt = WatcherThread::watcher_thread();
  // Strictly speaking, the following NULL check isn't sufficient to make sure
  // the data for WatcherThread is still valid upon being examined. However,
  // considering that WatchThread terminates when the VM is on the way to
  // exit at safepoint, the chance of the above is extremely small. The right
  // way to prevent termination of WatcherThread would be to acquire
  // Terminator_lock, but we can't do that without violating the lock rank
  // checking in some cases.
  if (wt != NULL) {
    tc->do_thread(wt);
  }

  // If CompilerThreads ever become non-JavaThreads, add them here
}

void Threads::initialize_java_lang_classes(JavaThread* main_thread, TRAPS) {
  TraceTime timer("Initialize java.lang classes", TraceStartupTime);

  if (EagerXrunInit && Arguments::init_libraries_at_startup()) {
    create_vm_init_libraries();
  }

  initialize_class(vmSymbols::java_lang_String(), CHECK);

  // Initialize java_lang.System (needed before creating the thread)
  initialize_class(vmSymbols::java_lang_System(), CHECK);
  // The VM creates & returns objects of this class. Make sure it's initialized.
  initialize_class(vmSymbols::java_lang_Class(), CHECK);
  initialize_class(vmSymbols::java_lang_ThreadGroup(), CHECK);
  Handle thread_group = create_initial_thread_group(CHECK);
  Universe::set_main_thread_group(thread_group());
  initialize_class(vmSymbols::java_lang_Thread(), CHECK);
  oop thread_object = create_initial_thread(thread_group, main_thread, CHECK);
  main_thread->set_threadObj(thread_object);
  // Set thread status to running since main thread has
  // been started and running.
  java_lang_Thread::set_thread_status(thread_object,
                                      java_lang_Thread::RUNNABLE);

  // The VM preresolves methods to these classes. Make sure that they get initialized
  initialize_class(vmSymbols::java_lang_reflect_Method(), CHECK);
  initialize_class(vmSymbols::java_lang_ref_Finalizer(), CHECK);
  call_initializeSystemClass(CHECK);

  // get the Java runtime name after java.lang.System is initialized
  JDK_Version::set_runtime_name(get_java_runtime_name(THREAD));
  JDK_Version::set_runtime_version(get_java_runtime_version(THREAD));

  // an instance of OutOfMemory exception has been allocated earlier
  initialize_class(vmSymbols::java_lang_OutOfMemoryError(), CHECK);
  initialize_class(vmSymbols::java_lang_NullPointerException(), CHECK);
  initialize_class(vmSymbols::java_lang_ClassCastException(), CHECK);
  initialize_class(vmSymbols::java_lang_ArrayStoreException(), CHECK);
  initialize_class(vmSymbols::java_lang_ArithmeticException(), CHECK);
  initialize_class(vmSymbols::java_lang_StackOverflowError(), CHECK);
  initialize_class(vmSymbols::java_lang_IllegalMonitorStateException(), CHECK);
  initialize_class(vmSymbols::java_lang_IllegalArgumentException(), CHECK);
}

void Threads::initialize_jsr292_core_classes(TRAPS) {
  initialize_class(vmSymbols::java_lang_invoke_MethodHandle(), CHECK);
  initialize_class(vmSymbols::java_lang_invoke_MemberName(), CHECK);
  initialize_class(vmSymbols::java_lang_invoke_MethodHandleNatives(), CHECK);
}

jint Threads::create_vm(JavaVMInitArgs* args, bool* canTryAgain) {
  extern void JDK_Version_init();

  // Preinitialize version info.
  VM_Version::early_initialize();

  // Check version
  if (!is_supported_jni_version(args->version)) return JNI_EVERSION;

  // Initialize the output stream module
  ostream_init();

  // Process java launcher properties.
  Arguments::process_sun_java_launcher_properties(args);

  // Initialize the os module before using TLS
  os::init();

  // Record VM creation timing statistics
  TraceVmCreationTime create_vm_timer;
  create_vm_timer.start();

  // Initialize system properties.
  Arguments::init_system_properties();

  // So that JDK version can be used as a discriminator when parsing arguments
  JDK_Version_init();

  // Update/Initialize System properties after JDK version number is known
  Arguments::init_version_specific_system_properties();

  // Make sure to initialize log configuration *before* parsing arguments
  LogConfiguration::initialize(create_vm_timer.begin_time());

  // Parse arguments
  jint parse_result = Arguments::parse(args);
  if (parse_result != JNI_OK) return parse_result;

  os::init_before_ergo();

  jint ergo_result = Arguments::apply_ergo();
  if (ergo_result != JNI_OK) return ergo_result;

  // Final check of all ranges after ergonomics which may change values.
  if (!CommandLineFlagRangeList::check_ranges()) {
    return JNI_EINVAL;
  }

  // Final check of all 'AfterErgo' constraints after ergonomics which may change values.
  bool constraint_result = CommandLineFlagConstraintList::check_constraints(CommandLineFlagConstraint::AfterErgo);
  if (!constraint_result) {
    return JNI_EINVAL;
  }

  if (PauseAtStartup) {
    os::pause();
  }

  HOTSPOT_VM_INIT_BEGIN();

  // Timing (must come after argument parsing)
  TraceTime timer("Create VM", TraceStartupTime);

  // Initialize the os module after parsing the args
  jint os_init_2_result = os::init_2();
  if (os_init_2_result != JNI_OK) return os_init_2_result;

  jint adjust_after_os_result = Arguments::adjust_after_os();
  if (adjust_after_os_result != JNI_OK) return adjust_after_os_result;

  // initialize TLS
  ThreadLocalStorage::init();

  // Initialize output stream logging
  ostream_init_log();

  // Convert -Xrun to -agentlib: if there is no JVM_OnLoad
  // Must be before create_vm_init_agents()
  if (Arguments::init_libraries_at_startup()) {
    convert_vm_init_libraries_to_agents();
  }

  // Launch -agentlib/-agentpath and converted -Xrun agents
  if (Arguments::init_agents_at_startup()) {
    create_vm_init_agents();
  }

  // Initialize Threads state
  _thread_list = NULL;
  _number_of_threads = 0;
  _number_of_non_daemon_threads = 0;

  // Initialize global data structures and create system classes in heap
  vm_init_globals();

#if INCLUDE_JVMCI
  if (JVMCICounterSize > 0) {
    JavaThread::_jvmci_old_thread_counters = NEW_C_HEAP_ARRAY(jlong, JVMCICounterSize, mtInternal);
    memset(JavaThread::_jvmci_old_thread_counters, 0, sizeof(jlong) * JVMCICounterSize);
  } else {
    JavaThread::_jvmci_old_thread_counters = NULL;
  }
#endif // INCLUDE_JVMCI

  // Attach the main thread to this os thread
  JavaThread* main_thread = new JavaThread();
  main_thread->set_thread_state(_thread_in_vm);
  // must do this before set_active_handles and initialize_thread_local_storage
  // Note: on solaris initialize_thread_local_storage() will (indirectly)
  // change the stack size recorded here to one based on the java thread
  // stacksize. This adjusted size is what is used to figure the placement
  // of the guard pages.
  main_thread->record_stack_base_and_size();
  main_thread->initialize_thread_local_storage();

  main_thread->set_active_handles(JNIHandleBlock::allocate_block());

  if (!main_thread->set_as_starting_thread()) {
    vm_shutdown_during_initialization(
                                      "Failed necessary internal allocation. Out of swap space");
    delete main_thread;
    *canTryAgain = false; // don't let caller call JNI_CreateJavaVM again
    return JNI_ENOMEM;
  }

  // Enable guard page *after* os::create_main_thread(), otherwise it would
  // crash Linux VM, see notes in os_linux.cpp.
  main_thread->create_stack_guard_pages();

  // Initialize Java-Level synchronization subsystem
  ObjectMonitor::Initialize();

  // Initialize global modules
  jint status = init_globals();
  if (status != JNI_OK) {
    delete main_thread;
    *canTryAgain = false; // don't let caller call JNI_CreateJavaVM again
    return status;
  }

  // Should be done after the heap is fully created
  main_thread->cache_global_variables();

  HandleMark hm;

  { MutexLocker mu(Threads_lock);
    Threads::add(main_thread);
  }

  // Any JVMTI raw monitors entered in onload will transition into
  // real raw monitor. VM is setup enough here for raw monitor enter.
  JvmtiExport::transition_pending_onload_raw_monitors();

  // Create the VMThread
  { TraceTime timer("Start VMThread", TraceStartupTime);
    VMThread::create();
    Thread* vmthread = VMThread::vm_thread();

    if (!os::create_thread(vmthread, os::vm_thread)) {
      vm_exit_during_initialization("Cannot create VM thread. "
                                    "Out of system resources.");
    }

    // Wait for the VM thread to become ready, and VMThread::run to initialize
    // Monitors can have spurious returns, must always check another state flag
    {
      MutexLocker ml(Notify_lock);
      os::start_thread(vmthread);
      while (vmthread->active_handles() == NULL) {
        Notify_lock->wait();
      }
    }
  }

  assert(Universe::is_fully_initialized(), "not initialized");
  if (VerifyDuringStartup) {
    // Make sure we're starting with a clean slate.
    VM_Verify verify_op;
    VMThread::execute(&verify_op);
  }

  Thread* THREAD = Thread::current();

  // At this point, the Universe is initialized, but we have not executed
  // any byte code.  Now is a good time (the only time) to dump out the
  // internal state of the JVM for sharing.
  if (DumpSharedSpaces) {
    MetaspaceShared::preload_and_dump(CHECK_JNI_ERR);
    ShouldNotReachHere();
  }

  // Always call even when there are not JVMTI environments yet, since environments
  // may be attached late and JVMTI must track phases of VM execution
  JvmtiExport::enter_start_phase();

  // Notify JVMTI agents that VM has started (JNI is up) - nop if no agents.
  JvmtiExport::post_vm_start();

  initialize_java_lang_classes(main_thread, CHECK_JNI_ERR);

  // We need this for ClassDataSharing - the initial vm.info property is set
  // with the default value of CDS "sharing" which may be reset through
  // command line options.
  reset_vm_info_property(CHECK_JNI_ERR);

  quicken_jni_functions();

  // Must be run after init_ft which initializes ft_enabled
  if (TRACE_INITIALIZE() != JNI_OK) {
    vm_exit_during_initialization("Failed to initialize tracing backend");
  }

  // Set flag that basic initialization has completed. Used by exceptions and various
  // debug stuff, that does not work until all basic classes have been initialized.
  set_init_completed();

  LogConfiguration::post_initialize();
  Metaspace::post_initialize();

  HOTSPOT_VM_INIT_END();

  // record VM initialization completion time
#if INCLUDE_MANAGEMENT
  Management::record_vm_init_completed();
#endif // INCLUDE_MANAGEMENT

  // Compute system loader. Note that this has to occur after set_init_completed, since
  // valid exceptions may be thrown in the process.
  // Note that we do not use CHECK_0 here since we are inside an EXCEPTION_MARK and
  // set_init_completed has just been called, causing exceptions not to be shortcut
  // anymore. We call vm_exit_during_initialization directly instead.
  SystemDictionary::compute_java_system_loader(CHECK_(JNI_ERR));

#if INCLUDE_ALL_GCS
  // Support for ConcurrentMarkSweep. This should be cleaned up
  // and better encapsulated. The ugly nested if test would go away
  // once things are properly refactored. XXX YSR
  if (UseConcMarkSweepGC || UseG1GC) {
    if (UseConcMarkSweepGC) {
      ConcurrentMarkSweepThread::makeSurrogateLockerThread(CHECK_JNI_ERR);
    } else {
      ConcurrentMarkThread::makeSurrogateLockerThread(CHECK_JNI_ERR);
    }
  }
#endif // INCLUDE_ALL_GCS

  // Always call even when there are not JVMTI environments yet, since environments
  // may be attached late and JVMTI must track phases of VM execution
  JvmtiExport::enter_live_phase();

  // Signal Dispatcher needs to be started before VMInit event is posted
  os::signal_init();

  // Start Attach Listener if +StartAttachListener or it can't be started lazily
  if (!DisableAttachMechanism) {
    AttachListener::vm_start();
    if (StartAttachListener || AttachListener::init_at_startup()) {
      AttachListener::init();
    }
  }

  // Launch -Xrun agents
  // Must be done in the JVMTI live phase so that for backward compatibility the JDWP
  // back-end can launch with -Xdebug -Xrunjdwp.
  if (!EagerXrunInit && Arguments::init_libraries_at_startup()) {
    create_vm_init_libraries();
  }

  // Notify JVMTI agents that VM initialization is complete - nop if no agents.
  JvmtiExport::post_vm_initialized();

  if (TRACE_START() != JNI_OK) {
    vm_exit_during_initialization("Failed to start tracing backend.");
  }

  if (CleanChunkPoolAsync) {
    Chunk::start_chunk_pool_cleaner_task();
  }

#if INCLUDE_JVMCI
  if (EnableJVMCI) {
    const char* jvmciCompiler = Arguments::PropertyList_get_value(Arguments::system_properties(), "jvmci.compiler");
    if (jvmciCompiler != NULL) {
      JVMCIRuntime::save_compiler(jvmciCompiler);
    }
  }
#endif // INCLUDE_JVMCI

  // initialize compiler(s)
#if defined(COMPILER1) || defined(COMPILER2) || defined(SHARK) || INCLUDE_JVMCI
  CompileBroker::compilation_init();
#endif

  // Pre-initialize some JSR292 core classes to avoid deadlock during class loading.
  // It is done after compilers are initialized, because otherwise compilations of
  // signature polymorphic MH intrinsics can be missed
  // (see SystemDictionary::find_method_handle_intrinsic).
  initialize_jsr292_core_classes(CHECK_JNI_ERR);

#if INCLUDE_MANAGEMENT
  Management::initialize(THREAD);

  if (HAS_PENDING_EXCEPTION) {
    // management agent fails to start possibly due to
    // configuration problem and is responsible for printing
    // stack trace if appropriate. Simply exit VM.
    vm_exit(1);
  }
#endif // INCLUDE_MANAGEMENT

  if (Arguments::has_profile())       FlatProfiler::engage(main_thread, true);
  if (MemProfiling)                   MemProfiler::engage();
  StatSampler::engage();
  if (CheckJNICalls)                  JniPeriodicChecker::engage();

  BiasedLocking::init();

#if INCLUDE_RTM_OPT
  RTMLockingCounters::init();
#endif

  if (JDK_Version::current().post_vm_init_hook_enabled()) {
    call_postVMInitHook(THREAD);
    // The Java side of PostVMInitHook.run must deal with all
    // exceptions and provide means of diagnosis.
    if (HAS_PENDING_EXCEPTION) {
      CLEAR_PENDING_EXCEPTION;
    }
  }

  {
    MutexLocker ml(PeriodicTask_lock);
    // Make sure the WatcherThread can be started by WatcherThread::start()
    // or by dynamic enrollment.
    WatcherThread::make_startable();
    // Start up the WatcherThread if there are any periodic tasks
    // NOTE:  All PeriodicTasks should be registered by now. If they
    //   aren't, late joiners might appear to start slowly (we might
    //   take a while to process their first tick).
    if (PeriodicTask::num_tasks() > 0) {
      WatcherThread::start();
    }
  }

  CodeCacheExtensions::complete_step(CodeCacheExtensionsSteps::CreateVM);

  create_vm_timer.end();
#ifdef ASSERT
  _vm_complete = true;
#endif
  return JNI_OK;
}

// type for the Agent_OnLoad and JVM_OnLoad entry points
extern "C" {
  typedef jint (JNICALL *OnLoadEntry_t)(JavaVM *, char *, void *);
}
// Find a command line agent library and return its entry point for
//         -agentlib:  -agentpath:   -Xrun
// num_symbol_entries must be passed-in since only the caller knows the number of symbols in the array.
static OnLoadEntry_t lookup_on_load(AgentLibrary* agent,
                                    const char *on_load_symbols[],
                                    size_t num_symbol_entries) {
  OnLoadEntry_t on_load_entry = NULL;
  void *library = NULL;

  if (!agent->valid()) {
    char buffer[JVM_MAXPATHLEN];
    char ebuf[1024] = "";
    const char *name = agent->name();
    const char *msg = "Could not find agent library ";

    // First check to see if agent is statically linked into executable
    if (os::find_builtin_agent(agent, on_load_symbols, num_symbol_entries)) {
      library = agent->os_lib();
    } else if (agent->is_absolute_path()) {
      library = os::dll_load(name, ebuf, sizeof ebuf);
      if (library == NULL) {
        const char *sub_msg = " in absolute path, with error: ";
        size_t len = strlen(msg) + strlen(name) + strlen(sub_msg) + strlen(ebuf) + 1;
        char *buf = NEW_C_HEAP_ARRAY(char, len, mtThread);
        jio_snprintf(buf, len, "%s%s%s%s", msg, name, sub_msg, ebuf);
        // If we can't find the agent, exit.
        vm_exit_during_initialization(buf, NULL);
        FREE_C_HEAP_ARRAY(char, buf);
      }
    } else {
      // Try to load the agent from the standard dll directory
      if (os::dll_build_name(buffer, sizeof(buffer), Arguments::get_dll_dir(),
                             name)) {
        library = os::dll_load(buffer, ebuf, sizeof ebuf);
      }
      if (library == NULL) { // Try the local directory
        char ns[1] = {0};
        if (os::dll_build_name(buffer, sizeof(buffer), ns, name)) {
          library = os::dll_load(buffer, ebuf, sizeof ebuf);
        }
        if (library == NULL) {
          const char *sub_msg = " on the library path, with error: ";
          size_t len = strlen(msg) + strlen(name) + strlen(sub_msg) + strlen(ebuf) + 1;
          char *buf = NEW_C_HEAP_ARRAY(char, len, mtThread);
          jio_snprintf(buf, len, "%s%s%s%s", msg, name, sub_msg, ebuf);
          // If we can't find the agent, exit.
          vm_exit_during_initialization(buf, NULL);
          FREE_C_HEAP_ARRAY(char, buf);
        }
      }
    }
    agent->set_os_lib(library);
    agent->set_valid();
  }

  // Find the OnLoad function.
  on_load_entry =
    CAST_TO_FN_PTR(OnLoadEntry_t, os::find_agent_function(agent,
                                                          false,
                                                          on_load_symbols,
                                                          num_symbol_entries));
  return on_load_entry;
}

// Find the JVM_OnLoad entry point
static OnLoadEntry_t lookup_jvm_on_load(AgentLibrary* agent) {
  const char *on_load_symbols[] = JVM_ONLOAD_SYMBOLS;
  return lookup_on_load(agent, on_load_symbols, sizeof(on_load_symbols) / sizeof(char*));
}

// Find the Agent_OnLoad entry point
static OnLoadEntry_t lookup_agent_on_load(AgentLibrary* agent) {
  const char *on_load_symbols[] = AGENT_ONLOAD_SYMBOLS;
  return lookup_on_load(agent, on_load_symbols, sizeof(on_load_symbols) / sizeof(char*));
}

// For backwards compatibility with -Xrun
// Convert libraries with no JVM_OnLoad, but which have Agent_OnLoad to be
// treated like -agentpath:
// Must be called before agent libraries are created
void Threads::convert_vm_init_libraries_to_agents() {
  AgentLibrary* agent;
  AgentLibrary* next;

  for (agent = Arguments::libraries(); agent != NULL; agent = next) {
    next = agent->next();  // cache the next agent now as this agent may get moved off this list
    OnLoadEntry_t on_load_entry = lookup_jvm_on_load(agent);

    // If there is an JVM_OnLoad function it will get called later,
    // otherwise see if there is an Agent_OnLoad
    if (on_load_entry == NULL) {
      on_load_entry = lookup_agent_on_load(agent);
      if (on_load_entry != NULL) {
        // switch it to the agent list -- so that Agent_OnLoad will be called,
        // JVM_OnLoad won't be attempted and Agent_OnUnload will
        Arguments::convert_library_to_agent(agent);
      } else {
        vm_exit_during_initialization("Could not find JVM_OnLoad or Agent_OnLoad function in the library", agent->name());
      }
    }
  }
}

// Create agents for -agentlib:  -agentpath:  and converted -Xrun
// Invokes Agent_OnLoad
// Called very early -- before JavaThreads exist
void Threads::create_vm_init_agents() {
  extern struct JavaVM_ main_vm;
  AgentLibrary* agent;

  JvmtiExport::enter_onload_phase();

  for (agent = Arguments::agents(); agent != NULL; agent = agent->next()) {
    OnLoadEntry_t  on_load_entry = lookup_agent_on_load(agent);

    if (on_load_entry != NULL) {
      // Invoke the Agent_OnLoad function
      jint err = (*on_load_entry)(&main_vm, agent->options(), NULL);
      if (err != JNI_OK) {
        vm_exit_during_initialization("agent library failed to init", agent->name());
      }
    } else {
      vm_exit_during_initialization("Could not find Agent_OnLoad function in the agent library", agent->name());
    }
  }
  JvmtiExport::enter_primordial_phase();
}

extern "C" {
  typedef void (JNICALL *Agent_OnUnload_t)(JavaVM *);
}

void Threads::shutdown_vm_agents() {
  // Send any Agent_OnUnload notifications
  const char *on_unload_symbols[] = AGENT_ONUNLOAD_SYMBOLS;
  size_t num_symbol_entries = ARRAY_SIZE(on_unload_symbols);
  extern struct JavaVM_ main_vm;
  for (AgentLibrary* agent = Arguments::agents(); agent != NULL; agent = agent->next()) {

    // Find the Agent_OnUnload function.
    Agent_OnUnload_t unload_entry = CAST_TO_FN_PTR(Agent_OnUnload_t,
                                                   os::find_agent_function(agent,
                                                   false,
                                                   on_unload_symbols,
                                                   num_symbol_entries));

    // Invoke the Agent_OnUnload function
    if (unload_entry != NULL) {
      JavaThread* thread = JavaThread::current();
      ThreadToNativeFromVM ttn(thread);
      HandleMark hm(thread);
      (*unload_entry)(&main_vm);
    }
  }
}

// Called for after the VM is initialized for -Xrun libraries which have not been converted to agent libraries
// Invokes JVM_OnLoad
void Threads::create_vm_init_libraries() {
  extern struct JavaVM_ main_vm;
  AgentLibrary* agent;

  for (agent = Arguments::libraries(); agent != NULL; agent = agent->next()) {
    OnLoadEntry_t on_load_entry = lookup_jvm_on_load(agent);

    if (on_load_entry != NULL) {
      // Invoke the JVM_OnLoad function
      JavaThread* thread = JavaThread::current();
      ThreadToNativeFromVM ttn(thread);
      HandleMark hm(thread);
      jint err = (*on_load_entry)(&main_vm, agent->options(), NULL);
      if (err != JNI_OK) {
        vm_exit_during_initialization("-Xrun library failed to init", agent->name());
      }
    } else {
      vm_exit_during_initialization("Could not find JVM_OnLoad function in -Xrun library", agent->name());
    }
  }
}

JavaThread* Threads::find_java_thread_from_java_tid(jlong java_tid) {
  assert(Threads_lock->owned_by_self(), "Must hold Threads_lock");

  JavaThread* java_thread = NULL;
  // Sequential search for now.  Need to do better optimization later.
  for (JavaThread* thread = Threads::first(); thread != NULL; thread = thread->next()) {
    oop tobj = thread->threadObj();
    if (!thread->is_exiting() &&
        tobj != NULL &&
        java_tid == java_lang_Thread::thread_id(tobj)) {
      java_thread = thread;
      break;
    }
  }
  return java_thread;
}


// Last thread running calls java.lang.Shutdown.shutdown()
void JavaThread::invoke_shutdown_hooks() {
  HandleMark hm(this);

  // We could get here with a pending exception, if so clear it now.
  if (this->has_pending_exception()) {
    this->clear_pending_exception();
  }

  EXCEPTION_MARK;
  Klass* k =
    SystemDictionary::resolve_or_null(vmSymbols::java_lang_Shutdown(),
                                      THREAD);
  if (k != NULL) {
    // SystemDictionary::resolve_or_null will return null if there was
    // an exception.  If we cannot load the Shutdown class, just don't
    // call Shutdown.shutdown() at all.  This will mean the shutdown hooks
    // and finalizers (if runFinalizersOnExit is set) won't be run.
    // Note that if a shutdown hook was registered or runFinalizersOnExit
    // was called, the Shutdown class would have already been loaded
    // (Runtime.addShutdownHook and runFinalizersOnExit will load it).
    instanceKlassHandle shutdown_klass (THREAD, k);
    JavaValue result(T_VOID);
    JavaCalls::call_static(&result,
                           shutdown_klass,
                           vmSymbols::shutdown_method_name(),
                           vmSymbols::void_method_signature(),
                           THREAD);
  }
  CLEAR_PENDING_EXCEPTION;
}

// Threads::destroy_vm() is normally called from jni_DestroyJavaVM() when
// the program falls off the end of main(). Another VM exit path is through
// vm_exit() when the program calls System.exit() to return a value or when
// there is a serious error in VM. The two shutdown paths are not exactly
// the same, but they share Shutdown.shutdown() at Java level and before_exit()
// and VM_Exit op at VM level.
//
// Shutdown sequence:
//   + Shutdown native memory tracking if it is on
//   + Wait until we are the last non-daemon thread to execute
//     <-- every thing is still working at this moment -->
//   + Call java.lang.Shutdown.shutdown(), which will invoke Java level
//        shutdown hooks, run finalizers if finalization-on-exit
//   + Call before_exit(), prepare for VM exit
//      > run VM level shutdown hooks (they are registered through JVM_OnExit(),
//        currently the only user of this mechanism is File.deleteOnExit())
//      > stop flat profiler, StatSampler, watcher thread, CMS threads,
//        post thread end and vm death events to JVMTI,
//        stop signal thread
//   + Call JavaThread::exit(), it will:
//      > release JNI handle blocks, remove stack guard pages
//      > remove this thread from Threads list
//     <-- no more Java code from this thread after this point -->
//   + Stop VM thread, it will bring the remaining VM to a safepoint and stop
//     the compiler threads at safepoint
//     <-- do not use anything that could get blocked by Safepoint -->
//   + Disable tracing at JNI/JVM barriers
//   + Set _vm_exited flag for threads that are still running native code
//   + Delete this thread
//   + Call exit_globals()
//      > deletes tty
//      > deletes PerfMemory resources
//   + Return to caller

bool Threads::destroy_vm() {
  JavaThread* thread = JavaThread::current();

#ifdef ASSERT
  _vm_complete = false;
#endif
  // Wait until we are the last non-daemon thread to execute
  { MutexLocker nu(Threads_lock);
    while (Threads::number_of_non_daemon_threads() > 1)
      // This wait should make safepoint checks, wait without a timeout,
      // and wait as a suspend-equivalent condition.
      //
      // Note: If the FlatProfiler is running and this thread is waiting
      // for another non-daemon thread to finish, then the FlatProfiler
      // is waiting for the external suspend request on this thread to
      // complete. wait_for_ext_suspend_completion() will eventually
      // timeout, but that takes time. Making this wait a suspend-
      // equivalent condition solves that timeout problem.
      //
      Threads_lock->wait(!Mutex::_no_safepoint_check_flag, 0,
                         Mutex::_as_suspend_equivalent_flag);
  }

  // Hang forever on exit if we are reporting an error.
  if (ShowMessageBoxOnError && is_error_reported()) {
    os::infinite_sleep();
  }
  os::wait_for_keypress_at_exit();

  // run Java level shutdown hooks
  thread->invoke_shutdown_hooks();

  before_exit(thread);

  thread->exit(true);

  // Stop VM thread.
  {
    // 4945125 The vm thread comes to a safepoint during exit.
    // GC vm_operations can get caught at the safepoint, and the
    // heap is unparseable if they are caught. Grab the Heap_lock
    // to prevent this. The GC vm_operations will not be able to
    // queue until after the vm thread is dead. After this point,
    // we'll never emerge out of the safepoint before the VM exits.

    MutexLocker ml(Heap_lock);

    VMThread::wait_for_vm_thread_exit();
    assert(SafepointSynchronize::is_at_safepoint(), "VM thread should exit at Safepoint");
    VMThread::destroy();
  }

  // clean up ideal graph printers
#if defined(COMPILER2) && !defined(PRODUCT)
  IdealGraphPrinter::clean_up();
#endif

  // Now, all Java threads are gone except daemon threads. Daemon threads
  // running Java code or in VM are stopped by the Safepoint. However,
  // daemon threads executing native code are still running.  But they
  // will be stopped at native=>Java/VM barriers. Note that we can't
  // simply kill or suspend them, as it is inherently deadlock-prone.

#ifndef PRODUCT
  // disable function tracing at JNI/JVM barriers
  TraceJNICalls = false;
  TraceJVMCalls = false;
  TraceRuntimeCalls = false;
#endif

  VM_Exit::set_vm_exited();

  notify_vm_shutdown();

  delete thread;

#if INCLUDE_JVMCI
  if (JVMCICounterSize > 0) {
    FREE_C_HEAP_ARRAY(jlong, JavaThread::_jvmci_old_thread_counters);
  }
#endif

  // exit_globals() will delete tty
  exit_globals();

  LogConfiguration::finalize();

  return true;
}


jboolean Threads::is_supported_jni_version_including_1_1(jint version) {
  if (version == JNI_VERSION_1_1) return JNI_TRUE;
  return is_supported_jni_version(version);
}


jboolean Threads::is_supported_jni_version(jint version) {
  if (version == JNI_VERSION_1_2) return JNI_TRUE;
  if (version == JNI_VERSION_1_4) return JNI_TRUE;
  if (version == JNI_VERSION_1_6) return JNI_TRUE;
  if (version == JNI_VERSION_1_8) return JNI_TRUE;
  return JNI_FALSE;
}


void Threads::add(JavaThread* p, bool force_daemon) {
  // The threads lock must be owned at this point
  assert_locked_or_safepoint(Threads_lock);

  // See the comment for this method in thread.hpp for its purpose and
  // why it is called here.
  p->initialize_queues();
  p->set_next(_thread_list);
  _thread_list = p;
  _number_of_threads++;
  oop threadObj = p->threadObj();
  bool daemon = true;
  // Bootstrapping problem: threadObj can be null for initial
  // JavaThread (or for threads attached via JNI)
  if ((!force_daemon) && (threadObj == NULL || !java_lang_Thread::is_daemon(threadObj))) {
    _number_of_non_daemon_threads++;
    daemon = false;
  }

  ThreadService::add_thread(p, daemon);

  // Possible GC point.
  Events::log(p, "Thread added: " INTPTR_FORMAT, p2i(p));
}

void Threads::remove(JavaThread* p) {
  // Extra scope needed for Thread_lock, so we can check
  // that we do not remove thread without safepoint code notice
  { MutexLocker ml(Threads_lock);

    assert(includes(p), "p must be present");

    JavaThread* current = _thread_list;
    JavaThread* prev    = NULL;

    while (current != p) {
      prev    = current;
      current = current->next();
    }

    if (prev) {
      prev->set_next(current->next());
    } else {
      _thread_list = p->next();
    }
    _number_of_threads--;
    oop threadObj = p->threadObj();
    bool daemon = true;
    if (threadObj == NULL || !java_lang_Thread::is_daemon(threadObj)) {
      _number_of_non_daemon_threads--;
      daemon = false;

      // Only one thread left, do a notify on the Threads_lock so a thread waiting
      // on destroy_vm will wake up.
      if (number_of_non_daemon_threads() == 1) {
        Threads_lock->notify_all();
      }
    }
    ThreadService::remove_thread(p, daemon);

    // Make sure that safepoint code disregard this thread. This is needed since
    // the thread might mess around with locks after this point. This can cause it
    // to do callbacks into the safepoint code. However, the safepoint code is not aware
    // of this thread since it is removed from the queue.
    p->set_terminated_value();
  } // unlock Threads_lock

  // Since Events::log uses a lock, we grab it outside the Threads_lock
  Events::log(p, "Thread exited: " INTPTR_FORMAT, p2i(p));
}

// Threads_lock must be held when this is called (or must be called during a safepoint)
bool Threads::includes(JavaThread* p) {
  assert(Threads_lock->is_locked(), "sanity check");
  ALL_JAVA_THREADS(q) {
    if (q == p) {
      return true;
    }
  }
  return false;
}

// Operations on the Threads list for GC.  These are not explicitly locked,
// but the garbage collector must provide a safe context for them to run.
// In particular, these things should never be called when the Threads_lock
// is held by some other thread. (Note: the Safepoint abstraction also
// uses the Threads_lock to guarantee this property. It also makes sure that
// all threads gets blocked when exiting or starting).

void Threads::oops_do(OopClosure* f, CLDClosure* cld_f, CodeBlobClosure* cf) {
  ALL_JAVA_THREADS(p) {
    p->oops_do(f, cld_f, cf);
  }
  VMThread::vm_thread()->oops_do(f, cld_f, cf);
}

void Threads::change_thread_claim_parity() {
  // Set the new claim parity.
  assert(_thread_claim_parity >= 0 && _thread_claim_parity <= 2,
         "Not in range.");
  _thread_claim_parity++;
  if (_thread_claim_parity == 3) _thread_claim_parity = 1;
  assert(_thread_claim_parity >= 1 && _thread_claim_parity <= 2,
         "Not in range.");
}

#ifdef ASSERT
void Threads::assert_all_threads_claimed() {
  ALL_JAVA_THREADS(p) {
    const int thread_parity = p->oops_do_parity();
    assert((thread_parity == _thread_claim_parity),
           "Thread " PTR_FORMAT " has incorrect parity %d != %d", p2i(p), thread_parity, _thread_claim_parity);
  }
}
#endif // ASSERT

void Threads::possibly_parallel_oops_do(bool is_par, OopClosure* f, CLDClosure* cld_f, CodeBlobClosure* cf) {
  int cp = Threads::thread_claim_parity();
  ALL_JAVA_THREADS(p) {
    if (p->claim_oops_do(is_par, cp)) {
      p->oops_do(f, cld_f, cf);
    }
  }
  VMThread* vmt = VMThread::vm_thread();
  if (vmt->claim_oops_do(is_par, cp)) {
    vmt->oops_do(f, cld_f, cf);
  }
}

#if INCLUDE_ALL_GCS
// Used by ParallelScavenge
void Threads::create_thread_roots_tasks(GCTaskQueue* q) {
  ALL_JAVA_THREADS(p) {
    q->enqueue(new ThreadRootsTask(p));
  }
  q->enqueue(new ThreadRootsTask(VMThread::vm_thread()));
}

// Used by Parallel Old
void Threads::create_thread_roots_marking_tasks(GCTaskQueue* q) {
  ALL_JAVA_THREADS(p) {
    q->enqueue(new ThreadRootsMarkingTask(p));
  }
  q->enqueue(new ThreadRootsMarkingTask(VMThread::vm_thread()));
}
#endif // INCLUDE_ALL_GCS

void Threads::nmethods_do(CodeBlobClosure* cf) {
  ALL_JAVA_THREADS(p) {
    p->nmethods_do(cf);
  }
  VMThread::vm_thread()->nmethods_do(cf);
}

void Threads::metadata_do(void f(Metadata*)) {
  ALL_JAVA_THREADS(p) {
    p->metadata_do(f);
  }
}

class ThreadHandlesClosure : public ThreadClosure {
  void (*_f)(Metadata*);
 public:
  ThreadHandlesClosure(void f(Metadata*)) : _f(f) {}
  virtual void do_thread(Thread* thread) {
    thread->metadata_handles_do(_f);
  }
};

void Threads::metadata_handles_do(void f(Metadata*)) {
  // Only walk the Handles in Thread.
  ThreadHandlesClosure handles_closure(f);
  threads_do(&handles_closure);
}

void Threads::deoptimized_wrt_marked_nmethods() {
  ALL_JAVA_THREADS(p) {
    p->deoptimized_wrt_marked_nmethods();
  }
}


// Get count Java threads that are waiting to enter the specified monitor.
GrowableArray<JavaThread*>* Threads::get_pending_threads(int count,
                                                         address monitor,
                                                         bool doLock) {
  assert(doLock || SafepointSynchronize::is_at_safepoint(),
         "must grab Threads_lock or be at safepoint");
  GrowableArray<JavaThread*>* result = new GrowableArray<JavaThread*>(count);

  int i = 0;
  {
    MutexLockerEx ml(doLock ? Threads_lock : NULL);
    ALL_JAVA_THREADS(p) {
      if (!p->can_call_java()) continue;

      address pending = (address)p->current_pending_monitor();
      if (pending == monitor) {             // found a match
        if (i < count) result->append(p);   // save the first count matches
        i++;
      }
    }
  }
  return result;
}


JavaThread *Threads::owning_thread_from_monitor_owner(address owner,
                                                      bool doLock) {
  assert(doLock ||
         Threads_lock->owned_by_self() ||
         SafepointSynchronize::is_at_safepoint(),
         "must grab Threads_lock or be at safepoint");

  // NULL owner means not locked so we can skip the search
  if (owner == NULL) return NULL;

  {
    MutexLockerEx ml(doLock ? Threads_lock : NULL);
    ALL_JAVA_THREADS(p) {
      // first, see if owner is the address of a Java thread
      if (owner == (address)p) return p;
    }
  }
  // Cannot assert on lack of success here since this function may be
  // used by code that is trying to report useful problem information
  // like deadlock detection.
  if (UseHeavyMonitors) return NULL;

  // If we didn't find a matching Java thread and we didn't force use of
  // heavyweight monitors, then the owner is the stack address of the
  // Lock Word in the owning Java thread's stack.
  //
  JavaThread* the_owner = NULL;
  {
    MutexLockerEx ml(doLock ? Threads_lock : NULL);
    ALL_JAVA_THREADS(q) {
      if (q->is_lock_owned(owner)) {
        the_owner = q;
        break;
      }
    }
  }
  // cannot assert on lack of success here; see above comment
  return the_owner;
}

// Threads::print_on() is called at safepoint by VM_PrintThreads operation.
void Threads::print_on(outputStream* st, bool print_stacks,
                       bool internal_format, bool print_concurrent_locks) {
  char buf[32];
  st->print_raw_cr(os::local_time_string(buf, sizeof(buf)));

  st->print_cr("Full thread dump %s (%s %s):",
               Abstract_VM_Version::vm_name(),
               Abstract_VM_Version::vm_release(),
               Abstract_VM_Version::vm_info_string());
  st->cr();

#if INCLUDE_SERVICES
  // Dump concurrent locks
  ConcurrentLocksDump concurrent_locks;
  if (print_concurrent_locks) {
    concurrent_locks.dump_at_safepoint();
  }
#endif // INCLUDE_SERVICES

  ALL_JAVA_THREADS(p) {
    ResourceMark rm;
    p->print_on(st);
    if (print_stacks) {
      if (internal_format) {
        p->trace_stack();
      } else {
        p->print_stack_on(st);
      }
    }
    st->cr();
#if INCLUDE_SERVICES
    if (print_concurrent_locks) {
      concurrent_locks.print_locks_on(p, st);
    }
#endif // INCLUDE_SERVICES
  }

  VMThread::vm_thread()->print_on(st);
  st->cr();
  Universe::heap()->print_gc_threads_on(st);
  WatcherThread* wt = WatcherThread::watcher_thread();
  if (wt != NULL) {
    wt->print_on(st);
    st->cr();
  }
  CompileBroker::print_compiler_threads_on(st);
  st->flush();
}

// Threads::print_on_error() is called by fatal error handler. It's possible
// that VM is not at safepoint and/or current thread is inside signal handler.
// Don't print stack trace, as the stack may not be walkable. Don't allocate
// memory (even in resource area), it might deadlock the error handler.
void Threads::print_on_error(outputStream* st, Thread* current, char* buf,
                             int buflen) {
  bool found_current = false;
  st->print_cr("Java Threads: ( => current thread )");
  ALL_JAVA_THREADS(thread) {
    bool is_current = (current == thread);
    found_current = found_current || is_current;

    st->print("%s", is_current ? "=>" : "  ");

    st->print(PTR_FORMAT, p2i(thread));
    st->print(" ");
    thread->print_on_error(st, buf, buflen);
    st->cr();
  }
  st->cr();

  st->print_cr("Other Threads:");
  if (VMThread::vm_thread()) {
    bool is_current = (current == VMThread::vm_thread());
    found_current = found_current || is_current;
    st->print("%s", current == VMThread::vm_thread() ? "=>" : "  ");

    st->print(PTR_FORMAT, p2i(VMThread::vm_thread()));
    st->print(" ");
    VMThread::vm_thread()->print_on_error(st, buf, buflen);
    st->cr();
  }
  WatcherThread* wt = WatcherThread::watcher_thread();
  if (wt != NULL) {
    bool is_current = (current == wt);
    found_current = found_current || is_current;
    st->print("%s", is_current ? "=>" : "  ");

    st->print(PTR_FORMAT, p2i(wt));
    st->print(" ");
    wt->print_on_error(st, buf, buflen);
    st->cr();
  }
  if (!found_current) {
    st->cr();
    st->print("=>" PTR_FORMAT " (exited) ", p2i(current));
    current->print_on_error(st, buf, buflen);
    st->cr();
  }
}

// Internal SpinLock and Mutex
// Based on ParkEvent

// Ad-hoc mutual exclusion primitives: SpinLock and Mux
//
// We employ SpinLocks _only for low-contention, fixed-length
// short-duration critical sections where we're concerned
// about native mutex_t or HotSpot Mutex:: latency.
// The mux construct provides a spin-then-block mutual exclusion
// mechanism.
//
// Testing has shown that contention on the ListLock guarding gFreeList
// is common.  If we implement ListLock as a simple SpinLock it's common
// for the JVM to devolve to yielding with little progress.  This is true
// despite the fact that the critical sections protected by ListLock are
// extremely short.
//
// TODO-FIXME: ListLock should be of type SpinLock.
// We should make this a 1st-class type, integrated into the lock
// hierarchy as leaf-locks.  Critically, the SpinLock structure
// should have sufficient padding to avoid false-sharing and excessive
// cache-coherency traffic.


typedef volatile int SpinLockT;

void Thread::SpinAcquire(volatile int * adr, const char * LockName) {
  if (Atomic::cmpxchg (1, adr, 0) == 0) {
    return;   // normal fast-path return
  }

  // Slow-path : We've encountered contention -- Spin/Yield/Block strategy.
  TEVENT(SpinAcquire - ctx);
  int ctr = 0;
  int Yields = 0;
  for (;;) {
    while (*adr != 0) {
      ++ctr;
      if ((ctr & 0xFFF) == 0 || !os::is_MP()) {
        if (Yields > 5) {
          os::naked_short_sleep(1);
        } else {
          os::naked_yield();
          ++Yields;
        }
      } else {
        SpinPause();
      }
    }
    if (Atomic::cmpxchg(1, adr, 0) == 0) return;
  }
}

void Thread::SpinRelease(volatile int * adr) {
  assert(*adr != 0, "invariant");
  OrderAccess::fence();      // guarantee at least release consistency.
  // Roach-motel semantics.
  // It's safe if subsequent LDs and STs float "up" into the critical section,
  // but prior LDs and STs within the critical section can't be allowed
  // to reorder or float past the ST that releases the lock.
  // Loads and stores in the critical section - which appear in program
  // order before the store that releases the lock - must also appear
  // before the store that releases the lock in memory visibility order.
  // Conceptually we need a #loadstore|#storestore "release" MEMBAR before
  // the ST of 0 into the lock-word which releases the lock, so fence
  // more than covers this on all platforms.
  *adr = 0;
}

// muxAcquire and muxRelease:
//
// *  muxAcquire and muxRelease support a single-word lock-word construct.
//    The LSB of the word is set IFF the lock is held.
//    The remainder of the word points to the head of a singly-linked list
//    of threads blocked on the lock.
//
// *  The current implementation of muxAcquire-muxRelease uses its own
//    dedicated Thread._MuxEvent instance.  If we're interested in
//    minimizing the peak number of extant ParkEvent instances then
//    we could eliminate _MuxEvent and "borrow" _ParkEvent as long
//    as certain invariants were satisfied.  Specifically, care would need
//    to be taken with regards to consuming unpark() "permits".
//    A safe rule of thumb is that a thread would never call muxAcquire()
//    if it's enqueued (cxq, EntryList, WaitList, etc) and will subsequently
//    park().  Otherwise the _ParkEvent park() operation in muxAcquire() could
//    consume an unpark() permit intended for monitorenter, for instance.
//    One way around this would be to widen the restricted-range semaphore
//    implemented in park().  Another alternative would be to provide
//    multiple instances of the PlatformEvent() for each thread.  One
//    instance would be dedicated to muxAcquire-muxRelease, for instance.
//
// *  Usage:
//    -- Only as leaf locks
//    -- for short-term locking only as muxAcquire does not perform
//       thread state transitions.
//
// Alternatives:
// *  We could implement muxAcquire and muxRelease with MCS or CLH locks
//    but with parking or spin-then-park instead of pure spinning.
// *  Use Taura-Oyama-Yonenzawa locks.
// *  It's possible to construct a 1-0 lock if we encode the lockword as
//    (List,LockByte).  Acquire will CAS the full lockword while Release
//    will STB 0 into the LockByte.  The 1-0 scheme admits stranding, so
//    acquiring threads use timers (ParkTimed) to detect and recover from
//    the stranding window.  Thread/Node structures must be aligned on 256-byte
//    boundaries by using placement-new.
// *  Augment MCS with advisory back-link fields maintained with CAS().
//    Pictorially:  LockWord -> T1 <-> T2 <-> T3 <-> ... <-> Tn <-> Owner.
//    The validity of the backlinks must be ratified before we trust the value.
//    If the backlinks are invalid the exiting thread must back-track through the
//    the forward links, which are always trustworthy.
// *  Add a successor indication.  The LockWord is currently encoded as
//    (List, LOCKBIT:1).  We could also add a SUCCBIT or an explicit _succ variable
//    to provide the usual futile-wakeup optimization.
//    See RTStt for details.
// *  Consider schedctl.sc_nopreempt to cover the critical section.
//


typedef volatile intptr_t MutexT;      // Mux Lock-word
enum MuxBits { LOCKBIT = 1 };

void Thread::muxAcquire(volatile intptr_t * Lock, const char * LockName) {
  intptr_t w = Atomic::cmpxchg_ptr(LOCKBIT, Lock, 0);
  if (w == 0) return;
  if ((w & LOCKBIT) == 0 && Atomic::cmpxchg_ptr (w|LOCKBIT, Lock, w) == w) {
    return;
  }

  TEVENT(muxAcquire - Contention);
  ParkEvent * const Self = Thread::current()->_MuxEvent;
  assert((intptr_t(Self) & LOCKBIT) == 0, "invariant");
  for (;;) {
    int its = (os::is_MP() ? 100 : 0) + 1;

    // Optional spin phase: spin-then-park strategy
    while (--its >= 0) {
      w = *Lock;
      if ((w & LOCKBIT) == 0 && Atomic::cmpxchg_ptr (w|LOCKBIT, Lock, w) == w) {
        return;
      }
    }

    Self->reset();
    Self->OnList = intptr_t(Lock);
    // The following fence() isn't _strictly necessary as the subsequent
    // CAS() both serializes execution and ratifies the fetched *Lock value.
    OrderAccess::fence();
    for (;;) {
      w = *Lock;
      if ((w & LOCKBIT) == 0) {
        if (Atomic::cmpxchg_ptr (w|LOCKBIT, Lock, w) == w) {
          Self->OnList = 0;   // hygiene - allows stronger asserts
          return;
        }
        continue;      // Interference -- *Lock changed -- Just retry
      }
      assert(w & LOCKBIT, "invariant");
      Self->ListNext = (ParkEvent *) (w & ~LOCKBIT);
      if (Atomic::cmpxchg_ptr(intptr_t(Self)|LOCKBIT, Lock, w) == w) break;
    }

    while (Self->OnList != 0) {
      Self->park();
    }
  }
}

void Thread::muxAcquireW(volatile intptr_t * Lock, ParkEvent * ev) {
  intptr_t w = Atomic::cmpxchg_ptr(LOCKBIT, Lock, 0);
  if (w == 0) return;
  if ((w & LOCKBIT) == 0 && Atomic::cmpxchg_ptr (w|LOCKBIT, Lock, w) == w) {
    return;
  }

  TEVENT(muxAcquire - Contention);
  ParkEvent * ReleaseAfter = NULL;
  if (ev == NULL) {
    ev = ReleaseAfter = ParkEvent::Allocate(NULL);
  }
  assert((intptr_t(ev) & LOCKBIT) == 0, "invariant");
  for (;;) {
    guarantee(ev->OnList == 0, "invariant");
    int its = (os::is_MP() ? 100 : 0) + 1;

    // Optional spin phase: spin-then-park strategy
    while (--its >= 0) {
      w = *Lock;
      if ((w & LOCKBIT) == 0 && Atomic::cmpxchg_ptr (w|LOCKBIT, Lock, w) == w) {
        if (ReleaseAfter != NULL) {
          ParkEvent::Release(ReleaseAfter);
        }
        return;
      }
    }

    ev->reset();
    ev->OnList = intptr_t(Lock);
    // The following fence() isn't _strictly necessary as the subsequent
    // CAS() both serializes execution and ratifies the fetched *Lock value.
    OrderAccess::fence();
    for (;;) {
      w = *Lock;
      if ((w & LOCKBIT) == 0) {
        if (Atomic::cmpxchg_ptr (w|LOCKBIT, Lock, w) == w) {
          ev->OnList = 0;
          // We call ::Release while holding the outer lock, thus
          // artificially lengthening the critical section.
          // Consider deferring the ::Release() until the subsequent unlock(),
          // after we've dropped the outer lock.
          if (ReleaseAfter != NULL) {
            ParkEvent::Release(ReleaseAfter);
          }
          return;
        }
        continue;      // Interference -- *Lock changed -- Just retry
      }
      assert(w & LOCKBIT, "invariant");
      ev->ListNext = (ParkEvent *) (w & ~LOCKBIT);
      if (Atomic::cmpxchg_ptr(intptr_t(ev)|LOCKBIT, Lock, w) == w) break;
    }

    while (ev->OnList != 0) {
      ev->park();
    }
  }
}

// Release() must extract a successor from the list and then wake that thread.
// It can "pop" the front of the list or use a detach-modify-reattach (DMR) scheme
// similar to that used by ParkEvent::Allocate() and ::Release().  DMR-based
// Release() would :
// (A) CAS() or swap() null to *Lock, releasing the lock and detaching the list.
// (B) Extract a successor from the private list "in-hand"
// (C) attempt to CAS() the residual back into *Lock over null.
//     If there were any newly arrived threads and the CAS() would fail.
//     In that case Release() would detach the RATs, re-merge the list in-hand
//     with the RATs and repeat as needed.  Alternately, Release() might
//     detach and extract a successor, but then pass the residual list to the wakee.
//     The wakee would be responsible for reattaching and remerging before it
//     competed for the lock.
//
// Both "pop" and DMR are immune from ABA corruption -- there can be
// multiple concurrent pushers, but only one popper or detacher.
// This implementation pops from the head of the list.  This is unfair,
// but tends to provide excellent throughput as hot threads remain hot.
// (We wake recently run threads first).
//
// All paths through muxRelease() will execute a CAS.
// Release consistency -- We depend on the CAS in muxRelease() to provide full
// bidirectional fence/MEMBAR semantics, ensuring that all prior memory operations
// executed within the critical section are complete and globally visible before the
// store (CAS) to the lock-word that releases the lock becomes globally visible.
void Thread::muxRelease(volatile intptr_t * Lock)  {
  for (;;) {
    const intptr_t w = Atomic::cmpxchg_ptr(0, Lock, LOCKBIT);
    assert(w & LOCKBIT, "invariant");
    if (w == LOCKBIT) return;
    ParkEvent * const List = (ParkEvent *) (w & ~LOCKBIT);
    assert(List != NULL, "invariant");
    assert(List->OnList == intptr_t(Lock), "invariant");
    ParkEvent * const nxt = List->ListNext;
    guarantee((intptr_t(nxt) & LOCKBIT) == 0, "invariant");

    // The following CAS() releases the lock and pops the head element.
    // The CAS() also ratifies the previously fetched lock-word value.
    if (Atomic::cmpxchg_ptr (intptr_t(nxt), Lock, w) != w) {
      continue;
    }
    List->OnList = 0;
    OrderAccess::fence();
    List->unpark();
    return;
  }
}


void Threads::verify() {
  ALL_JAVA_THREADS(p) {
    p->verify();
  }
  VMThread* thread = VMThread::vm_thread();
  if (thread != NULL) thread->verify();
}<|MERGE_RESOLUTION|>--- conflicted
+++ resolved
@@ -2671,15 +2671,6 @@
   StackFrameStream fst(this, UseBiasedLocking);
   for (; !fst.is_done(); fst.next()) {
     if (fst.current()->should_be_deoptimized()) {
-<<<<<<< HEAD
-      if (LogCompilation && xtty != NULL) {
-        nmethod* nm = fst.current()->cb()->as_nmethod_or_null();
-        xtty->elem("deoptimized thread='%s' compile_id='%d'",
-                   this->name(), nm != NULL ? nm->compile_id() : -1);
-      }
-
-=======
->>>>>>> be067830
       Deoptimization::deoptimize(this, *fst.current(), fst.register_map());
     }
   }
