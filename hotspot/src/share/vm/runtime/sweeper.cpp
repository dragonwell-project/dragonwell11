/*
 * Copyright (c) 1997, 2013, Oracle and/or its affiliates. All rights reserved.
 * DO NOT ALTER OR REMOVE COPYRIGHT NOTICES OR THIS FILE HEADER.
 *
 * This code is free software; you can redistribute it and/or modify it
 * under the terms of the GNU General Public License version 2 only, as
 * published by the Free Software Foundation.
 *
 * This code is distributed in the hope that it will be useful, but WITHOUT
 * ANY WARRANTY; without even the implied warranty of MERCHANTABILITY or
 * FITNESS FOR A PARTICULAR PURPOSE.  See the GNU General Public License
 * version 2 for more details (a copy is included in the LICENSE file that
 * accompanied this code).
 *
 * You should have received a copy of the GNU General Public License version
 * 2 along with this work; if not, write to the Free Software Foundation,
 * Inc., 51 Franklin St, Fifth Floor, Boston, MA 02110-1301 USA.
 *
 * Please contact Oracle, 500 Oracle Parkway, Redwood Shores, CA 94065 USA
 * or visit www.oracle.com if you need additional information or have any
 * questions.
 *
 */

#include "precompiled.hpp"
#include "code/codeCache.hpp"
#include "code/compiledIC.hpp"
#include "code/icBuffer.hpp"
#include "code/nmethod.hpp"
#include "compiler/compileBroker.hpp"
#include "memory/resourceArea.hpp"
#include "oops/method.hpp"
#include "runtime/atomic.hpp"
#include "runtime/compilationPolicy.hpp"
#include "runtime/mutexLocker.hpp"
#include "runtime/os.hpp"
#include "runtime/sweeper.hpp"
#include "runtime/vm_operations.hpp"
#include "trace/tracing.hpp"
#include "utilities/events.hpp"
#include "utilities/xmlstream.hpp"

#ifdef ASSERT

#define SWEEP(nm) record_sweep(nm, __LINE__)
// Sweeper logging code
class SweeperRecord {
 public:
  int traversal;
  int invocation;
  int compile_id;
  long traversal_mark;
  int state;
  const char* kind;
  address vep;
  address uep;
  int line;

  void print() {
      tty->print_cr("traversal = %d invocation = %d compile_id = %d %s uep = " PTR_FORMAT " vep = "
                    PTR_FORMAT " state = %d traversal_mark %d line = %d",
                    traversal,
                    invocation,
                    compile_id,
                    kind == NULL ? "" : kind,
                    uep,
                    vep,
                    state,
                    traversal_mark,
                    line);
  }
};

static int _sweep_index = 0;
static SweeperRecord* _records = NULL;

void NMethodSweeper::report_events(int id, address entry) {
  if (_records != NULL) {
    for (int i = _sweep_index; i < SweeperLogEntries; i++) {
      if (_records[i].uep == entry ||
          _records[i].vep == entry ||
          _records[i].compile_id == id) {
        _records[i].print();
      }
    }
    for (int i = 0; i < _sweep_index; i++) {
      if (_records[i].uep == entry ||
          _records[i].vep == entry ||
          _records[i].compile_id == id) {
        _records[i].print();
      }
    }
  }
}

void NMethodSweeper::report_events() {
  if (_records != NULL) {
    for (int i = _sweep_index; i < SweeperLogEntries; i++) {
      // skip empty records
      if (_records[i].vep == NULL) continue;
      _records[i].print();
    }
    for (int i = 0; i < _sweep_index; i++) {
      // skip empty records
      if (_records[i].vep == NULL) continue;
      _records[i].print();
    }
  }
}

void NMethodSweeper::record_sweep(nmethod* nm, int line) {
  if (_records != NULL) {
    _records[_sweep_index].traversal = _traversals;
    _records[_sweep_index].traversal_mark = nm->_stack_traversal_mark;
    _records[_sweep_index].invocation = _invocations;
    _records[_sweep_index].compile_id = nm->compile_id();
    _records[_sweep_index].kind = nm->compile_kind();
    _records[_sweep_index].state = nm->_state;
    _records[_sweep_index].vep = nm->verified_entry_point();
    _records[_sweep_index].uep = nm->entry_point();
    _records[_sweep_index].line = line;

    _sweep_index = (_sweep_index + 1) % SweeperLogEntries;
  }
}
#else
#define SWEEP(nm)
#endif

nmethod*  NMethodSweeper::_current         = NULL; // Current nmethod
long      NMethodSweeper::_traversals      = 0;    // Nof. stack traversals performed
int       NMethodSweeper::_seen            = 0;    // Nof. nmethods we have currently processed in current pass of CodeCache
int       NMethodSweeper::_flushed_count   = 0;    // Nof. nmethods flushed in current sweep
int       NMethodSweeper::_zombified_count = 0;    // Nof. nmethods made zombie in current sweep
int       NMethodSweeper::_marked_count    = 0;    // Nof. nmethods marked for reclaim in current sweep

volatile int NMethodSweeper::_invocations   = 0; // Nof. invocations left until we are completed with this pass
volatile int NMethodSweeper::_sweep_started = 0; // Whether a sweep is in progress.

jint      NMethodSweeper::_locked_seen               = 0;
jint      NMethodSweeper::_not_entrant_seen_on_stack = 0;
bool      NMethodSweeper::_request_mark_phase        = false;

int       NMethodSweeper::_total_nof_methods_reclaimed = 0;
jlong     NMethodSweeper::_total_time_sweeping         = 0;
jlong     NMethodSweeper::_total_time_this_sweep       = 0;
jlong     NMethodSweeper::_peak_sweep_time             = 0;
jlong     NMethodSweeper::_peak_sweep_fraction_time    = 0;
int       NMethodSweeper::_hotness_counter_reset_val   = 0;


class MarkActivationClosure: public CodeBlobClosure {
public:
  virtual void do_code_blob(CodeBlob* cb) {
    if (cb->is_nmethod()) {
      nmethod* nm = (nmethod*)cb;
      nm->set_hotness_counter(NMethodSweeper::hotness_counter_reset_val());
      // If we see an activation belonging to a non_entrant nmethod, we mark it.
      if (nm->is_not_entrant()) {
        nm->mark_as_seen_on_stack();
      }
    }
  }
};
static MarkActivationClosure mark_activation_closure;

class SetHotnessClosure: public CodeBlobClosure {
public:
  virtual void do_code_blob(CodeBlob* cb) {
    if (cb->is_nmethod()) {
      nmethod* nm = (nmethod*)cb;
      nm->set_hotness_counter(NMethodSweeper::hotness_counter_reset_val());
    }
  }
};
static SetHotnessClosure set_hotness_closure;


int NMethodSweeper::hotness_counter_reset_val() {
  if (_hotness_counter_reset_val == 0) {
    _hotness_counter_reset_val = (ReservedCodeCacheSize < M) ? 1 : (ReservedCodeCacheSize / M) * 2;
  }
  return _hotness_counter_reset_val;
}
bool NMethodSweeper::sweep_in_progress() {
  return (_current != NULL);
}

// Scans the stacks of all Java threads and marks activations of not-entrant methods.
// No need to synchronize access, since 'mark_active_nmethods' is always executed at a
// safepoint.
void NMethodSweeper::mark_active_nmethods() {
  assert(SafepointSynchronize::is_at_safepoint(), "must be executed at a safepoint");
  // If we do not want to reclaim not-entrant or zombie methods there is no need
  // to scan stacks
  if (!MethodFlushing) {
    return;
  }

  // Check for restart
  assert(CodeCache::find_blob_unsafe(_current) == _current, "Sweeper nmethod cached state invalid");
  if (!sweep_in_progress() && need_marking_phase()) {
    _seen        = 0;
    _invocations = NmethodSweepFraction;
    _current     = CodeCache::first_nmethod();
    _traversals  += 1;
    _total_time_this_sweep = 0;

    if (PrintMethodFlushing) {
      tty->print_cr("### Sweep: stack traversal %d", _traversals);
    }
    Threads::nmethods_do(&mark_activation_closure);

    // reset the flags since we started a scan from the beginning.
    reset_nmethod_marking();
    _locked_seen = 0;
    _not_entrant_seen_on_stack = 0;
  } else {
    // Only set hotness counter
    Threads::nmethods_do(&set_hotness_closure);
  }

  OrderAccess::storestore();
}

void NMethodSweeper::possibly_sweep() {
  assert(JavaThread::current()->thread_state() == _thread_in_vm, "must run in vm mode");
  if (!MethodFlushing || !sweep_in_progress()) {
    return;
  }

  if (_invocations > 0) {
    // Only one thread at a time will sweep
    jint old = Atomic::cmpxchg( 1, &_sweep_started, 0 );
    if (old != 0) {
      return;
    }
#ifdef ASSERT
    if (LogSweeper && _records == NULL) {
      // Create the ring buffer for the logging code
      _records = NEW_C_HEAP_ARRAY(SweeperRecord, SweeperLogEntries, mtGC);
      memset(_records, 0, sizeof(SweeperRecord) * SweeperLogEntries);
    }
#endif
    if (_invocations > 0) {
      sweep_code_cache();
      _invocations--;
    }
    _sweep_started = 0;
  }
}

void NMethodSweeper::sweep_code_cache() {

  jlong sweep_start_counter = os::elapsed_counter();

  _flushed_count   = 0;
  _zombified_count = 0;
  _marked_count    = 0;

  if (PrintMethodFlushing && Verbose) {
    tty->print_cr("### Sweep at %d out of %d. Invocations left: %d", _seen, CodeCache::nof_nmethods(), _invocations);
  }

  if (!CompileBroker::should_compile_new_jobs()) {
    // If we have turned off compilations we might as well do full sweeps
    // in order to reach the clean state faster. Otherwise the sleeping compiler
    // threads will slow down sweeping.
    _invocations = 1;
  }

  // We want to visit all nmethods after NmethodSweepFraction
  // invocations so divide the remaining number of nmethods by the
  // remaining number of invocations.  This is only an estimate since
  // the number of nmethods changes during the sweep so the final
  // stage must iterate until it there are no more nmethods.
  int todo = (CodeCache::nof_nmethods() - _seen) / _invocations;
  int swept_count = 0;
<<<<<<< HEAD
=======

>>>>>>> ef7f2897

  assert(!SafepointSynchronize::is_at_safepoint(), "should not be in safepoint when we get here");
  assert(!CodeCache_lock->owned_by_self(), "just checking");

  int freed_memory = 0;
  {
    MutexLockerEx mu(CodeCache_lock, Mutex::_no_safepoint_check_flag);

    // The last invocation iterates until there are no more nmethods
    for (int i = 0; (i < todo || _invocations == 1) && _current != NULL; i++) {
      swept_count++;
      if (SafepointSynchronize::is_synchronizing()) { // Safepoint request
        if (PrintMethodFlushing && Verbose) {
          tty->print_cr("### Sweep at %d out of %d, invocation: %d, yielding to safepoint", _seen, CodeCache::nof_nmethods(), _invocations);
        }
        MutexUnlockerEx mu(CodeCache_lock, Mutex::_no_safepoint_check_flag);

        assert(Thread::current()->is_Java_thread(), "should be java thread");
        JavaThread* thread = (JavaThread*)Thread::current();
        ThreadBlockInVM tbivm(thread);
        thread->java_suspend_self();
      }
      // Since we will give up the CodeCache_lock, always skip ahead
      // to the next nmethod.  Other blobs can be deleted by other
      // threads but nmethods are only reclaimed by the sweeper.
      nmethod* next = CodeCache::next_nmethod(_current);

      // Now ready to process nmethod and give up CodeCache_lock
      {
        MutexUnlockerEx mu(CodeCache_lock, Mutex::_no_safepoint_check_flag);
        freed_memory += process_nmethod(_current);
      }
      _seen++;
      _current = next;
    }
  }

  assert(_invocations > 1 || _current == NULL, "must have scanned the whole cache");

  if (!sweep_in_progress() && !need_marking_phase() && (_locked_seen || _not_entrant_seen_on_stack)) {
    // we've completed a scan without making progress but there were
    // nmethods we were unable to process either because they were
    // locked or were still on stack. We don't have to aggressively
    // clean them up so just stop scanning. We could scan once more
    // but that complicates the control logic and it's unlikely to
    // matter much.
    if (PrintMethodFlushing) {
      tty->print_cr("### Couldn't make progress on some nmethods so stopping sweep");
    }
  }

  jlong sweep_end_counter = os::elapsed_counter();
  jlong sweep_time = sweep_end_counter - sweep_start_counter;
  _total_time_sweeping  += sweep_time;
  _total_time_this_sweep += sweep_time;
  _peak_sweep_fraction_time = MAX2(sweep_time, _peak_sweep_fraction_time);
  _total_nof_methods_reclaimed += _flushed_count;

  EventSweepCodeCache event(UNTIMED);
  if (event.should_commit()) {
    event.set_starttime(sweep_start_counter);
    event.set_endtime(sweep_end_counter);
    event.set_sweepIndex(_traversals);
    event.set_sweepFractionIndex(NmethodSweepFraction - _invocations + 1);
    event.set_sweptCount(swept_count);
    event.set_flushedCount(_flushed_count);
    event.set_markedCount(_marked_count);
    event.set_zombifiedCount(_zombified_count);
    event.commit();
  }

#ifdef ASSERT
  if(PrintMethodFlushing) {
    tty->print_cr("### sweeper:      sweep time(%d): " INT64_FORMAT, _invocations, (jlong)sweep_time);
  }
#endif

  if (_invocations == 1) {
    _peak_sweep_time = MAX2(_peak_sweep_time, _total_time_this_sweep);
    log_sweep("finished");
  }

  // Sweeper is the only case where memory is released, check here if it
  // is time to restart the compiler. Only checking if there is a certain
  // amount of free memory in the code cache might lead to re-enabling
  // compilation although no memory has been released. For example, there are
  // cases when compilation was disabled although there is 4MB (or more) free
  // memory in the code cache. The reason is code cache fragmentation. Therefore,
  // it only makes sense to re-enable compilation if we have actually freed memory.
  // Note that typically several kB are released for sweeping 16MB of the code
  // cache. As a result, 'freed_memory' > 0 to restart the compiler.
  if (UseCodeCacheFlushing && (!CompileBroker::should_compile_new_jobs() && (freed_memory > 0))) {
    CompileBroker::set_should_compile_new_jobs(CompileBroker::run_compilation);
    log_sweep("restart_compiler");
  }
}

class NMethodMarker: public StackObj {
 private:
  CompilerThread* _thread;
 public:
  NMethodMarker(nmethod* nm) {
    _thread = CompilerThread::current();
    if (!nm->is_zombie() && !nm->is_unloaded()) {
      // Only expose live nmethods for scanning
      _thread->set_scanned_nmethod(nm);
    }
  }
  ~NMethodMarker() {
    _thread->set_scanned_nmethod(NULL);
  }
};

void NMethodSweeper::release_nmethod(nmethod *nm) {
  // Clean up any CompiledICHolders
  {
    ResourceMark rm;
    MutexLocker ml_patch(CompiledIC_lock);
    RelocIterator iter(nm);
    while (iter.next()) {
      if (iter.type() == relocInfo::virtual_call_type) {
        CompiledIC::cleanup_call_site(iter.virtual_call_reloc());
      }
    }
  }

  MutexLockerEx mu(CodeCache_lock, Mutex::_no_safepoint_check_flag);
  nm->flush();
}

int NMethodSweeper::process_nmethod(nmethod *nm) {
  assert(!CodeCache_lock->owned_by_self(), "just checking");

  int freed_memory = 0;
  // Make sure this nmethod doesn't get unloaded during the scan,
  // since safepoints may happen during acquired below locks.
  NMethodMarker nmm(nm);
  SWEEP(nm);

  // Skip methods that are currently referenced by the VM
  if (nm->is_locked_by_vm()) {
    // But still remember to clean-up inline caches for alive nmethods
    if (nm->is_alive()) {
      // Clean inline caches that point to zombie/non-entrant methods
      MutexLocker cl(CompiledIC_lock);
      nm->cleanup_inline_caches();
      SWEEP(nm);
    } else {
      _locked_seen++;
      SWEEP(nm);
    }
    return freed_memory;
  }

  if (nm->is_zombie()) {
    // If it is the first time we see nmethod then we mark it. Otherwise,
    // we reclaim it. When we have seen a zombie method twice, we know that
    // there are no inline caches that refer to it.
    if (nm->is_marked_for_reclamation()) {
      assert(!nm->is_locked_by_vm(), "must not flush locked nmethods");
      if (PrintMethodFlushing && Verbose) {
        tty->print_cr("### Nmethod %3d/" PTR_FORMAT " (marked for reclamation) being flushed", nm->compile_id(), nm);
      }
      freed_memory = nm->total_size();
      release_nmethod(nm);
      _flushed_count++;
    } else {
      if (PrintMethodFlushing && Verbose) {
        tty->print_cr("### Nmethod %3d/" PTR_FORMAT " (zombie) being marked for reclamation", nm->compile_id(), nm);
      }
      nm->mark_for_reclamation();
      request_nmethod_marking();
      _marked_count++;
      SWEEP(nm);
    }
  } else if (nm->is_not_entrant()) {
    // If there are no current activations of this method on the
    // stack we can safely convert it to a zombie method
    if (nm->can_not_entrant_be_converted()) {
      if (PrintMethodFlushing && Verbose) {
        tty->print_cr("### Nmethod %3d/" PTR_FORMAT " (not entrant) being made zombie", nm->compile_id(), nm);
      }
      nm->make_zombie();
      request_nmethod_marking();
      _zombified_count++;
      SWEEP(nm);
    } else {
      // Still alive, clean up its inline caches
      MutexLocker cl(CompiledIC_lock);
      nm->cleanup_inline_caches();
      // we coudn't transition this nmethod so don't immediately
      // request a rescan.  If this method stays on the stack for a
      // long time we don't want to keep rescanning the code cache.
      _not_entrant_seen_on_stack++;
      SWEEP(nm);
    }
  } else if (nm->is_unloaded()) {
    // Unloaded code, just make it a zombie
    if (PrintMethodFlushing && Verbose) {
      tty->print_cr("### Nmethod %3d/" PTR_FORMAT " (unloaded) being made zombie", nm->compile_id(), nm);
    }
    if (nm->is_osr_method()) {
      SWEEP(nm);
      // No inline caches will ever point to osr methods, so we can just remove it
      freed_memory = nm->total_size();
      release_nmethod(nm);
      _flushed_count++;
    } else {
      nm->make_zombie();
      request_nmethod_marking();
      _zombified_count++;
      SWEEP(nm);
    }
  } else {
    if (UseCodeCacheFlushing) {
      if (!nm->is_locked_by_vm() && !nm->is_osr_method() && !nm->is_native_method()) {
        // Do not make native methods and OSR-methods not-entrant
        nm->dec_hotness_counter();
        // Get the initial value of the hotness counter. This value depends on the
        // ReservedCodeCacheSize
        int reset_val = hotness_counter_reset_val();
        int time_since_reset = reset_val - nm->hotness_counter();
        double threshold = -reset_val + (CodeCache::reverse_free_ratio() * NmethodSweepActivity);
        // The less free space in the code cache we have - the bigger reverse_free_ratio() is.
        // I.e., 'threshold' increases with lower available space in the code cache and a higher
        // NmethodSweepActivity. If the current hotness counter - which decreases from its initial
        // value until it is reset by stack walking - is smaller than the computed threshold, the
        // corresponding nmethod is considered for removal.
        if ((NmethodSweepActivity > 0) && (nm->hotness_counter() < threshold) && (time_since_reset > 10)) {
          // A method is marked as not-entrant if the method is
          // 1) 'old enough': nm->hotness_counter() < threshold
          // 2) The method was in_use for a minimum amount of time: (time_since_reset > 10)
          //    The second condition is necessary if we are dealing with very small code cache
          //    sizes (e.g., <10m) and the code cache size is too small to hold all hot methods.
          //    The second condition ensures that methods are not immediately made not-entrant
          //    after compilation.
          nm->make_not_entrant();
          request_nmethod_marking();
        }
      }
    }
    // Clean-up all inline caches that point to zombie/non-reentrant methods
    MutexLocker cl(CompiledIC_lock);
    nm->cleanup_inline_caches();
    SWEEP(nm);
  }
  return freed_memory;
}

// Print out some state information about the current sweep and the
// state of the code cache if it's requested.
void NMethodSweeper::log_sweep(const char* msg, const char* format, ...) {
  if (PrintMethodFlushing) {
    stringStream s;
    // Dump code cache state into a buffer before locking the tty,
    // because log_state() will use locks causing lock conflicts.
    CodeCache::log_state(&s);

    ttyLocker ttyl;
    tty->print("### sweeper: %s ", msg);
    if (format != NULL) {
      va_list ap;
      va_start(ap, format);
      tty->vprint(format, ap);
      va_end(ap);
    }
    tty->print_cr(s.as_string());
  }

  if (LogCompilation && (xtty != NULL)) {
    stringStream s;
    // Dump code cache state into a buffer before locking the tty,
    // because log_state() will use locks causing lock conflicts.
    CodeCache::log_state(&s);

    ttyLocker ttyl;
    xtty->begin_elem("sweeper state='%s' traversals='" INTX_FORMAT "' ", msg, (intx)traversal_count());
    if (format != NULL) {
      va_list ap;
      va_start(ap, format);
      xtty->vprint(format, ap);
      va_end(ap);
    }
    xtty->print(s.as_string());
    xtty->stamp();
    xtty->end_elem();
  }
}<|MERGE_RESOLUTION|>--- conflicted
+++ resolved
@@ -276,10 +276,7 @@
   // stage must iterate until it there are no more nmethods.
   int todo = (CodeCache::nof_nmethods() - _seen) / _invocations;
   int swept_count = 0;
-<<<<<<< HEAD
-=======
-
->>>>>>> ef7f2897
+
 
   assert(!SafepointSynchronize::is_at_safepoint(), "should not be in safepoint when we get here");
   assert(!CodeCache_lock->owned_by_self(), "just checking");
