--- conflicted
+++ resolved
@@ -74,7 +74,7 @@
       make-arguments: ${{ github.event.inputs.make-arguments }}
       extra-conf-options: --with-default-make-target="product-bundles test-bundles" --with-jvm-features=shenandoahgc
       make-target: CONF_NAME=linux-x64
-      runs-on: '"ubuntu-20.04"'
+      runs-on: '"ubuntu-22.04"'
     if: needs.prerequisites.outputs.should_run != 'false' && needs.prerequisites.outputs.platform_linux_x64 != 'false'
 
   build-linux-aarch64:
@@ -86,77 +86,10 @@
       gcc-major-version: '10'
       configure-arguments: ${{ github.event.inputs.configure-arguments }}
       make-arguments: ${{ github.event.inputs.make-arguments }}
-<<<<<<< HEAD
       extra-conf-options: --with-default-make-target="product-bundles test-bundles" --with-jvm-features=shenandoahgc
       make-target: CONF_NAME=linux-aarch64
       runs-on: '["self-hosted", "ARM64"]'
     if: needs.prerequisites.outputs.should_run != 'false' && needs.prerequisites.outputs.platform_linux_aarch64 != 'false'
-=======
-    if: needs.select.outputs.linux-x64-variants == 'true'
-
-  build-linux-x64-hs-minimal:
-    name: linux-x64-hs-minimal
-    needs: select
-    uses: ./.github/workflows/build-linux.yml
-    with:
-      platform: linux-x64
-      make-target: 'hotspot'
-      debug-levels: '[ "debug" ]'
-      gcc-major-version: '10'
-      extra-conf-options: '--with-jvm-variants=minimal --disable-precompiled-headers'
-      configure-arguments: ${{ github.event.inputs.configure-arguments }}
-      make-arguments: ${{ github.event.inputs.make-arguments }}
-    if: needs.select.outputs.linux-x64-variants == 'true'
-
-  build-linux-x64-hs-optimized:
-    name: linux-x64-hs-optimized
-    needs: select
-    uses: ./.github/workflows/build-linux.yml
-    with:
-      platform: linux-x64
-      make-target: 'hotspot'
-      # Technically this is not the "debug" level, but we can't inject a new matrix state for just this job
-      debug-levels: '[ "debug" ]'
-      gcc-major-version: '10'
-      extra-conf-options: '--with-debug-level=optimized --disable-precompiled-headers'
-      configure-arguments: ${{ github.event.inputs.configure-arguments }}
-      make-arguments: ${{ github.event.inputs.make-arguments }}
-    if: needs.select.outputs.linux-x64-variants == 'true'
-
-  build-linux-cross-compile:
-    name: linux-cross-compile
-    needs:
-      - select
-    uses: ./.github/workflows/build-cross-compile.yml
-    with:
-      gcc-major-version: '10'
-      configure-arguments: ${{ github.event.inputs.configure-arguments }}
-      make-arguments: ${{ github.event.inputs.make-arguments }}
-    if: needs.select.outputs.linux-cross-compile == 'true'
-
-  build-macos-x64:
-    name: macos-x64
-    needs: select
-    uses: ./.github/workflows/build-macos.yml
-    with:
-      platform: macos-x64
-      xcode-toolset-version: '14.3.1'
-      configure-arguments: ${{ github.event.inputs.configure-arguments }}
-      make-arguments: ${{ github.event.inputs.make-arguments }}
-    if: needs.select.outputs.macos-x64 == 'true'
-
-  build-macos-aarch64:
-    name: macos-aarch64
-    needs: select
-    uses: ./.github/workflows/build-macos.yml
-    with:
-      platform: macos-aarch64
-      xcode-toolset-version: '14.3.1'
-      extra-conf-options: '--openjdk-target=aarch64-apple-darwin'
-      configure-arguments: ${{ github.event.inputs.configure-arguments }}
-      make-arguments: ${{ github.event.inputs.make-arguments }}
-    if: needs.select.outputs.macos-aarch64 == 'true'
->>>>>>> 856bab31
 
   build-windows-x64:
     name: windows-x64
@@ -197,7 +130,7 @@
     with:
       platform: linux-x64
       bootjdk-platform: linux-x64
-      runs-on: '"ubuntu-20.04"'
+      runs-on: '"ubuntu-22.04"'
 
   test-linux-aarch64:
     name: linux-aarch64
@@ -205,15 +138,9 @@
       - build-linux-aarch64
     uses: ./.github/workflows/test.yml
     with:
-<<<<<<< HEAD
       platform: linux-aarch64
       bootjdk-platform: linux-aarch64
       runs-on: '["self-hosted", "ARM64"]'
-=======
-      platform: macos-x64
-      bootjdk-platform: macos-x64
-      runs-on: macos-13
->>>>>>> 856bab31
 
   test-windows-x64:
     name: windows-x64
