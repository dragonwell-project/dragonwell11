--- conflicted
+++ resolved
@@ -180,11 +180,7 @@
       - name: Install dependencies
         run: |
           sudo apt-get update
-<<<<<<< HEAD
-          sudo apt-get install gcc-9=9.4.0-1ubuntu1~20.04 g++-9=9.4.0-1ubuntu1~20.04 libxrandr-dev libxtst-dev libcups2-dev libasound2-dev
-=======
           sudo apt-get install gcc-9=9.4.0-1ubuntu1~20.04.1 g++-9=9.4.0-1ubuntu1~20.04.1 libxrandr-dev libxtst-dev libcups2-dev libasound2-dev
->>>>>>> 487c3344
           sudo update-alternatives --install /usr/bin/gcc gcc /usr/bin/gcc-9 100 --slave /usr/bin/g++ g++ /usr/bin/g++-9
 
       - name: Configure
@@ -506,20 +502,12 @@
 
       - name: Install native host dependencies
         run: |
-<<<<<<< HEAD
-          sudo apt-get install gcc-9=9.4.0-1ubuntu1~20.04 g++-9=9.4.0-1ubuntu1~20.04 libxrandr-dev libxtst-dev libcups2-dev libasound2-dev
-=======
           sudo apt-get install gcc-9=9.4.0-1ubuntu1~20.04.1 g++-9=9.4.0-1ubuntu1~20.04.1 libxrandr-dev libxtst-dev libcups2-dev libasound2-dev
->>>>>>> 487c3344
           sudo update-alternatives --install /usr/bin/gcc gcc /usr/bin/gcc-9 100 --slave /usr/bin/g++ g++ /usr/bin/g++-9
         if: matrix.debian-arch == ''
 
       - name: Install cross-compilation host dependencies
-<<<<<<< HEAD
-        run: sudo apt-get install gcc-9-${{ matrix.gnu-arch }}-linux-gnu${{ matrix.gnu-flavor}}=9.4.0-1ubuntu1~20.04cross2 g++-9-${{ matrix.gnu-arch }}-linux-gnu${{ matrix.gnu-flavor}}=9.4.0-1ubuntu1~20.04cross2
-=======
         run: sudo apt-get install gcc-9-${{ matrix.gnu-arch }}-linux-gnu${{ matrix.gnu-flavor}}=9.4.0-1ubuntu1~20.04.1cross2 g++-9-${{ matrix.gnu-arch }}-linux-gnu${{ matrix.gnu-flavor}}=9.4.0-1ubuntu1~20.04.1cross2
->>>>>>> 487c3344
         if: matrix.debian-arch != ''
 
       - name: Cache sysroot
