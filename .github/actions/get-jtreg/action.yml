--- conflicted
+++ resolved
@@ -57,16 +57,12 @@
     - name: 'Build JTReg'
       run: |
         # Build JTReg and move files to the proper locations
-<<<<<<< HEAD
         if [ -n "$JAVA_HOME_11_X64" ]; then
             jdk=$JAVA_HOME_11_X64
         else
             jdk=$(dirname $(dirname $(readlink -f `which java`)))
         fi
         bash make/build.sh --jdk "$jdk"
-=======
-        bash make/build.sh --jdk "$JAVA_HOME_17_X64"
->>>>>>> cee8535a
         mkdir ../installed
         mv build/images/jtreg/* ../installed
       working-directory: jtreg/src
