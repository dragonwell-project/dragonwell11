/*
 * Copyright (c) 1997, 2018, Oracle and/or its affiliates. All rights reserved.
 * DO NOT ALTER OR REMOVE COPYRIGHT NOTICES OR THIS FILE HEADER.
 *
 * This code is free software; you can redistribute it and/or modify it
 * under the terms of the GNU General Public License version 2 only, as
 * published by the Free Software Foundation.  Oracle designates this
 * particular file as subject to the "Classpath" exception as provided
 * by Oracle in the LICENSE file that accompanied this code.
 *
 * This code is distributed in the hope that it will be useful, but WITHOUT
 * ANY WARRANTY; without even the implied warranty of MERCHANTABILITY or
 * FITNESS FOR A PARTICULAR PURPOSE.  See the GNU General Public License
 * version 2 for more details (a copy is included in the LICENSE file that
 * accompanied this code).
 *
 * You should have received a copy of the GNU General Public License version
 * 2 along with this work; if not, write to the Free Software Foundation,
 * Inc., 51 Franklin St, Fifth Floor, Boston, MA 02110-1301 USA.
 *
 * Please contact Oracle, 500 Oracle Parkway, Redwood Shores, CA 94065 USA
 * or visit www.oracle.com if you need additional information or have any
 * questions.
 */

package sun.security.provider;

import java.io.*;
import java.lang.reflect.*;
import java.net.MalformedURLException;
import java.net.URL;
import java.net.URI;
import java.nio.file.Paths;
import java.util.*;
import java.security.*;
import java.security.cert.Certificate;
import java.security.cert.X509Certificate;
import javax.security.auth.Subject;
import javax.security.auth.x500.X500Principal;
import java.io.FilePermission;
import java.net.SocketPermission;
import java.net.NetPermission;
import java.util.concurrent.ConcurrentHashMap;
import jdk.internal.misc.JavaSecurityProtectionDomainAccess;
import static jdk.internal.misc.JavaSecurityProtectionDomainAccess.ProtectionDomainCache;
import jdk.internal.misc.SharedSecrets;
import sun.security.util.*;
import sun.net.www.ParseUtil;

/**
 * This class represents a default Policy implementation for the
 * "JavaPolicy" type.
 *
 * Note:
 * For backward compatibility with JAAS 1.0 it loads
 * both java.auth.policy and java.policy. However, it
 * is recommended that java.auth.policy not be used
 * and that java.policy contain all grant entries including
 * those that contain principal-based entries.
 *
 * <p> This object stores the policy for the entire Java runtime,
 * and is the amalgamation of multiple static policy
 * configurations that resides in files.
 * The algorithm for locating the policy file(s) and reading their
 * information into this <code>Policy</code> object is:
 *
 * <ol>
 * <li>
 *   Read in and load the default policy file named
 *   &lt;JAVA_HOME&gt;/lib/security/default.policy. &lt;JAVA_HOME&gt; refers
 *   to the value of the java.home system property, and specifies the directory
 *   where the JRE is installed. This policy file grants permissions to the
 *   modules loaded by the platform class loader. If the default policy file
 *   cannot be loaded, a fatal InternalError is thrown as these permissions
 *   are needed in order for the runtime to operate correctly.
 * <li>
 *   Loop through the <code>java.security.Security</code> properties,
 *   <i>policy.url.1</i>, <i>policy.url.2</i>, ...,
 *   <i>policy.url.X</i>" and
 *   <i>auth.policy.url.1</i>, <i>auth.policy.url.2</i>, ...,
 *   <i>auth.policy.url.X</i>".  These properties are set
 *   in the Java security properties file, which is located in the file named
 *   &lt;JAVA_HOME&gt;/conf/security/java.security.
 *   Each property value specifies a <code>URL</code> pointing to a
 *   policy file to be loaded.  Read in and load each policy.
 *
 *   <i>auth.policy.url</i> is supported only for backward compatibility.
 *
 *   If none of these could be loaded, use a builtin static policy
 *   equivalent to the conf/security/java.policy file.
 *
 * <li>
 *   The <code>java.lang.System</code> property <i>java.security.policy</i>
 *   may also be set to a <code>URL</code> pointing to another policy file
 *   (which is the case when a user uses the -D switch at runtime).
 *   If this property is defined, and its use is allowed by the
 *   security property file (the Security property,
 *   <i>policy.allowSystemProperty</i> is set to <i>true</i>),
 *   also load that policy.
 *
 * <li>
 *   The <code>java.lang.System</code> property
 *   <i>java.security.auth.policy</i> may also be set to a
 *   <code>URL</code> pointing to another policy file
 *   (which is the case when a user uses the -D switch at runtime).
 *   If this property is defined, and its use is allowed by the
 *   security property file (the Security property,
 *   <i>policy.allowSystemProperty</i> is set to <i>true</i>),
 *   also load that policy.
 *
 *   <i>java.security.auth.policy</i> is supported only for backward
 *   compatibility.
 *
 *   If the <i>java.security.policy</i> or
 *   <i>java.security.auth.policy</i> property is defined using
 *   "==" (rather than "="), then load the specified policy file and ignore
 *   all other configured policies. Note, that the default.policy file is
 *   also loaded, as specified in the first step of the algorithm above.
 *   If the specified policy file cannot be loaded, use a builtin static policy
 *   equivalent to the default conf/security/java.policy file.
 * </ol>
 *
 * Each policy file consists of one or more grant entries, each of
 * which consists of a number of permission entries.
 *
 * <pre>
 *   grant signedBy "<b>alias</b>", codeBase "<b>URL</b>",
 *         principal <b>principalClass</b> "<b>principalName</b>",
 *         principal <b>principalClass</b> "<b>principalName</b>",
 *         ... {
 *
 *     permission <b>Type</b> "<b>name</b> "<b>action</b>",
 *         signedBy "<b>alias</b>";
 *     permission <b>Type</b> "<b>name</b> "<b>action</b>",
 *         signedBy "<b>alias</b>";
 *     ....
 *   };
 * </pre>
 *
 * All non-bold items above must appear as is (although case
 * doesn't matter and some are optional, as noted below).
 * principal entries are optional and need not be present.
 * Italicized items represent variable values.
 *
 * <p> A grant entry must begin with the word <code>grant</code>.
 * The <code>signedBy</code>,<code>codeBase</code> and <code>principal</code>
 * name/value pairs are optional.
 * If they are not present, then any signer (including unsigned code)
 * will match, and any codeBase will match.
 * Note that the <i>principalClass</i>
 * may be set to the wildcard value, *, which allows it to match
 * any <code>Principal</code> class.  In addition, the <i>principalName</i>
 * may also be set to the wildcard value, *, allowing it to match
 * any <code>Principal</code> name.  When setting the <i>principalName</i>
 * to the *, do not surround the * with quotes.
 *
 * <p> A permission entry must begin with the word <code>permission</code>.
 * The word <code><i>Type</i></code> in the template above is
 * a specific permission type, such as <code>java.io.FilePermission</code>
 * or <code>java.lang.RuntimePermission</code>.
 *
 * <p> The "<i>action</i>" is required for
 * many permission types, such as <code>java.io.FilePermission</code>
 * (where it specifies what type of file access that is permitted).
 * It is not required for categories such as
 * <code>java.lang.RuntimePermission</code>
 * where it is not necessary - you either have the
 * permission specified by the <code>"<i>name</i>"</code>
 * value following the type name or you don't.
 *
 * <p> The <code>signedBy</code> name/value pair for a permission entry
 * is optional. If present, it indicates a signed permission. That is,
 * the permission class itself must be signed by the given alias in
 * order for it to be granted. For example,
 * suppose you have the following grant entry:
 *
 * <pre>
 *   grant principal foo.com.Principal "Duke" {
 *     permission Foo "foobar", signedBy "FooSoft";
 *   }
 * </pre>
 *
 * <p> Then this permission of type <i>Foo</i> is granted if the
 * <code>Foo.class</code> permission has been signed by the
 * "FooSoft" alias, or if XXX <code>Foo.class</code> is a
 * system class (i.e., is found on the CLASSPATH).
 *
 * <p> Items that appear in an entry must appear in the specified order
 * (<code>permission</code>, <i>Type</i>, "<i>name</i>", and
 * "<i>action</i>"). An entry is terminated with a semicolon.
 *
 * <p> Case is unimportant for the identifiers (<code>permission</code>,
 * <code>signedBy</code>, <code>codeBase</code>, etc.) but is
 * significant for the <i>Type</i>
 * or for any string that is passed in as a value.
 *
 * <p> An example of two entries in a policy configuration file is
 * <pre>
 *   // if the code is comes from "foo.com" and is running as "Duke",
 *   // grant it read/write to all files in /tmp.
 *
 *   grant codeBase "foo.com", principal foo.com.Principal "Duke" {
 *              permission java.io.FilePermission "/tmp/*", "read,write";
 *   };
 *
 *   // grant any code running as "Duke" permission to read
 *   // the "java.vendor" Property.
 *
 *   grant principal foo.com.Principal "Duke" {
 *         permission java.util.PropertyPermission "java.vendor";
 *
 *
 * </pre>
 *  This Policy implementation supports special handling of any
 *  permission that contains the string, "<b>${{self}}</b>", as part of
 *  its target name.  When such a permission is evaluated
 *  (such as during a security check), <b>${{self}}</b> is replaced
 *  with one or more Principal class/name pairs.  The exact
 *  replacement performed depends upon the contents of the
 *  grant clause to which the permission belongs.
 * <p>
 *
 *  If the grant clause does not contain any principal information,
 *  the permission will be ignored (permissions containing
 *  <b>${{self}}</b> in their target names are only valid in the context
 *  of a principal-based grant clause).  For example, BarPermission
 *  will always be ignored in the following grant clause:
 *
 * <pre>
 *    grant codebase "www.foo.com", signedby "duke" {
 *      permission BarPermission "... ${{self}} ...";
 *    };
 * </pre>
 *
 *  If the grant clause contains principal information, <b>${{self}}</b>
 *  will be replaced with that same principal information.
 *  For example, <b>${{self}}</b> in BarPermission will be replaced by
 *  <b>javax.security.auth.x500.X500Principal "cn=Duke"</b>
 *  in the following grant clause:
 *
 *  <pre>
 *    grant principal javax.security.auth.x500.X500Principal "cn=Duke" {
 *      permission BarPermission "... ${{self}} ...";
 *    };
 *  </pre>
 *
 *  If there is a comma-separated list of principals in the grant
 *  clause, then <b>${{self}}</b> will be replaced by the same
 *  comma-separated list or principals.
 *  In the case where both the principal class and name are
 *  wildcarded in the grant clause, <b>${{self}}</b> is replaced
 *  with all the principals associated with the <code>Subject</code>
 *  in the current <code>AccessControlContext</code>.
 *
 * <p> For PrivateCredentialPermissions, you can also use "<b>self</b>"
 * instead of "<b>${{self}}</b>". However the use of "<b>self</b>" is
 * deprecated in favour of "<b>${{self}}</b>".
 *
 * @see java.security.CodeSource
 * @see java.security.Permissions
 * @see java.security.ProtectionDomain
 */
public class PolicyFile extends java.security.Policy {

    private static final Debug debug = Debug.getInstance("policy");

    private static final String SELF = "${{self}}";
    private static final String X500PRINCIPAL =
                        "javax.security.auth.x500.X500Principal";
    private static final String POLICY = "java.security.policy";
    private static final String POLICY_URL = "policy.url.";
    private static final String AUTH_POLICY = "java.security.auth.policy";
    private static final String AUTH_POLICY_URL = "auth.policy.url.";

    private static final int DEFAULT_CACHE_SIZE = 1;

    // contains the policy grant entries, PD cache, and alias mapping
    // can be updated if refresh() is called
    private volatile PolicyInfo policyInfo;

    private boolean expandProperties = true;
    private boolean allowSystemProperties = true;
    private boolean notUtf8 = false;
    private URL url;

    // for use with the reflection API
    private static final Class<?>[] PARAMS0 = { };
    private static final Class<?>[] PARAMS1 = { String.class };
    private static final Class<?>[] PARAMS2 = { String.class, String.class };

    /**
     * When a policy file has a syntax error, the exception code may generate
     * another permission check and this can cause the policy file to be parsed
     * repeatedly, leading to a StackOverflowError or ClassCircularityError.
     * To avoid this, this set is populated with policy files that have been
     * previously parsed and have syntax errors, so that they can be
     * subsequently ignored.
     */
    private static Set<URL> badPolicyURLs =
        Collections.newSetFromMap(new ConcurrentHashMap<URL,Boolean>());

    // The default.policy file
    private static final URL DEFAULT_POLICY_URL =
        AccessController.doPrivileged(new PrivilegedAction<>() {
            @Override
            public URL run() {
                String sep = File.separator;
                try {
                    return Paths.get(System.getProperty("java.home"),
                                     "lib", "security",
                                     "default.policy").toUri().toURL();
                } catch (MalformedURLException mue) {
                    // should not happen
                    throw new Error("Malformed default.policy URL: " + mue);
                }
            }
        });

    /**
     * Initializes the Policy object and reads the default policy
     * configuration file(s) into the Policy object.
     */
    public PolicyFile() {
        init((URL)null);
    }

    /**
     * Initializes the Policy object and reads the default policy
     * from the specified URL only.
     */
    public PolicyFile(URL url) {
        this.url = url;
        init(url);
    }

    /**
     * Initializes the Policy object and reads the default policy
     * configuration file(s) into the Policy object.
     *
     * See the class description for details on the algorithm used to
     * initialize the Policy object.
     */
    private void init(URL url) {
        // Properties are set once for each init(); ignore changes between
        // between diff invocations of initPolicyFile(policy, url, info).
        String numCacheStr =
          AccessController.doPrivileged(new PrivilegedAction<>() {
            @Override
            public String run() {
                expandProperties = "true".equalsIgnoreCase
                    (Security.getProperty("policy.expandProperties"));
                allowSystemProperties = "true".equalsIgnoreCase
                    (Security.getProperty("policy.allowSystemProperty"));
                notUtf8 = "false".equalsIgnoreCase
                    (System.getProperty("sun.security.policy.utf8"));
                return System.getProperty("sun.security.policy.numcaches");
            }});

        int numCaches;
        if (numCacheStr != null) {
            try {
                numCaches = Integer.parseInt(numCacheStr);
            } catch (NumberFormatException e) {
                numCaches = DEFAULT_CACHE_SIZE;
            }
        } else {
            numCaches = DEFAULT_CACHE_SIZE;
        }
        // System.out.println("number caches=" + numCaches);
        PolicyInfo newInfo = new PolicyInfo(numCaches);
        initPolicyFile(newInfo, url);
        policyInfo = newInfo;
    }

    private void initPolicyFile(final PolicyInfo newInfo, final URL url) {

        // always load default.policy
        if (debug != null) {
            debug.println("reading " + DEFAULT_POLICY_URL);
        }
        AccessController.doPrivileged(new PrivilegedAction<>() {
            @Override
            public Void run() {
                init(DEFAULT_POLICY_URL, newInfo, true);
                return null;
            }
        });

        if (url != null) {

            /**
             * If the caller specified a URL via Policy.getInstance,
             * we only read from default.policy and that URL.
             */

            if (debug != null) {
                debug.println("reading " + url);
            }
            AccessController.doPrivileged(new PrivilegedAction<>() {
                @Override
                public Void run() {
                    if (init(url, newInfo, false) == false) {
                        // use static policy if all else fails
                        initStaticPolicy(newInfo);
                    }
                    return null;
                }
            });

        } else {

            /**
             * Caller did not specify URL via Policy.getInstance.
             * Read from URLs listed in the java.security properties file.
             *
             * We call initPolicyFile with POLICY, POLICY_URL and then
             * call it with AUTH_POLICY and AUTH_POLICY_URL.
             * So first we will process the JAVA standard policy
             * and then process the JAVA AUTH Policy.
             * This is for backward compatibility as well as to handle
             * cases where the user has a single unified policyfile
             * with both java policy entries and auth entries
             */

            boolean loaded_one = initPolicyFile(POLICY, POLICY_URL, newInfo);
            // To maintain strict backward compatibility
            // we load the static policy only if POLICY load failed
            if (!loaded_one) {
                // use static policy if all else fails
                initStaticPolicy(newInfo);
            }

            initPolicyFile(AUTH_POLICY, AUTH_POLICY_URL, newInfo);
        }
    }

    private boolean initPolicyFile(final String propname, final String urlname,
                                   final PolicyInfo newInfo) {
        boolean loadedPolicy =
            AccessController.doPrivileged(new PrivilegedAction<>() {
            @Override
            public Boolean run() {
                boolean loaded_policy = false;

                if (allowSystemProperties) {
                    String extra_policy = System.getProperty(propname);
                    if (extra_policy != null) {
                        boolean overrideAll = false;
                        if (extra_policy.startsWith("=")) {
                            overrideAll = true;
                            extra_policy = extra_policy.substring(1);
                        }
                        try {
                            extra_policy =
                                PropertyExpander.expand(extra_policy);
                            URL policyURL;

                            File policyFile = new File(extra_policy);
                            if (policyFile.exists()) {
                                policyURL = ParseUtil.fileToEncodedURL
                                    (new File(policyFile.getCanonicalPath()));
                            } else {
                                policyURL = new URL(extra_policy);
                            }
                            if (debug != null) {
                                debug.println("reading "+policyURL);
                            }
                            if (init(policyURL, newInfo, false)) {
                                loaded_policy = true;
                            }
                        } catch (Exception e) {
                            // ignore.
                            if (debug != null) {
                                debug.println("caught exception: "+e);
                            }
                        }
                        if (overrideAll) {
                            if (debug != null) {
                                debug.println("overriding other policies!");
                            }
                            return Boolean.valueOf(loaded_policy);
                        }
                    }
                }

                int n = 1;
                String policy_uri;

                while ((policy_uri = Security.getProperty(urlname+n)) != null) {
                    try {
                        URL policy_url = null;
                        String expanded_uri = PropertyExpander.expand
                                (policy_uri).replace(File.separatorChar, '/');

                        if (policy_uri.startsWith("file:${java.home}/") ||
                            policy_uri.startsWith("file:${user.home}/")) {

                            // this special case accommodates
                            // the situation java.home/user.home
                            // expand to a single slash, resulting in
                            // a file://foo URI
                            policy_url = new File
                                (expanded_uri.substring(5)).toURI().toURL();
                        } else {
                            policy_url = new URI(expanded_uri).toURL();
                        }

                        if (debug != null) {
                            debug.println("reading " + policy_url);
                        }
                        if (init(policy_url, newInfo, false)) {
                            loaded_policy = true;
                        }
                    } catch (Exception e) {
                        if (debug != null) {
                            debug.println(
                                "Debug info only. Error reading policy " +e);
                            e.printStackTrace();
                        }
                        // ignore that policy
                    }
                    n++;
                }
                return Boolean.valueOf(loaded_policy);
            }
        });

        return loadedPolicy;
    }

    /**
     * Reads a policy configuration into the Policy object using a
     * Reader object.
     */
    private boolean init(URL policy, PolicyInfo newInfo, boolean defPolicy) {

        // skip parsing policy file if it has been previously parsed and
        // has syntax errors
        if (badPolicyURLs.contains(policy)) {
            if (debug != null) {
                debug.println("skipping bad policy file: " + policy);
            }
            return false;
        }

        try (InputStreamReader isr =
                 getInputStreamReader(PolicyUtil.getInputStream(policy))) {

            PolicyParser pp = new PolicyParser(expandProperties);
            pp.read(isr);

            KeyStore keyStore = null;
            try {
                keyStore = PolicyUtil.getKeyStore
                                (policy,
                                pp.getKeyStoreUrl(),
                                pp.getKeyStoreType(),
                                pp.getKeyStoreProvider(),
                                pp.getStorePassURL(),
                                debug);
            } catch (Exception e) {
                // ignore, treat it like we have no keystore
                if (debug != null) {
                    debug.println("Debug info only. Ignoring exception.");
                    e.printStackTrace();
                }
            }

            Enumeration<PolicyParser.GrantEntry> enum_ = pp.grantElements();
            while (enum_.hasMoreElements()) {
                PolicyParser.GrantEntry ge = enum_.nextElement();
                addGrantEntry(ge, keyStore, newInfo);
            }
            return true;
        } catch (PolicyParser.ParsingException pe) {
            if (defPolicy) {
                throw new InternalError("Failed to load default.policy", pe);
            }
            // record bad policy file to avoid later reparsing it
<<<<<<< HEAD
            badPolicyURLs.add(policy);
            Object[] source = {policy, pe.getLocalizedMessage()};
            System.err.println(LocalizedMessage.getMessage
=======
            badPolicyURLs.updateAndGet(k -> {
                k.add(policy);
                return k;
            });
            Object[] source = {policy, pe.getNonlocalizedMessage()};
            System.err.println(LocalizedMessage.getNonlocalized
>>>>>>> 914d0f3c
                (POLICY + ".error.parsing.policy.message", source));
            if (debug != null) {
                pe.printStackTrace();
            }
        } catch (Exception e) {
            if (defPolicy) {
                throw new InternalError("Failed to load default.policy", e);
            }
            if (debug != null) {
                debug.println("error parsing "+policy);
                debug.println(e.toString());
                e.printStackTrace();
            }
        }

        return false;
    }

    private InputStreamReader getInputStreamReader(InputStream is)
                              throws IOException {
        /*
         * Read in policy using UTF-8 by default.
         *
         * Check non-standard system property to see if the default encoding
         * should be used instead.
         */
        return (notUtf8)
            ? new InputStreamReader(is)
            : new InputStreamReader(is, "UTF-8");
    }

    private void initStaticPolicy(final PolicyInfo newInfo) {
        if (debug != null) {
            debug.println("Initializing with static permissions");
        }
        AccessController.doPrivileged(new PrivilegedAction<>() {
            @Override
            public Void run() {
                PolicyEntry pe = new PolicyEntry(new CodeSource(null,
                    (Certificate[]) null));
                pe.add(SecurityConstants.LOCAL_LISTEN_PERMISSION);
                pe.add(new PropertyPermission("java.version",
                    SecurityConstants.PROPERTY_READ_ACTION));
                pe.add(new PropertyPermission("java.vendor",
                    SecurityConstants.PROPERTY_READ_ACTION));
                pe.add(new PropertyPermission("java.vendor.url",
                    SecurityConstants.PROPERTY_READ_ACTION));
                pe.add(new PropertyPermission("java.class.version",
                    SecurityConstants.PROPERTY_READ_ACTION));
                pe.add(new PropertyPermission("os.name",
                    SecurityConstants.PROPERTY_READ_ACTION));
                pe.add(new PropertyPermission("os.version",
                    SecurityConstants.PROPERTY_READ_ACTION));
                pe.add(new PropertyPermission("os.arch",
                    SecurityConstants.PROPERTY_READ_ACTION));
                pe.add(new PropertyPermission("file.separator",
                    SecurityConstants.PROPERTY_READ_ACTION));
                pe.add(new PropertyPermission("path.separator",
                    SecurityConstants.PROPERTY_READ_ACTION));
                pe.add(new PropertyPermission("line.separator",
                    SecurityConstants.PROPERTY_READ_ACTION));
                pe.add(new PropertyPermission
                                ("java.specification.version",
                                    SecurityConstants.PROPERTY_READ_ACTION));
                pe.add(new PropertyPermission
                                ("java.specification.vendor",
                                    SecurityConstants.PROPERTY_READ_ACTION));
                pe.add(new PropertyPermission
                                ("java.specification.name",
                                    SecurityConstants.PROPERTY_READ_ACTION));
                pe.add(new PropertyPermission
                                ("java.vm.specification.version",
                                    SecurityConstants.PROPERTY_READ_ACTION));
                pe.add(new PropertyPermission
                                ("java.vm.specification.vendor",
                                    SecurityConstants.PROPERTY_READ_ACTION));
                pe.add(new PropertyPermission
                                ("java.vm.specification.name",
                                    SecurityConstants.PROPERTY_READ_ACTION));
                pe.add(new PropertyPermission("java.vm.version",
                    SecurityConstants.PROPERTY_READ_ACTION));
                pe.add(new PropertyPermission("java.vm.vendor",
                    SecurityConstants.PROPERTY_READ_ACTION));
                pe.add(new PropertyPermission("java.vm.name",
                    SecurityConstants.PROPERTY_READ_ACTION));

                // No need to sync because noone has access to newInfo yet
                newInfo.policyEntries.add(pe);

                return null;
            }
        });
    }

    /**
     * Given a GrantEntry, create a codeSource.
     *
     * @return null if signedBy alias is not recognized
     */
    private CodeSource getCodeSource(PolicyParser.GrantEntry ge, KeyStore keyStore,
        PolicyInfo newInfo) throws java.net.MalformedURLException
    {
        Certificate[] certs = null;
        if (ge.signedBy != null) {
            certs = getCertificates(keyStore, ge.signedBy, newInfo);
            if (certs == null) {
                // we don't have a key for this alias,
                // just return
                if (debug != null) {
                    debug.println("  -- No certs for alias '" +
                                       ge.signedBy + "' - ignoring entry");
                }
                return null;
            }
        }

        URL location;

        if (ge.codeBase != null)
            location = new URL(ge.codeBase);
        else
            location = null;

        return (canonicalizeCodebase(new CodeSource(location, certs),false));
    }

    /**
     * Add one policy entry to the list.
     */
    private void addGrantEntry(PolicyParser.GrantEntry ge,
                               KeyStore keyStore, PolicyInfo newInfo) {

        if (debug != null) {
            debug.println("Adding policy entry: ");
            debug.println("  signedBy " + ge.signedBy);
            debug.println("  codeBase " + ge.codeBase);
            if (ge.principals != null) {
                for (PolicyParser.PrincipalEntry pppe : ge.principals) {
                    debug.println("  " + pppe.toString());
                }
            }
        }

        try {
            CodeSource codesource = getCodeSource(ge, keyStore, newInfo);
            // skip if signedBy alias was unknown...
            if (codesource == null) return;

            // perform keystore alias principal replacement.
            // for example, if alias resolves to X509 certificate,
            // replace principal with:  <X500Principal class>  <SubjectDN>
            // -- skip if alias is unknown
            if (replacePrincipals(ge.principals, keyStore) == false)
                return;
            PolicyEntry entry = new PolicyEntry(codesource, ge.principals);
            Enumeration<PolicyParser.PermissionEntry> enum_ =
                                                ge.permissionElements();
            while (enum_.hasMoreElements()) {
                PolicyParser.PermissionEntry pe = enum_.nextElement();

                try {
                    // perform ${{ ... }} expansions within permission name
                    expandPermissionName(pe, keyStore);

                    // XXX special case PrivateCredentialPermission-SELF
                    Permission perm;
                    if (pe.permission.equals
                        ("javax.security.auth.PrivateCredentialPermission") &&
                        pe.name.endsWith(" self")) {
                        pe.name = pe.name.substring(0, pe.name.indexOf("self"))
                                + SELF;
                    }
                    // check for self
                    if (pe.name != null && pe.name.indexOf(SELF) != -1) {
                        // Create a "SelfPermission" , it could be an
                        // an unresolved permission which will be resolved
                        // when implies is called
                        // Add it to entry
                        Certificate[] certs;
                        if (pe.signedBy != null) {
                            certs = getCertificates(keyStore,
                                                    pe.signedBy,
                                                    newInfo);
                        } else {
                            certs = null;
                        }
                        perm = new SelfPermission(pe.permission,
                                                  pe.name,
                                                  pe.action,
                                                  certs);
                    } else {
                        perm = getInstance(pe.permission,
                                           pe.name,
                                           pe.action);
                    }
                    entry.add(perm);
                    if (debug != null) {
                        debug.println("  "+perm);
                    }
                } catch (ClassNotFoundException cnfe) {
                    Certificate[] certs;
                    if (pe.signedBy != null) {
                        certs = getCertificates(keyStore,
                                                pe.signedBy,
                                                newInfo);
                    } else {
                        certs = null;
                    }

                    // only add if we had no signer or we had
                    // a signer and found the keys for it.
                    if (certs != null || pe.signedBy == null) {
                        Permission perm = new UnresolvedPermission(
                                                  pe.permission,
                                                  pe.name,
                                                  pe.action,
                                                  certs);
                        entry.add(perm);
                        if (debug != null) {
                            debug.println("  "+perm);
                        }
                    }
                } catch (java.lang.reflect.InvocationTargetException ite) {
                    Object[] source = {pe.permission,
                                       ite.getTargetException().toString()};
                    System.err.println(
                        LocalizedMessage.getNonlocalized(
                            POLICY + ".error.adding.Permission.perm.message",
                            source));
                } catch (Exception e) {
                    Object[] source = {pe.permission,
                                       e.toString()};
                    System.err.println(
                        LocalizedMessage.getNonlocalized(
                            POLICY + ".error.adding.Permission.perm.message",
                            source));
                }
            }

            // No need to sync because noone has access to newInfo yet
            newInfo.policyEntries.add(entry);
        } catch (Exception e) {
            Object[] source = {e.toString()};
            System.err.println(
                LocalizedMessage.getNonlocalized(
                    POLICY + ".error.adding.Entry.message",
                    source));
        }
        if (debug != null)
            debug.println();
    }

    /**
     * Returns a new Permission object of the given Type. The Permission is
     * created by getting the
     * Class object using the <code>Class.forName</code> method, and using
     * the reflection API to invoke the (String name, String actions)
     * constructor on the
     * object.
     *
     * @param type the type of Permission being created.
     * @param name the name of the Permission being created.
     * @param actions the actions of the Permission being created.
     *
     * @exception  ClassNotFoundException  if the particular Permission
     *             class could not be found.
     *
     * @exception  IllegalAccessException  if the class or initializer is
     *               not accessible.
     *
     * @exception  InstantiationException  if getInstance tries to
     *               instantiate an abstract class or an interface, or if the
     *               instantiation fails for some other reason.
     *
     * @exception  NoSuchMethodException if the (String, String) constructor
     *               is not found.
     *
     * @exception  InvocationTargetException if the underlying Permission
     *               constructor throws an exception.
     *
     */

    private static final Permission getInstance(String type,
                                    String name,
                                    String actions)
        throws ClassNotFoundException,
               InstantiationException,
               IllegalAccessException,
               NoSuchMethodException,
               InvocationTargetException
    {
        Class<?> pc = Class.forName(type, false, null);
        Permission answer = getKnownPermission(pc, name, actions);
        if (answer != null) {
            return answer;
        }
        if (!Permission.class.isAssignableFrom(pc)) {
            // not the right subtype
            throw new ClassCastException(type + " is not a Permission");
        }

        if (name == null && actions == null) {
            try {
                Constructor<?> c = pc.getConstructor(PARAMS0);
                return (Permission) c.newInstance(new Object[] {});
            } catch (NoSuchMethodException ne) {
                try {
                    Constructor<?> c = pc.getConstructor(PARAMS1);
                    return (Permission) c.newInstance(
                              new Object[] { name});
                } catch (NoSuchMethodException ne1 ) {
                    Constructor<?> c = pc.getConstructor(PARAMS2);
                    return (Permission) c.newInstance(
                        new Object[] { name, actions });
                }
            }
        } else {
            if (name != null && actions == null) {
                try {
                    Constructor<?> c = pc.getConstructor(PARAMS1);
                    return (Permission) c.newInstance(new Object[] { name});
                } catch (NoSuchMethodException ne) {
                    Constructor<?> c = pc.getConstructor(PARAMS2);
                    return (Permission) c.newInstance(
                          new Object[] { name, actions });
                }
            } else {
                Constructor<?> c = pc.getConstructor(PARAMS2);
                return (Permission) c.newInstance(
                      new Object[] { name, actions });
             }
        }
    }

    /**
     * Creates one of the well-known permissions in the java.base module
     * directly instead of via reflection. Keep list short to not penalize
     * permissions from other modules.
     */
    private static Permission getKnownPermission(Class<?> claz, String name,
                                                 String actions) {
        if (claz.equals(FilePermission.class)) {
            return new FilePermission(name, actions);
        } else if (claz.equals(SocketPermission.class)) {
            return new SocketPermission(name, actions);
        } else if (claz.equals(RuntimePermission.class)) {
            return new RuntimePermission(name, actions);
        } else if (claz.equals(PropertyPermission.class)) {
            return new PropertyPermission(name, actions);
        } else if (claz.equals(NetPermission.class)) {
            return new NetPermission(name, actions);
        } else if (claz.equals(AllPermission.class)) {
            return SecurityConstants.ALL_PERMISSION;
        } else if (claz.equals(SecurityPermission.class)) {
            return new SecurityPermission(name, actions);
        } else {
            return null;
        }
    }

    /**
     * Creates one of the well-known principals in the java.base module
     * directly instead of via reflection. Keep list short to not penalize
     * principals from other modules.
     */
    private static Principal getKnownPrincipal(Class<?> claz, String name) {
        if (claz.equals(X500Principal.class)) {
            return new X500Principal(name);
        } else {
            return null;
        }
    }

    /**
     * Fetch all certs associated with this alias.
     */
    private Certificate[] getCertificates
                (KeyStore keyStore, String aliases, PolicyInfo newInfo) {

        List<Certificate> vcerts = null;

        StringTokenizer st = new StringTokenizer(aliases, ",");
        int n = 0;

        while (st.hasMoreTokens()) {
            String alias = st.nextToken().trim();
            n++;
            Certificate cert = null;
            // See if this alias's cert has already been cached
            synchronized (newInfo.aliasMapping) {
                cert = (Certificate)newInfo.aliasMapping.get(alias);

                if (cert == null && keyStore != null) {

                    try {
                        cert = keyStore.getCertificate(alias);
                    } catch (KeyStoreException kse) {
                        // never happens, because keystore has already been loaded
                        // when we call this
                    }
                    if (cert != null) {
                        newInfo.aliasMapping.put(alias, cert);
                        newInfo.aliasMapping.put(cert, alias);
                    }
                }
            }

            if (cert != null) {
                if (vcerts == null)
                    vcerts = new ArrayList<>();
                vcerts.add(cert);
            }
        }

        // make sure n == vcerts.size, since we are doing a logical *and*
        if (vcerts != null && n == vcerts.size()) {
            Certificate[] certs = new Certificate[vcerts.size()];
            vcerts.toArray(certs);
            return certs;
        } else {
            return null;
        }
    }

    /**
     * Refreshes the policy object by re-reading all the policy files.
     */
    @Override public void refresh() {
        init(url);
    }

    /**
     * Evaluates the global policy for the permissions granted to
     * the ProtectionDomain and tests whether the permission is
     * granted.
     *
     * @param pd the ProtectionDomain to test
     * @param p the Permission object to be tested for implication.
     *
     * @return true if "permission" is a proper subset of a permission
     * granted to this ProtectionDomain.
     *
     * @see java.security.ProtectionDomain
     */
    @Override
    public boolean implies(ProtectionDomain pd, Permission p) {
        ProtectionDomainCache pdMap = policyInfo.getPdMapping();
        PermissionCollection pc = pdMap.get(pd);

        if (pc != null) {
            return pc.implies(p);
        }

        pc = getPermissions(pd);
        if (pc == null) {
            return false;
        }

        // cache mapping of protection domain to its PermissionCollection
        pdMap.put(pd, pc);
        return pc.implies(p);
    }

    /**
     * Examines this <code>Policy</code> and returns the permissions granted
     * to the specified <code>ProtectionDomain</code>.  This includes
     * the permissions currently associated with the domain as well
     * as the policy permissions granted to the domain's
     * CodeSource, ClassLoader, and Principals.
     *
     * <p> Note that this <code>Policy</code> implementation has
     * special handling for PrivateCredentialPermissions.
     * When this method encounters a <code>PrivateCredentialPermission</code>
     * which specifies "self" as the <code>Principal</code> class and name,
     * it does not add that <code>Permission</code> to the returned
     * <code>PermissionCollection</code>.  Instead, it builds
     * a new <code>PrivateCredentialPermission</code>
     * for each <code>Principal</code> associated with the provided
     * <code>Subject</code>.  Each new <code>PrivateCredentialPermission</code>
     * contains the same Credential class as specified in the
     * originally granted permission, as well as the Class and name
     * for the respective <code>Principal</code>.
     *
     * @param domain the Permissions granted to this
     *          <code>ProtectionDomain</code> are returned.
     *
     * @return the Permissions granted to the provided
     *          <code>ProtectionDomain</code>.
     */
    @Override
    public PermissionCollection getPermissions(ProtectionDomain domain) {
        Permissions perms = new Permissions();

        if (domain == null)
           return perms;

        // first get policy perms
        getPermissions(perms, domain);

        // add static perms
        //      - adding static perms after policy perms is necessary
        //        to avoid a regression for 4301064
        PermissionCollection pc = domain.getPermissions();
        if (pc != null) {
            synchronized (pc) {
                Enumeration<Permission> e = pc.elements();
                while (e.hasMoreElements()) {
                    perms.add(FilePermCompat.newPermPlusAltPath(e.nextElement()));
                }
            }
        }

        return perms;
    }

    /**
     * Examines this Policy and creates a PermissionCollection object with
     * the set of permissions for the specified CodeSource.
     *
     * @param codesource the CodeSource associated with the caller.
     * This encapsulates the original location of the code (where the code
     * came from) and the public key(s) of its signer.
     *
     * @return the set of permissions according to the policy.
     */
    @Override
    public PermissionCollection getPermissions(CodeSource codesource) {
        return getPermissions(new Permissions(), codesource);
    }

    /**
     * Examines the global policy and returns the provided Permissions
     * object with additional permissions granted to the specified
     * ProtectionDomain.
     *
     * @param perms the Permissions to populate
     * @param pd the ProtectionDomain associated with the caller.
     *
     * @return the set of Permissions according to the policy.
     */
    private PermissionCollection getPermissions(Permissions perms,
                                        ProtectionDomain pd ) {
        if (debug != null) {
            debug.println("getPermissions:\n\t" + printPD(pd));
        }

        final CodeSource cs = pd.getCodeSource();
        if (cs == null)
            return perms;

        CodeSource canonCodeSource = AccessController.doPrivileged(
            new java.security.PrivilegedAction<>(){
                @Override
                public CodeSource run() {
                    return canonicalizeCodebase(cs, true);
                }
            });
        return getPermissions(perms, canonCodeSource, pd.getPrincipals());
    }

    /**
     * Examines the global policy and returns the provided Permissions
     * object with additional permissions granted to the specified
     * CodeSource.
     *
     * @param perms the permissions to populate
     * @param cs the codesource associated with the caller.
     * This encapsulates the original location of the code (where the code
     * came from) and the public key(s) of its signer.
     *
     * @return the set of permissions according to the policy.
     */
    private PermissionCollection getPermissions(Permissions perms,
                                                final CodeSource cs) {

        if (cs == null)
            return perms;

        CodeSource canonCodeSource = AccessController.doPrivileged(
            new PrivilegedAction<>(){
                @Override
                public CodeSource run() {
                    return canonicalizeCodebase(cs, true);
                }
            });

        return getPermissions(perms, canonCodeSource, null);
    }

    private Permissions getPermissions(Permissions perms,
                                       final CodeSource cs,
                                       Principal[] principals) {
        for (PolicyEntry entry : policyInfo.policyEntries) {
            addPermissions(perms, cs, principals, entry);
        }

        return perms;
    }

    private void addPermissions(Permissions perms,
        final CodeSource cs,
        Principal[] principals,
        final PolicyEntry entry) {

        if (debug != null) {
            debug.println("evaluate codesources:\n" +
                "\tPolicy CodeSource: " + entry.getCodeSource() + "\n" +
                "\tActive CodeSource: " + cs);
        }

        // check to see if the CodeSource implies
        Boolean imp = AccessController.doPrivileged
            (new PrivilegedAction<>() {
            @Override
            public Boolean run() {
                return entry.getCodeSource().implies(cs);
            }
        });
        if (!imp.booleanValue()) {
            if (debug != null) {
                debug.println("evaluation (codesource) failed");
            }

            // CodeSource does not imply - return and try next policy entry
            return;
        }

        // check to see if the Principals imply

        List<PolicyParser.PrincipalEntry> entryPs = entry.getPrincipals();
        if (debug != null) {
            List<PolicyParser.PrincipalEntry> accPs = new ArrayList<>();
            if (principals != null) {
                for (int i = 0; i < principals.length; i++) {
                    accPs.add(new PolicyParser.PrincipalEntry
                                        (principals[i].getClass().getName(),
                                        principals[i].getName()));
                }
            }
            debug.println("evaluate principals:\n" +
                "\tPolicy Principals: " + entryPs + "\n" +
                "\tActive Principals: " + accPs);
        }

        if (entryPs == null || entryPs.isEmpty()) {

            // policy entry has no principals -
            // add perms regardless of principals in current ACC

            addPerms(perms, principals, entry);
            if (debug != null) {
                debug.println("evaluation (codesource/principals) passed");
            }
            return;

        } else if (principals == null || principals.length == 0) {

            // current thread has no principals but this policy entry
            // has principals - perms are not added

            if (debug != null) {
                debug.println("evaluation (principals) failed");
            }
            return;
        }

        // current thread has principals and this policy entry
        // has principals.  see if policy entry principals match
        // principals in current ACC

        for (PolicyParser.PrincipalEntry pppe : entryPs) {

            // Check for wildcards
            if (pppe.isWildcardClass()) {
                // a wildcard class matches all principals in current ACC
                continue;
            }

            if (pppe.isWildcardName()) {
                // a wildcard name matches any principal with the same class
                if (wildcardPrincipalNameImplies(pppe.principalClass,
                                                 principals)) {
                    continue;
                }
                if (debug != null) {
                    debug.println("evaluation (principal name wildcard) failed");
                }
                // policy entry principal not in current ACC -
                // immediately return and go to next policy entry
                return;
            }

            Set<Principal> pSet = new HashSet<>(Arrays.asList(principals));
            Subject subject = new Subject(true, pSet,
                                          Collections.EMPTY_SET,
                                          Collections.EMPTY_SET);
            try {
                ClassLoader cl = Thread.currentThread().getContextClassLoader();
                Class<?> pClass = Class.forName(pppe.principalClass, false, cl);
                Principal p = getKnownPrincipal(pClass, pppe.principalName);
                if (p == null) {
                    if (!Principal.class.isAssignableFrom(pClass)) {
                        // not the right subtype
                        throw new ClassCastException(pppe.principalClass +
                                                     " is not a Principal");
                    }

                    Constructor<?> c = pClass.getConstructor(PARAMS1);
                    p = (Principal)c.newInstance(new Object[] {
                                                 pppe.principalName });

                }

                if (debug != null) {
                    debug.println("found Principal " + p.getClass().getName());
                }

                // check if the Principal implies the current
                // thread's principals
                if (!p.implies(subject)) {
                    if (debug != null) {
                        debug.println("evaluation (principal implies) failed");
                    }

                    // policy principal does not imply the current Subject -
                    // immediately return and go to next policy entry
                    return;
                }
            } catch (Exception e) {
                // fall back to default principal comparison.
                // see if policy entry principal is in current ACC

                if (debug != null) {
                    e.printStackTrace();
                }

                if (!pppe.implies(subject)) {
                    if (debug != null) {
                        debug.println("evaluation (default principal implies) failed");
                    }

                    // policy entry principal not in current ACC -
                    // immediately return and go to next policy entry
                    return;
                }
            }

            // either the principal information matched,
            // or the Principal.implies succeeded.
            // continue loop and test the next policy principal
        }

        // all policy entry principals were found in the current ACC -
        // grant the policy permissions

        if (debug != null) {
            debug.println("evaluation (codesource/principals) passed");
        }
        addPerms(perms, principals, entry);
    }

    /**
     * Returns true if the array of principals contains at least one
     * principal of the specified class.
     */
    private static boolean wildcardPrincipalNameImplies(String principalClass,
                                                        Principal[] principals)
    {
        for (Principal p : principals) {
            if (principalClass.equals(p.getClass().getName())) {
                return true;
            }
        }
        return false;
    }

    private void addPerms(Permissions perms,
                        Principal[] accPs,
                        PolicyEntry entry) {
        for (int i = 0; i < entry.permissions.size(); i++) {
            Permission p = entry.permissions.get(i);
            if (debug != null) {
                debug.println("  granting " + p);
            }

            if (p instanceof SelfPermission) {
                // handle "SELF" permissions
                expandSelf((SelfPermission)p,
                        entry.getPrincipals(),
                        accPs,
                        perms);
            } else {
                perms.add(FilePermCompat.newPermPlusAltPath(p));
            }
        }
    }

    /**
     * @param sp the SelfPermission that needs to be expanded.
     *
     * @param entryPs list of principals for the Policy entry.
     *
     * @param pdp Principal array from the current ProtectionDomain.
     *
     * @param perms the PermissionCollection where the individual
     *                  Permissions will be added after expansion.
     */

    private void expandSelf(SelfPermission sp,
                            List<PolicyParser.PrincipalEntry> entryPs,
                            Principal[] pdp,
                            Permissions perms) {

        if (entryPs == null || entryPs.isEmpty()) {
            // No principals in the grant to substitute
            if (debug != null) {
                debug.println("Ignoring permission "
                                + sp.getSelfType()
                                + " with target name ("
                                + sp.getSelfName() + ").  "
                                + "No Principal(s) specified "
                                + "in the grant clause.  "
                                + "SELF-based target names are "
                                + "only valid in the context "
                                + "of a Principal-based grant entry."
                             );
            }
            return;
        }
        int startIndex = 0;
        int v;
        StringBuilder sb = new StringBuilder();
        while ((v = sp.getSelfName().indexOf(SELF, startIndex)) != -1) {

            // add non-SELF string
            sb.append(sp.getSelfName().substring(startIndex, v));

            // expand SELF
            Iterator<PolicyParser.PrincipalEntry> pli = entryPs.iterator();
            while (pli.hasNext()) {
                PolicyParser.PrincipalEntry pppe = pli.next();
                String[][] principalInfo = getPrincipalInfo(pppe,pdp);
                for (int i = 0; i < principalInfo.length; i++) {
                    if (i != 0) {
                        sb.append(", ");
                    }
                    sb.append(principalInfo[i][0] + " " +
                        "\"" + principalInfo[i][1] + "\"");
                }
                if (pli.hasNext()) {
                    sb.append(", ");
                }
            }
            startIndex = v + SELF.length();
        }
        // add remaining string (might be the entire string)
        sb.append(sp.getSelfName().substring(startIndex));

        if (debug != null) {
            debug.println("  expanded:\n\t" + sp.getSelfName()
                        + "\n  into:\n\t" + sb.toString());
        }
        try {
            // first try to instantiate the permission
            perms.add(FilePermCompat.newPermPlusAltPath(getInstance(sp.getSelfType(),
                                  sb.toString(),
                                  sp.getSelfActions())));
        } catch (ClassNotFoundException cnfe) {
            // ok, the permission is not in the bootclasspath.
            // before we add an UnresolvedPermission, check to see
            // whether this perm already belongs to the collection.
            // if so, use that perm's ClassLoader to create a new
            // one.
            Class<?> pc = null;
            synchronized (perms) {
                Enumeration<Permission> e = perms.elements();
                while (e.hasMoreElements()) {
                    Permission pElement = e.nextElement();
                    if (pElement.getClass().getName().equals(sp.getSelfType())) {
                        pc = pElement.getClass();
                        break;
                    }
                }
            }
            if (pc == null) {
                // create an UnresolvedPermission
                perms.add(new UnresolvedPermission(sp.getSelfType(),
                                                        sb.toString(),
                                                        sp.getSelfActions(),
                                                        sp.getCerts()));
            } else {
                try {
                    // we found an instantiated permission.
                    // use its class loader to instantiate a new permission.
                    Constructor<?> c;
                    // name parameter can not be null
                    if (sp.getSelfActions() == null) {
                        try {
                            c = pc.getConstructor(PARAMS1);
                            perms.add((Permission)c.newInstance
                                 (new Object[] {sb.toString()}));
                        } catch (NoSuchMethodException ne) {
                            c = pc.getConstructor(PARAMS2);
                            perms.add((Permission)c.newInstance
                                 (new Object[] {sb.toString(),
                                                sp.getSelfActions() }));
                        }
                    } else {
                        c = pc.getConstructor(PARAMS2);
                        perms.add((Permission)c.newInstance
                           (new Object[] {sb.toString(),
                                          sp.getSelfActions()}));
                    }
                } catch (Exception nme) {
                    if (debug != null) {
                        debug.println("self entry expansion " +
                        " instantiation failed: "
                        +  nme.toString());
                    }
                }
            }
        } catch (Exception e) {
            if (debug != null) {
                debug.println(e.toString());
            }
        }
    }

    /**
     * return the principal class/name pair in the 2D array.
     * array[x][y]:     x corresponds to the array length.
     *                  if (y == 0), it's the principal class.
     *                  if (y == 1), it's the principal name.
     */
    private String[][] getPrincipalInfo
        (PolicyParser.PrincipalEntry pe, Principal[] pdp) {

        // there are 3 possibilities:
        // 1) the entry's Principal class and name are not wildcarded
        // 2) the entry's Principal name is wildcarded only
        // 3) the entry's Principal class and name are wildcarded

        if (!pe.isWildcardClass() && !pe.isWildcardName()) {

            // build an info array for the principal
            // from the Policy entry
            String[][] info = new String[1][2];
            info[0][0] = pe.principalClass;
            info[0][1] = pe.principalName;
            return info;

        } else if (!pe.isWildcardClass() && pe.isWildcardName()) {

            // build an info array for every principal
            // in the current domain which has a principal class
            // that is equal to policy entry principal class name
            List<Principal> plist = new ArrayList<>();
            for (int i = 0; i < pdp.length; i++) {
                if (pe.principalClass.equals(pdp[i].getClass().getName()))
                    plist.add(pdp[i]);
            }
            String[][] info = new String[plist.size()][2];
            int i = 0;
            for (Principal p : plist) {
                info[i][0] = p.getClass().getName();
                info[i][1] = p.getName();
                i++;
            }
            return info;

        } else {

            // build an info array for every
            // one of the current Domain's principals

            String[][] info = new String[pdp.length][2];

            for (int i = 0; i < pdp.length; i++) {
                info[i][0] = pdp[i].getClass().getName();
                info[i][1] = pdp[i].getName();
            }
            return info;
        }
    }

    /*
     * Returns the signer certificates from the list of certificates
     * associated with the given code source.
     *
     * The signer certificates are those certificates that were used
     * to verify signed code originating from the codesource location.
     *
     * This method assumes that in the given code source, each signer
     * certificate is followed by its supporting certificate chain
     * (which may be empty), and that the signer certificate and its
     * supporting certificate chain are ordered bottom-to-top
     * (i.e., with the signer certificate first and the (root) certificate
     * authority last).
     */
    protected Certificate[] getSignerCertificates(CodeSource cs) {
        Certificate[] certs = null;
        if ((certs = cs.getCertificates()) == null)
            return null;
        for (int i=0; i<certs.length; i++) {
            if (!(certs[i] instanceof X509Certificate))
                return cs.getCertificates();
        }

        // Do we have to do anything?
        int i = 0;
        int count = 0;
        while (i < certs.length) {
            count++;
            while (((i+1) < certs.length)
                   && ((X509Certificate)certs[i]).getIssuerDN().equals(
                           ((X509Certificate)certs[i+1]).getSubjectDN())) {
                i++;
            }
            i++;
        }
        if (count == certs.length)
            // Done
            return certs;

        List<Certificate> userCertList = new ArrayList<>();
        i = 0;
        while (i < certs.length) {
            userCertList.add(certs[i]);
            while (((i+1) < certs.length)
                   && ((X509Certificate)certs[i]).getIssuerDN().equals(
                           ((X509Certificate)certs[i+1]).getSubjectDN())) {
                i++;
            }
            i++;
        }
        Certificate[] userCerts = new Certificate[userCertList.size()];
        userCertList.toArray(userCerts);
        return userCerts;
    }

    private CodeSource canonicalizeCodebase(CodeSource cs,
                                            boolean extractSignerCerts) {

        String path = null;

        CodeSource canonCs = cs;
        URL u = cs.getLocation();
        if (u != null) {
            if (u.getProtocol().equals("jar")) {
                // unwrap url embedded inside jar url
                String spec = u.getFile();
                int separator = spec.indexOf("!/");
                if (separator != -1) {
                    try {
                        u = new URL(spec.substring(0, separator));
                    } catch (MalformedURLException e) {
                        // Fail silently. In this case, url stays what
                        // it was above
                    }
                }
            }
            if (u.getProtocol().equals("file")) {
                boolean isLocalFile = false;
                String host = u.getHost();
                isLocalFile = (host == null || host.equals("") ||
                    host.equals("~") || host.equalsIgnoreCase("localhost"));

                if (isLocalFile) {
                    path = u.getFile().replace('/', File.separatorChar);
                    path = ParseUtil.decode(path);
                }
            }
        }

        if (path != null) {
            try {
                URL csUrl = null;
                path = canonPath(path);
                csUrl = ParseUtil.fileToEncodedURL(new File(path));

                if (extractSignerCerts) {
                    canonCs = new CodeSource(csUrl,
                                             getSignerCertificates(cs));
                } else {
                    canonCs = new CodeSource(csUrl,
                                             cs.getCertificates());
                }
            } catch (IOException ioe) {
                // leave codesource as it is, unless we have to extract its
                // signer certificates
                if (extractSignerCerts) {
                    canonCs = new CodeSource(cs.getLocation(),
                                             getSignerCertificates(cs));
                }
            }
        } else {
            if (extractSignerCerts) {
                canonCs = new CodeSource(cs.getLocation(),
                                         getSignerCertificates(cs));
            }
        }
        return canonCs;
    }

    // Wrapper to return a canonical path that avoids calling getCanonicalPath()
    // with paths that are intended to match all entries in the directory
    private static String canonPath(String path) throws IOException {
        if (path.endsWith("*")) {
            path = path.substring(0, path.length()-1) + "-";
            path = new File(path).getCanonicalPath();
            return path.substring(0, path.length()-1) + "*";
        } else {
            return new File(path).getCanonicalPath();
        }
    }

    private String printPD(ProtectionDomain pd) {
        Principal[] principals = pd.getPrincipals();
        String pals = "<no principals>";
        if (principals != null && principals.length > 0) {
            StringBuilder palBuf = new StringBuilder("(principals ");
            for (int i = 0; i < principals.length; i++) {
                palBuf.append(principals[i].getClass().getName() +
                              " \"" + principals[i].getName() +
                              "\"");
                if (i < principals.length-1)
                    palBuf.append(", ");
                else
                    palBuf.append(")");
            }
            pals = palBuf.toString();
        }
        return "PD CodeSource: "
                + pd.getCodeSource()
                +"\n\t" + "PD ClassLoader: "
                + pd.getClassLoader()
                +"\n\t" + "PD Principals: "
                + pals;
    }

    /**
     * return true if no replacement was performed,
     * or if replacement succeeded.
     */
    private boolean replacePrincipals(
        List<PolicyParser.PrincipalEntry> principals, KeyStore keystore) {

        if (principals == null || principals.isEmpty() || keystore == null)
            return true;

        for (PolicyParser.PrincipalEntry pppe : principals) {
            if (pppe.isReplaceName()) {

                // perform replacement
                // (only X509 replacement is possible now)
                String name;
                if ((name = getDN(pppe.principalName, keystore)) == null) {
                    return false;
                }

                if (debug != null) {
                    debug.println("  Replacing \"" +
                        pppe.principalName +
                        "\" with " +
                        X500PRINCIPAL + "/\"" +
                        name +
                        "\"");
                }

                pppe.principalClass = X500PRINCIPAL;
                pppe.principalName = name;
            }
        }
        // return true if no replacement was performed,
        // or if replacement succeeded
        return true;
    }

    private void expandPermissionName(PolicyParser.PermissionEntry pe,
                                        KeyStore keystore) throws Exception {
        // short cut the common case
        if (pe.name == null || pe.name.indexOf("${{", 0) == -1) {
            return;
        }

        int startIndex = 0;
        int b, e;
        StringBuilder sb = new StringBuilder();
        while ((b = pe.name.indexOf("${{", startIndex)) != -1) {
            e = pe.name.indexOf("}}", b);
            if (e < 1) {
                break;
            }
            sb.append(pe.name.substring(startIndex, b));

            // get the value in ${{...}}
            String value = pe.name.substring(b+3, e);

            // parse up to the first ':'
            int colonIndex;
            String prefix = value;
            String suffix;
            if ((colonIndex = value.indexOf(':')) != -1) {
                prefix = value.substring(0, colonIndex);
            }

            // handle different prefix possibilities
            if (prefix.equalsIgnoreCase("self")) {
                // do nothing - handled later
                sb.append(pe.name.substring(b, e+2));
                startIndex = e+2;
                continue;
            } else if (prefix.equalsIgnoreCase("alias")) {
                // get the suffix and perform keystore alias replacement
                if (colonIndex == -1) {
                    Object[] source = {pe.name};
                    throw new Exception(
                        LocalizedMessage.getNonlocalized(
                            "alias.name.not.provided.pe.name.",
                            source));
                }
                suffix = value.substring(colonIndex+1);
                if ((suffix = getDN(suffix, keystore)) == null) {
                    Object[] source = {value.substring(colonIndex+1)};
                    throw new Exception(
                        LocalizedMessage.getNonlocalized(
                            "unable.to.perform.substitution.on.alias.suffix",
                            source));
                }

                sb.append(X500PRINCIPAL + " \"" + suffix + "\"");
                startIndex = e+2;
            } else {
                Object[] source = {prefix};
                throw new Exception(
                    LocalizedMessage.getNonlocalized(
                        "substitution.value.prefix.unsupported",
                        source));
            }
        }

        // copy the rest of the value
        sb.append(pe.name.substring(startIndex));

        // replace the name with expanded value
        if (debug != null) {
            debug.println("  Permission name expanded from:\n\t" +
                        pe.name + "\nto\n\t" + sb.toString());
        }
        pe.name = sb.toString();
    }

    private String getDN(String alias, KeyStore keystore) {
        Certificate cert = null;
        try {
            cert = keystore.getCertificate(alias);
        } catch (Exception e) {
            if (debug != null) {
                debug.println("  Error retrieving certificate for '" +
                                alias +
                                "': " +
                                e.toString());
            }
            return null;
        }

        if (cert == null || !(cert instanceof X509Certificate)) {
            if (debug != null) {
                debug.println("  -- No certificate for '" +
                                alias +
                                "' - ignoring entry");
            }
            return null;
        } else {
            X509Certificate x509Cert = (X509Certificate)cert;

            // 4702543:  X500 names with an EmailAddress
            // were encoded incorrectly.  create new
            // X500Principal name with correct encoding

            X500Principal p = new X500Principal
                (x509Cert.getSubjectX500Principal().toString());
            return p.getName();
        }
    }

    /**
     * Each entry in the policy configuration file is represented by a
     * PolicyEntry object.  <p>
     *
     * A PolicyEntry is a (CodeSource,Permission) pair.  The
     * CodeSource contains the (URL, PublicKey) that together identify
     * where the Java bytecodes come from and who (if anyone) signed
     * them.  The URL could refer to localhost.  The URL could also be
     * null, meaning that this policy entry is given to all comers, as
     * long as they match the signer field.  The signer could be null,
     * meaning the code is not signed. <p>
     *
     * The Permission contains the (Type, Name, Action) triplet. <p>
     *
     * For now, the Policy object retrieves the public key from the
     * X.509 certificate on disk that corresponds to the signedBy
     * alias specified in the Policy config file.  For reasons of
     * efficiency, the Policy object keeps a hashtable of certs already
     * read in.  This could be replaced by a secure internal key
     * store.
     *
     * <p>
     * For example, the entry
     * <pre>
     *          permission java.io.File "/tmp", "read,write",
     *          signedBy "Duke";
     * </pre>
     * is represented internally
     * <pre>
     *
     * FilePermission f = new FilePermission("/tmp", "read,write");
     * PublicKey p = publickeys.get("Duke");
     * URL u = InetAddress.getLocalHost();
     * CodeBase c = new CodeBase( p, u );
     * pe = new PolicyEntry(f, c);
     * </pre>
     *
     * @author Marianne Mueller
     * @author Roland Schemers
     * @see java.security.CodeSource
     * @see java.security.Policy
     * @see java.security.Permissions
     * @see java.security.ProtectionDomain
     */
    private static class PolicyEntry {

        private final CodeSource codesource;
        final List<Permission> permissions;
        private final List<PolicyParser.PrincipalEntry> principals;

        /**
         * Given a Permission and a CodeSource, create a policy entry.
         *
         * XXX Decide if/how to add validity fields and "purpose" fields to
         * XXX policy entries
         *
         * @param cs the CodeSource, which encapsulates the URL and the
         *        public key
         *        attributes from the policy config file. Validity checks
         *        are performed on the public key before PolicyEntry is
         *        called.
         *
         */
        PolicyEntry(CodeSource cs, List<PolicyParser.PrincipalEntry> principals)
        {
            this.codesource = cs;
            this.permissions = new ArrayList<Permission>();
            this.principals = principals; // can be null
        }

        PolicyEntry(CodeSource cs)
        {
            this(cs, null);
        }

        List<PolicyParser.PrincipalEntry> getPrincipals() {
            return principals; // can be null
        }

        /**
         * add a Permission object to this entry.
         * No need to sync add op because perms are added to entry only
         * while entry is being initialized
         */
        void add(Permission p) {
            permissions.add(p);
        }

        /**
         * Return the CodeSource for this policy entry
         */
        CodeSource getCodeSource() {
            return codesource;
        }

        @Override public String toString(){
            StringBuilder sb = new StringBuilder();
            sb.append(ResourcesMgr.getString("LPARAM"));
            sb.append(getCodeSource());
            sb.append("\n");
            for (int j = 0; j < permissions.size(); j++) {
                Permission p = permissions.get(j);
                sb.append(ResourcesMgr.getString("SPACE"));
                sb.append(ResourcesMgr.getString("SPACE"));
                sb.append(p);
                sb.append(ResourcesMgr.getString("NEWLINE"));
            }
            sb.append(ResourcesMgr.getString("RPARAM"));
            sb.append(ResourcesMgr.getString("NEWLINE"));
            return sb.toString();
        }
    }

    private static class SelfPermission extends Permission {

        private static final long serialVersionUID = -8315562579967246806L;

        /**
         * The class name of the Permission class that will be
         * created when this self permission is expanded .
         *
         * @serial
         */
        private String type;

        /**
         * The permission name.
         *
         * @serial
         */
        private String name;

        /**
         * The actions of the permission.
         *
         * @serial
         */
        private String actions;

        /**
         * The certs of the permission.
         *
         * @serial
         */
        private Certificate[] certs;

        /**
         * Creates a new SelfPermission containing the permission
         * information needed later to expand the self
         * @param type the class name of the Permission class that will be
         * created when this permission is expanded and if necessary resolved.
         * @param name the name of the permission.
         * @param actions the actions of the permission.
         * @param certs the certificates the permission's class was signed with.
         * This is a list of certificate chains, where each chain is composed of
         * a signer certificate and optionally its supporting certificate chain.
         * Each chain is ordered bottom-to-top (i.e., with the signer
         * certificate first and the (root) certificate authority last).
         */
        public SelfPermission(String type, String name, String actions,
                              Certificate[] certs)
        {
            super(type);
            if (type == null) {
                throw new NullPointerException
                    (LocalizedMessage.getNonlocalized("type.can.t.be.null"));
            }
            this.type = type;
            this.name = name;
            this.actions = actions;
            if (certs != null) {
                // Extract the signer certs from the list of certificates.
                for (int i=0; i<certs.length; i++) {
                    if (!(certs[i] instanceof X509Certificate)) {
                        // there is no concept of signer certs, so we store the
                        // entire cert array
                        this.certs = certs.clone();
                        break;
                    }
                }

                if (this.certs == null) {
                    // Go through the list of certs and see if all the certs are
                    // signer certs.
                    int i = 0;
                    int count = 0;
                    while (i < certs.length) {
                        count++;
                        while (((i+1) < certs.length) &&
                            ((X509Certificate)certs[i]).getIssuerDN().equals(
                            ((X509Certificate)certs[i+1]).getSubjectDN())) {
                            i++;
                        }
                        i++;
                    }
                    if (count == certs.length) {
                        // All the certs are signer certs, so we store the
                        // entire array
                        this.certs = certs.clone();
                    }

                    if (this.certs == null) {
                        // extract the signer certs
                        List<Certificate> signerCerts = new ArrayList<>();
                        i = 0;
                        while (i < certs.length) {
                            signerCerts.add(certs[i]);
                            while (((i+1) < certs.length) &&
                                ((X509Certificate)certs[i]).getIssuerDN().equals(
                                ((X509Certificate)certs[i+1]).getSubjectDN())) {
                                i++;
                            }
                            i++;
                        }
                        this.certs = new Certificate[signerCerts.size()];
                        signerCerts.toArray(this.certs);
                    }
                }
            }
        }

        /**
         * This method always returns false for SelfPermission permissions.
         * That is, an SelfPermission never considered to
         * imply another permission.
         *
         * @param p the permission to check against.
         *
         * @return false.
         */
        @Override public boolean implies(Permission p) {
            return false;
        }

        /**
         * Checks two SelfPermission objects for equality.
         *
         * Checks that <i>obj</i> is an SelfPermission, and has
         * the same type (class) name, permission name, actions, and
         * certificates as this object.
         *
         * @param obj the object we are testing for equality with this object.
         *
         * @return true if obj is an SelfPermission, and has the same
         * type (class) name, permission name, actions, and
         * certificates as this object.
         */
        @Override public boolean equals(Object obj) {
            if (obj == this)
                return true;

            if (! (obj instanceof SelfPermission))
                return false;
            SelfPermission that = (SelfPermission) obj;

            if (!(this.type.equals(that.type) &&
                this.name.equals(that.name) &&
                this.actions.equals(that.actions)))
                return false;

            if (this.certs.length != that.certs.length)
                return false;

            int i,j;
            boolean match;

            for (i = 0; i < this.certs.length; i++) {
                match = false;
                for (j = 0; j < that.certs.length; j++) {
                    if (this.certs[i].equals(that.certs[j])) {
                        match = true;
                        break;
                    }
                }
                if (!match) return false;
            }

            for (i = 0; i < that.certs.length; i++) {
                match = false;
                for (j = 0; j < this.certs.length; j++) {
                    if (that.certs[i].equals(this.certs[j])) {
                        match = true;
                        break;
                    }
                }
                if (!match) return false;
            }
            return true;
        }

        /**
         * Returns the hash code value for this object.
         *
         * @return a hash code value for this object.
         */
        @Override public int hashCode() {
            int hash = type.hashCode();
            if (name != null)
                hash ^= name.hashCode();
            if (actions != null)
                hash ^= actions.hashCode();
            return hash;
        }

        /**
         * Returns the canonical string representation of the actions,
         * which currently is the empty string "", since there are no actions
         * for an SelfPermission. That is, the actions for the
         * permission that will be created when this SelfPermission
         * is resolved may be non-null, but an SelfPermission
         * itself is never considered to have any actions.
         *
         * @return the empty string "".
         */
        @Override public String getActions() {
            return "";
        }

        public String getSelfType() {
            return type;
        }

        public String getSelfName() {
            return name;
        }

        public String getSelfActions() {
            return actions;
        }

        public Certificate[] getCerts() {
            return certs;
        }

        /**
         * Returns a string describing this SelfPermission.  The convention
         * is to specify the class name, the permission name, and the actions,
         * in the following format: '(unresolved "ClassName" "name" "actions")'.
         *
         * @return information about this SelfPermission.
         */
        @Override public String toString() {
            return "(SelfPermission " + type + " " + name + " " + actions + ")";
        }
    }

    /**
     * holds policy information that we need to synch on
     */
    private static class PolicyInfo {
        private static final boolean verbose = false;

        // Stores grant entries in the policy
        final List<PolicyEntry> policyEntries;

        // Maps aliases to certs
        final Map<Object, Object> aliasMapping;

        // Maps ProtectionDomain to PermissionCollection
        private final ProtectionDomainCache[] pdMapping;
        private java.util.Random random;

        PolicyInfo(int numCaches) {
            policyEntries = new ArrayList<>();
            aliasMapping = Collections.synchronizedMap(new HashMap<>(11));

            pdMapping = new ProtectionDomainCache[numCaches];
            JavaSecurityProtectionDomainAccess jspda
                = SharedSecrets.getJavaSecurityProtectionDomainAccess();
            for (int i = 0; i < numCaches; i++) {
                pdMapping[i] = jspda.getProtectionDomainCache();
            }
            if (numCaches > 1) {
                random = new java.util.Random();
            }
        }
        ProtectionDomainCache getPdMapping() {
            if (pdMapping.length == 1) {
                return pdMapping[0];
            } else {
                int i = java.lang.Math.abs(random.nextInt() % pdMapping.length);
                return pdMapping[i];
            }
        }
    }
}<|MERGE_RESOLUTION|>--- conflicted
+++ resolved
@@ -577,18 +577,9 @@
                 throw new InternalError("Failed to load default.policy", pe);
             }
             // record bad policy file to avoid later reparsing it
-<<<<<<< HEAD
             badPolicyURLs.add(policy);
-            Object[] source = {policy, pe.getLocalizedMessage()};
-            System.err.println(LocalizedMessage.getMessage
-=======
-            badPolicyURLs.updateAndGet(k -> {
-                k.add(policy);
-                return k;
-            });
             Object[] source = {policy, pe.getNonlocalizedMessage()};
             System.err.println(LocalizedMessage.getNonlocalized
->>>>>>> 914d0f3c
                 (POLICY + ".error.parsing.policy.message", source));
             if (debug != null) {
                 pe.printStackTrace();
