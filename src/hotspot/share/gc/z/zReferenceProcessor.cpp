/*
 * Copyright (c) 2015, 2019, Oracle and/or its affiliates. All rights reserved.
 * DO NOT ALTER OR REMOVE COPYRIGHT NOTICES OR THIS FILE HEADER.
 *
 * This code is free software; you can redistribute it and/or modify it
 * under the terms of the GNU General Public License version 2 only, as
 * published by the Free Software Foundation.
 *
 * This code is distributed in the hope that it will be useful, but WITHOUT
 * ANY WARRANTY; without even the implied warranty of MERCHANTABILITY or
 * FITNESS FOR A PARTICULAR PURPOSE.  See the GNU General Public License
 * version 2 for more details (a copy is included in the LICENSE file that
 * accompanied this code).
 *
 * You should have received a copy of the GNU General Public License version
 * 2 along with this work; if not, write to the Free Software Foundation,
 * Inc., 51 Franklin St, Fifth Floor, Boston, MA 02110-1301 USA.
 *
 * Please contact Oracle, 500 Oracle Parkway, Redwood Shores, CA 94065 USA
 * or visit www.oracle.com if you need additional information or have any
 * questions.
 */

#include "precompiled.hpp"
#include "classfile/javaClasses.inline.hpp"
#include "gc/shared/referencePolicy.hpp"
#include "gc/shared/referenceProcessorStats.hpp"
#include "gc/z/zHeap.inline.hpp"
#include "gc/z/zOopClosures.inline.hpp"
#include "gc/z/zReferenceProcessor.hpp"
#include "gc/z/zStat.hpp"
#include "gc/z/zTask.hpp"
#include "gc/z/zTracer.inline.hpp"
#include "gc/z/zUtils.inline.hpp"
#include "gc/z/zValue.inline.hpp"
#include "memory/universe.hpp"
#include "runtime/mutexLocker.hpp"
#include "runtime/os.hpp"

static const ZStatSubPhase ZSubPhaseConcurrentReferencesProcess("Concurrent References Process");
static const ZStatSubPhase ZSubPhaseConcurrentReferencesEnqueue("Concurrent References Enqueue");

static ReferenceType reference_type(oop reference) {
  return InstanceKlass::cast(reference->klass())->reference_type();
}

static const char* reference_type_name(ReferenceType type) {
  switch (type) {
  case REF_SOFT:
    return "Soft";

  case REF_WEAK:
    return "Weak";

  case REF_FINAL:
    return "Final";

  case REF_PHANTOM:
    return "Phantom";

  default:
    ShouldNotReachHere();
    return NULL;
  }
}

static volatile oop* reference_referent_addr(oop reference) {
  return (volatile oop*)java_lang_ref_Reference::referent_addr_raw(reference);
}

static oop reference_referent(oop reference) {
  return Atomic::load(reference_referent_addr(reference));
}

static void reference_set_referent(oop reference, oop referent) {
  java_lang_ref_Reference::set_referent_raw(reference, referent);
}

static oop* reference_discovered_addr(oop reference) {
  return (oop*)java_lang_ref_Reference::discovered_addr_raw(reference);
}

static oop reference_discovered(oop reference) {
  return *reference_discovered_addr(reference);
}

static void reference_set_discovered(oop reference, oop discovered) {
  java_lang_ref_Reference::set_discovered_raw(reference, discovered);
}

static oop* reference_next_addr(oop reference) {
  return (oop*)java_lang_ref_Reference::next_addr_raw(reference);
}

static oop reference_next(oop reference) {
  return *reference_next_addr(reference);
}

static void reference_set_next(oop reference, oop next) {
  java_lang_ref_Reference::set_next_raw(reference, next);
}

static void soft_reference_update_clock() {
  const jlong now = os::javaTimeNanos() / NANOSECS_PER_MILLISEC;
  java_lang_ref_SoftReference::set_clock(now);
}

ZReferenceProcessor::ZReferenceProcessor(ZWorkers* workers) :
    _workers(workers),
    _soft_reference_policy(NULL),
    _encountered_count(),
    _discovered_count(),
    _enqueued_count(),
    _discovered_list(NULL),
    _pending_list(NULL),
    _pending_list_tail(_pending_list.addr()) {}

void ZReferenceProcessor::set_soft_reference_policy(bool clear) {
  static AlwaysClearPolicy always_clear_policy;
  static LRUMaxHeapPolicy lru_max_heap_policy;

  if (clear) {
    log_info(gc, ref)("Clearing All SoftReferences");
    _soft_reference_policy = &always_clear_policy;
  } else {
    _soft_reference_policy = &lru_max_heap_policy;
  }

  _soft_reference_policy->setup();
}

bool ZReferenceProcessor::is_inactive(oop reference, oop referent, ReferenceType type) const {
  if (type == REF_FINAL) {
    // A FinalReference is inactive if its next field is non-null. An application can't
    // call enqueue() or clear() on a FinalReference.
    return reference_next(reference) != NULL;
  } else {
    // A non-FinalReference is inactive if the referent is null. The referent can only
    // be null if the application called Reference.enqueue() or Reference.clear().
    return referent == NULL;
  }
}

bool ZReferenceProcessor::is_strongly_live(oop referent) const {
  return ZHeap::heap()->is_object_strongly_live(ZOop::to_address(referent));
}

bool ZReferenceProcessor::is_softly_live(oop reference, ReferenceType type) const {
  if (type != REF_SOFT) {
    // Not a SoftReference
    return false;
  }

  // Ask SoftReference policy
  const jlong clock = java_lang_ref_SoftReference::clock();
  assert(clock != 0, "Clock not initialized");
  assert(_soft_reference_policy != NULL, "Policy not initialized");
  return !_soft_reference_policy->should_clear_reference(reference, clock);
}

bool ZReferenceProcessor::should_discover(oop reference, ReferenceType type) const {
  volatile oop* const referent_addr = reference_referent_addr(reference);
  const oop referent = ZBarrier::weak_load_barrier_on_oop_field(referent_addr);

<<<<<<< HEAD
  if (is_inactive(reference, referent, type)) {
    return false;
=======
  default:
    ShouldNotReachHere();
    return "Unknown";
>>>>>>> 69ce82b9
  }

  if (is_strongly_live(referent)) {
    return false;
  }

  if (is_softly_live(reference, type)) {
    return false;
  }

  // PhantomReferences with finalizable marked referents should technically not have
  // to be discovered. However, InstanceRefKlass::oop_oop_iterate_ref_processing()
  // does not know about the finalizable mark concept, and will therefore mark
  // referents in non-discovered PhantomReferences as strongly live. To prevent
  // this, we always discover PhantomReferences with finalizable marked referents.
  // They will automatically be dropped during the reference processing phase.
  return true;
}

bool ZReferenceProcessor::should_drop(oop reference, ReferenceType type) const {
  // This check is racing with a call to Reference.clear() from the application.
  // If the application clears the reference after this check it will still end
  // up on the pending list, and there's nothing we can do about that without
  // changing the Reference.clear() API. This check is also racing with a call
  // to Reference.enqueue() from the application, which is unproblematic, since
  // the application wants the reference to be enqueued anyway.
  const oop referent = reference_referent(reference);
  if (referent == NULL) {
    // Reference has been cleared, by a call to Reference.enqueue()
    // or Reference.clear() from the application, which means we
    // should drop the reference.
    return true;
  }

  // Check if the referent is still alive, in which case we should
  // drop the reference.
  if (type == REF_PHANTOM) {
    return ZBarrier::is_alive_barrier_on_phantom_oop(referent);
  } else {
    return ZBarrier::is_alive_barrier_on_weak_oop(referent);
  }
}

void ZReferenceProcessor::keep_alive(oop reference, ReferenceType type) const {
  volatile oop* const p = reference_referent_addr(reference);
  if (type == REF_PHANTOM) {
    ZBarrier::keep_alive_barrier_on_phantom_oop_field(p);
  } else {
    ZBarrier::keep_alive_barrier_on_weak_oop_field(p);
  }
}

void ZReferenceProcessor::make_inactive(oop reference, ReferenceType type) const {
  if (type == REF_FINAL) {
    // Don't clear referent. It is needed by the Finalizer thread to make the call
    // to finalize(). A FinalReference is instead made inactive by self-looping the
    // next field. An application can't call FinalReference.enqueue(), so there is
    // no race to worry about when setting the next field.
    assert(reference_next(reference) == NULL, "Already inactive");
    reference_set_next(reference, reference);
  } else {
    // Clear referent
    reference_set_referent(reference, NULL);
  }
}

void ZReferenceProcessor::discover(oop reference, ReferenceType type) {
  log_trace(gc, ref)("Discovered Reference: " PTR_FORMAT " (%s)", p2i(reference), reference_type_name(type));

  // Update statistics
  _discovered_count.get()[type]++;

  if (type == REF_FINAL) {
    // Mark referent (and its reachable subgraph) finalizable. This avoids
    // the problem of later having to mark those objects if the referent is
    // still final reachable during processing.
    volatile oop* const referent_addr = reference_referent_addr(reference);
    ZBarrier::mark_barrier_on_oop_field(referent_addr, true /* finalizable */);
  }

  // Add reference to discovered list
  assert(reference_discovered(reference) == NULL, "Already discovered");
  oop* const list = _discovered_list.addr();
  reference_set_discovered(reference, *list);
  *list = reference;
}

bool ZReferenceProcessor::discover_reference(oop reference, ReferenceType type) {
  if (!RegisterReferences) {
    // Reference processing disabled
    return false;
  }

  log_trace(gc, ref)("Encountered Reference: " PTR_FORMAT " (%s)", p2i(reference), reference_type_name(type));

  // Update statistics
  _encountered_count.get()[type]++;

  if (!should_discover(reference, type)) {
    // Not discovered
    return false;
  }

  discover(reference, type);

  // Discovered
  return true;
}

oop ZReferenceProcessor::drop(oop reference, ReferenceType type) {
  log_trace(gc, ref)("Dropped Reference: " PTR_FORMAT " (%s)", p2i(reference), reference_type_name(type));

  // Keep referent alive
  keep_alive(reference, type);

  // Unlink and return next in list
  const oop next = reference_discovered(reference);
  reference_set_discovered(reference, NULL);
  return next;
}

oop* ZReferenceProcessor::keep(oop reference, ReferenceType type) {
  log_trace(gc, ref)("Enqueued Reference: " PTR_FORMAT " (%s)", p2i(reference), reference_type_name(type));

  // Update statistics
  _enqueued_count.get()[type]++;

  // Make reference inactive
  make_inactive(reference, type);

  // Return next in list
  return reference_discovered_addr(reference);
}

void ZReferenceProcessor::work() {
  // Process discovered references
  oop* const list = _discovered_list.addr();
  oop* p = list;

  while (*p != NULL) {
    const oop reference = *p;
    const ReferenceType type = reference_type(reference);

    if (should_drop(reference, type)) {
      *p = drop(reference, type);
    } else {
      p = keep(reference, type);
    }
  }

  // Prepend discovered references to internal pending list
  if (*list != NULL) {
    *p = Atomic::xchg(*list, _pending_list.addr());
    if (*p == NULL) {
      // First to prepend to list, record tail
      _pending_list_tail = p;
    }

    // Clear discovered list
    *list = NULL;
  }
}

bool ZReferenceProcessor::is_empty() const {
  ZPerWorkerConstIterator<oop> iter(&_discovered_list);
  for (const oop* list; iter.next(&list);) {
    if (*list != NULL) {
      return false;
    }
  }

  if (_pending_list.get() != NULL) {
    return false;
  }

  return true;
}

void ZReferenceProcessor::reset_statistics() {
  assert(is_empty(), "Should be empty");

  // Reset encountered
  ZPerWorkerIterator<Counters> iter_encountered(&_encountered_count);
  for (Counters* counters; iter_encountered.next(&counters);) {
    for (int i = REF_SOFT; i <= REF_PHANTOM; i++) {
      (*counters)[i] = 0;
    }
  }

  // Reset discovered
  ZPerWorkerIterator<Counters> iter_discovered(&_discovered_count);
  for (Counters* counters; iter_discovered.next(&counters);) {
    for (int i = REF_SOFT; i <= REF_PHANTOM; i++) {
      (*counters)[i] = 0;
    }
  }

  // Reset enqueued
  ZPerWorkerIterator<Counters> iter_enqueued(&_enqueued_count);
  for (Counters* counters; iter_enqueued.next(&counters);) {
    for (int i = REF_SOFT; i <= REF_PHANTOM; i++) {
      (*counters)[i] = 0;
    }
  }
}

void ZReferenceProcessor::collect_statistics() {
  Counters encountered = {};
  Counters discovered = {};
  Counters enqueued = {};

  // Sum encountered
  ZPerWorkerConstIterator<Counters> iter_encountered(&_encountered_count);
  for (const Counters* counters; iter_encountered.next(&counters);) {
    for (int i = REF_SOFT; i <= REF_PHANTOM; i++) {
      encountered[i] += (*counters)[i];
    }
  }

  // Sum discovered
  ZPerWorkerConstIterator<Counters> iter_discovered(&_discovered_count);
  for (const Counters* counters; iter_discovered.next(&counters);) {
    for (int i = REF_SOFT; i <= REF_PHANTOM; i++) {
      discovered[i] += (*counters)[i];
    }
  }

  // Sum enqueued
  ZPerWorkerConstIterator<Counters> iter_enqueued(&_enqueued_count);
  for (const Counters* counters; iter_enqueued.next(&counters);) {
    for (int i = REF_SOFT; i <= REF_PHANTOM; i++) {
      enqueued[i] += (*counters)[i];
    }
  }

  // Update statistics
  ZStatReferences::set_soft(encountered[REF_SOFT], discovered[REF_SOFT], enqueued[REF_SOFT]);
  ZStatReferences::set_weak(encountered[REF_WEAK], discovered[REF_WEAK], enqueued[REF_WEAK]);
  ZStatReferences::set_final(encountered[REF_FINAL], discovered[REF_FINAL], enqueued[REF_FINAL]);
  ZStatReferences::set_phantom(encountered[REF_PHANTOM], discovered[REF_PHANTOM], enqueued[REF_PHANTOM]);

  // Trace statistics
  const ReferenceProcessorStats stats(discovered[REF_SOFT],
                                      discovered[REF_WEAK],
                                      discovered[REF_FINAL],
                                      discovered[REF_PHANTOM]);
  ZTracer::tracer()->report_gc_reference_stats(stats);
}

class ZReferenceProcessorTask : public ZTask {
private:
  ZReferenceProcessor* const _reference_processor;

public:
  ZReferenceProcessorTask(ZReferenceProcessor* reference_processor) :
      ZTask("ZReferenceProcessorTask"),
      _reference_processor(reference_processor) {}

  virtual void work() {
    _reference_processor->work();
  }
};

void ZReferenceProcessor::process_references() {
  ZStatTimer timer(ZSubPhaseConcurrentReferencesProcess);

  // Process discovered lists
  ZReferenceProcessorTask task(this);
  _workers->run_concurrent(&task);

  // Update SoftReference clock
  soft_reference_update_clock();

  // Collect, log and trace statistics
  collect_statistics();
}

void ZReferenceProcessor::enqueue_references() {
  ZStatTimer timer(ZSubPhaseConcurrentReferencesEnqueue);

  if (_pending_list.get() == NULL) {
    // Nothing to enqueue
    return;
  }

  {
    // Heap_lock protects external pending list
    MonitorLockerEx ml(Heap_lock);

    // Prepend internal pending list to external pending list
    *_pending_list_tail = Universe::swap_reference_pending_list(_pending_list.get());

    // Notify ReferenceHandler thread
    ml.notify_all();
  }

  // Reset internal pending list
  _pending_list.set(NULL);
  _pending_list_tail = _pending_list.addr();
}<|MERGE_RESOLUTION|>--- conflicted
+++ resolved
@@ -60,7 +60,7 @@
 
   default:
     ShouldNotReachHere();
-    return NULL;
+    return "Unknown";
   }
 }
 
@@ -162,14 +162,8 @@
   volatile oop* const referent_addr = reference_referent_addr(reference);
   const oop referent = ZBarrier::weak_load_barrier_on_oop_field(referent_addr);
 
-<<<<<<< HEAD
   if (is_inactive(reference, referent, type)) {
     return false;
-=======
-  default:
-    ShouldNotReachHere();
-    return "Unknown";
->>>>>>> 69ce82b9
   }
 
   if (is_strongly_live(referent)) {
