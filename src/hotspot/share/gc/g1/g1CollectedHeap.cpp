--- conflicted
+++ resolved
@@ -4681,9 +4681,6 @@
                              obj->is_typeArray()
                             );
 
-<<<<<<< HEAD
-    g1h->concurrent_mark()->humongous_object_eagerly_reclaimed(r);
-=======
     G1ConcurrentMark* const cm = g1h->concurrent_mark();
     cm->humongous_object_eagerly_reclaimed(r);
     assert(!cm->is_marked_in_prev_bitmap(obj) && !cm->is_marked_in_next_bitmap(obj),
@@ -4691,7 +4688,6 @@
            region_idx,
            BOOL_TO_STR(cm->is_marked_in_prev_bitmap(obj)),
            BOOL_TO_STR(cm->is_marked_in_next_bitmap(obj)));
->>>>>>> d006828c
     _humongous_objects_reclaimed++;
     do {
       HeapRegion* next = g1h->next_region_in_humongous(r);
