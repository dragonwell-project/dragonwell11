/*
 * Copyright (c) 1997, 2017, Oracle and/or its affiliates. All rights reserved.
 * DO NOT ALTER OR REMOVE COPYRIGHT NOTICES OR THIS FILE HEADER.
 *
 * This code is free software; you can redistribute it and/or modify it
 * under the terms of the GNU General Public License version 2 only, as
 * published by the Free Software Foundation.
 *
 * This code is distributed in the hope that it will be useful, but WITHOUT
 * ANY WARRANTY; without even the implied warranty of MERCHANTABILITY or
 * FITNESS FOR A PARTICULAR PURPOSE.  See the GNU General Public License
 * version 2 for more details (a copy is included in the LICENSE file that
 * accompanied this code).
 *
 * You should have received a copy of the GNU General Public License version
 * 2 along with this work; if not, write to the Free Software Foundation,
 * Inc., 51 Franklin St, Fifth Floor, Boston, MA 02110-1301 USA.
 *
 * Please contact Oracle, 500 Oracle Parkway, Redwood Shores, CA 94065 USA
 * or visit www.oracle.com if you need additional information or have any
 * questions.
 *
 */

#ifndef SHARE_VM_OPTO_MATCHER_HPP
#define SHARE_VM_OPTO_MATCHER_HPP

#include "libadt/vectset.hpp"
#include "memory/resourceArea.hpp"
#include "opto/node.hpp"
#include "opto/phaseX.hpp"
#include "opto/regmask.hpp"

class Compile;
class Node;
class MachNode;
class MachTypeNode;
class MachOper;

//---------------------------Matcher-------------------------------------------
class Matcher : public PhaseTransform {
  friend class VMStructs;

public:

  // State and MStack class used in xform() and find_shared() iterative methods.
  enum Node_State { Pre_Visit,  // node has to be pre-visited
                    Visit,  // visit node
                    Post_Visit,  // post-visit node
                    Alt_Post_Visit   // alternative post-visit path
  };

  class MStack: public Node_Stack {
  public:
    MStack(int size) : Node_Stack(size) { }

    void push(Node *n, Node_State ns) {
      Node_Stack::push(n, (uint)ns);
    }
    void push(Node *n, Node_State ns, Node *parent, int indx) {
      ++_inode_top;
      if ((_inode_top + 1) >= _inode_max) grow();
      _inode_top->node = parent;
      _inode_top->indx = (uint)indx;
      ++_inode_top;
      _inode_top->node = n;
      _inode_top->indx = (uint)ns;
    }
    Node *parent() {
      pop();
      return node();
    }
    Node_State state() const {
      return (Node_State)index();
    }
    void set_state(Node_State ns) {
      set_index((uint)ns);
    }
  };

private:
  // Private arena of State objects
  ResourceArea _states_arena;

  VectorSet   _visited;         // Visit bits

  // Used to control the Label pass
  VectorSet   _shared;          // Shared Ideal Node
  VectorSet   _dontcare;        // Nothing the matcher cares about

  // Private methods which perform the actual matching and reduction
  // Walks the label tree, generating machine nodes
  MachNode *ReduceInst( State *s, int rule, Node *&mem);
  void ReduceInst_Chain_Rule( State *s, int rule, Node *&mem, MachNode *mach);
  uint ReduceInst_Interior(State *s, int rule, Node *&mem, MachNode *mach, uint num_opnds);
  void ReduceOper( State *s, int newrule, Node *&mem, MachNode *mach );

  // If this node already matched using "rule", return the MachNode for it.
  MachNode* find_shared_node(Node* n, uint rule);

  // Convert a dense opcode number to an expanded rule number
  const int *_reduceOp;
  const int *_leftOp;
  const int *_rightOp;

  // Map dense opcode number to info on when rule is swallowed constant.
  const bool *_swallowed;

  // Map dense rule number to determine if this is an instruction chain rule
  const uint _begin_inst_chain_rule;
  const uint _end_inst_chain_rule;

  // We want to clone constants and possible CmpI-variants.
  // If we do not clone CmpI, then we can have many instances of
  // condition codes alive at once.  This is OK on some chips and
  // bad on others.  Hence the machine-dependent table lookup.
  const char *_must_clone;

  // Find shared Nodes, or Nodes that otherwise are Matcher roots
  void find_shared( Node *n );
#ifdef X86
  bool is_bmi_pattern(Node *n, Node *m);
#endif

  bool is_vshift_con_pattern(Node *n, Node *m);

  // Debug and profile information for nodes in old space:
  GrowableArray<Node_Notes*>* _old_node_note_array;

  // Node labeling iterator for instruction selection
  Node* Label_Root(const Node* n, State* svec, Node* control, Node*& mem);

  Node *transform( Node *dummy );

  Node_List _projection_list;        // For Machine nodes killing many values

  Node_Array _shared_nodes;

  debug_only(Node_Array _old2new_map;)   // Map roots of ideal-trees to machine-roots
  debug_only(Node_Array _new2old_map;)   // Maps machine nodes back to ideal

  // Accessors for the inherited field PhaseTransform::_nodes:
  void   grow_new_node_array(uint idx_limit) {
    _nodes.map(idx_limit-1, NULL);
  }
  bool    has_new_node(const Node* n) const {
    return _nodes.at(n->_idx) != NULL;
  }
  Node*       new_node(const Node* n) const {
    assert(has_new_node(n), "set before get");
    return _nodes.at(n->_idx);
  }
  void    set_new_node(const Node* n, Node *nn) {
    assert(!has_new_node(n), "set only once");
    _nodes.map(n->_idx, nn);
  }

#ifdef ASSERT
  // Make sure only new nodes are reachable from this node
  void verify_new_nodes_only(Node* root);

  Node* _mem_node;   // Ideal memory node consumed by mach node
#endif

  // Mach node for ConP #NULL
  MachNode* _mach_null;

  void handle_precedence_edges(Node* n, MachNode *mach);

public:
  int LabelRootDepth;
  // Convert ideal machine register to a register mask for spill-loads
  static const RegMask *idealreg2regmask[];
  RegMask *idealreg2spillmask  [_last_machine_leaf];
  RegMask *idealreg2debugmask  [_last_machine_leaf];
  RegMask *idealreg2mhdebugmask[_last_machine_leaf];
  void init_spill_mask( Node *ret );
  // Convert machine register number to register mask
  static uint mreg2regmask_max;
  static RegMask mreg2regmask[];
  static RegMask STACK_ONLY_mask;

  MachNode* mach_null() const { return _mach_null; }

  bool    is_shared( Node *n ) { return _shared.test(n->_idx) != 0; }
  void   set_shared( Node *n ) {  _shared.set(n->_idx); }
  bool   is_visited( Node *n ) { return _visited.test(n->_idx) != 0; }
  void  set_visited( Node *n ) { _visited.set(n->_idx); }
  bool  is_dontcare( Node *n ) { return _dontcare.test(n->_idx) != 0; }
  void set_dontcare( Node *n ) {  _dontcare.set(n->_idx); }

  // Mode bit to tell DFA and expand rules whether we are running after
  // (or during) register selection.  Usually, the matcher runs before,
  // but it will also get called to generate post-allocation spill code.
  // In this situation, it is a deadly error to attempt to allocate more
  // temporary registers.
  bool _allocation_started;

  // Machine register names
  static const char *regName[];
  // Machine register encodings
  static const unsigned char _regEncode[];
  // Machine Node names
  const char **_ruleName;
  // Rules that are cheaper to rematerialize than to spill
  static const uint _begin_rematerialize;
  static const uint _end_rematerialize;

  // An array of chars, from 0 to _last_Mach_Reg.
  // No Save       = 'N' (for register windows)
  // Save on Entry = 'E'
  // Save on Call  = 'C'
  // Always Save   = 'A' (same as SOE + SOC)
  const char *_register_save_policy;
  const char *_c_reg_save_policy;
  // Convert a machine register to a machine register type, so-as to
  // properly match spill code.
  const int *_register_save_type;
  // Maps from machine register to boolean; true if machine register can
  // be holding a call argument in some signature.
  static bool can_be_java_arg( int reg );
  // Maps from machine register to boolean; true if machine register holds
  // a spillable argument.
  static bool is_spillable_arg( int reg );

  // List of IfFalse or IfTrue Nodes that indicate a taken null test.
  // List is valid in the post-matching space.
  Node_List _null_check_tests;
  void collect_null_checks( Node *proj, Node *orig_proj );
  void validate_null_checks( );

  Matcher();

  // Get a projection node at position pos
  Node* get_projection(uint pos) {
    return _projection_list[pos];
  }

  // Push a projection node onto the projection list
  void push_projection(Node* node) {
    _projection_list.push(node);
  }

  Node* pop_projection() {
    return _projection_list.pop();
  }

  // Number of nodes in the projection list
  uint number_of_projections() const {
    return _projection_list.size();
  }

  // Select instructions for entire method
  void match();

  // Helper for match
  OptoReg::Name warp_incoming_stk_arg( VMReg reg );

  // Transform, then walk.  Does implicit DCE while walking.
  // Name changed from "transform" to avoid it being virtual.
  Node *xform( Node *old_space_node, int Nodes );

  // Match a single Ideal Node - turn it into a 1-Node tree; Label & Reduce.
  MachNode *match_tree( const Node *n );
  MachNode *match_sfpt( SafePointNode *sfpt );
  // Helper for match_sfpt
  OptoReg::Name warp_outgoing_stk_arg( VMReg reg, OptoReg::Name begin_out_arg_area, OptoReg::Name &out_arg_limit_per_call );

  // Initialize first stack mask and related masks.
  void init_first_stack_mask();

  // If we should save-on-entry this register
  bool is_save_on_entry( int reg );

  // Fixup the save-on-entry registers
  void Fixup_Save_On_Entry( );

  // --- Frame handling ---

  // Register number of the stack slot corresponding to the incoming SP.
  // Per the Big Picture in the AD file, it is:
  //   SharedInfo::stack0 + locks + in_preserve_stack_slots + pad2.
  OptoReg::Name _old_SP;

  // Register number of the stack slot corresponding to the highest incoming
  // argument on the stack.  Per the Big Picture in the AD file, it is:
  //   _old_SP + out_preserve_stack_slots + incoming argument size.
  OptoReg::Name _in_arg_limit;

  // Register number of the stack slot corresponding to the new SP.
  // Per the Big Picture in the AD file, it is:
  //   _in_arg_limit + pad0
  OptoReg::Name _new_SP;

  // Register number of the stack slot corresponding to the highest outgoing
  // argument on the stack.  Per the Big Picture in the AD file, it is:
  //   _new_SP + max outgoing arguments of all calls
  OptoReg::Name _out_arg_limit;

  OptoRegPair *_parm_regs;        // Array of machine registers per argument
  RegMask *_calling_convention_mask; // Array of RegMasks per argument

  // Does matcher have a match rule for this ideal node?
  static const bool has_match_rule(int opcode);
  static const bool _hasMatchRule[_last_opcode];

  // Does matcher have a match rule for this ideal node and is the
  // predicate (if there is one) true?
  // NOTE: If this function is used more commonly in the future, ADLC
  // should generate this one.
  static const bool match_rule_supported(int opcode);

  // identify extra cases that we might want to provide match rules for
  // e.g. Op_ vector nodes and other intrinsics while guarding with vlen
  static const bool match_rule_supported_vector(int opcode, int vlen, BasicType bt);

  // Some microarchitectures have mask registers used on vectors
  static const bool has_predicated_vectors(void);

  // Some uarchs have different sized float register resources
  static const int float_pressure(int default_pressure_threshold);

  // Used to determine if we have fast l2f conversion
  // USII has it, USIII doesn't
  static const bool convL2FSupported(void);

  // Vector width in bytes
  static const int vector_width_in_bytes(BasicType bt);

  // Limits on vector size (number of elements).
  static const int max_vector_size(const BasicType bt);
  static const int min_vector_size(const BasicType bt);
  static const bool vector_size_supported(const BasicType bt, int size) {
    return (Matcher::max_vector_size(bt) >= size &&
            Matcher::min_vector_size(bt) <= size);
  }

  // Vector ideal reg
  static const uint vector_ideal_reg(int len);

<<<<<<< HEAD
=======
  // Vector element basic type
  static BasicType vector_element_basic_type(const Node* n);
  static BasicType vector_element_basic_type(const MachNode* use, const MachOper* opnd);

>>>>>>> 226ec6bd
  // Does the CPU supports vector variable shift instructions?
  static bool supports_vector_variable_shifts(void);

  // CPU supports misaligned vectors store/load.
  static const bool misaligned_vectors_ok();

  // Should original key array reference be passed to AES stubs
  static const bool pass_original_key_for_aes();

  // Used to determine a "low complexity" 64-bit constant.  (Zero is simple.)
  // The standard of comparison is one (StoreL ConL) vs. two (StoreI ConI).
  // Depends on the details of 64-bit constant generation on the CPU.
  static const bool isSimpleConstant64(jlong con);

  // These calls are all generated by the ADLC

  // TRUE - grows up, FALSE - grows down (Intel)
  virtual bool stack_direction() const;

  // Java-Java calling convention
  // (what you use when Java calls Java)

  // Alignment of stack in bytes, standard Intel word alignment is 4.
  // Sparc probably wants at least double-word (8).
  static uint stack_alignment_in_bytes();
  // Alignment of stack, measured in stack slots.
  // The size of stack slots is defined by VMRegImpl::stack_slot_size.
  static uint stack_alignment_in_slots() {
    return stack_alignment_in_bytes() / (VMRegImpl::stack_slot_size);
  }

  // Array mapping arguments to registers.  Argument 0 is usually the 'this'
  // pointer.  Registers can include stack-slots and regular registers.
  static void calling_convention( BasicType *, VMRegPair *, uint len, bool is_outgoing );

  // Convert a sig into a calling convention register layout
  // and find interesting things about it.
  static OptoReg::Name  find_receiver( bool is_outgoing );
  // Return address register.  On Intel it is a stack-slot.  On PowerPC
  // it is the Link register.  On Sparc it is r31?
  virtual OptoReg::Name return_addr() const;
  RegMask              _return_addr_mask;
  // Return value register.  On Intel it is EAX.  On Sparc i0/o0.
  static OptoRegPair   return_value(uint ideal_reg, bool is_outgoing);
  static OptoRegPair c_return_value(uint ideal_reg, bool is_outgoing);
  RegMask                     _return_value_mask;
  // Inline Cache Register
  static OptoReg::Name  inline_cache_reg();
  static int            inline_cache_reg_encode();

  // Register for DIVI projection of divmodI
  static RegMask divI_proj_mask();
  // Register for MODI projection of divmodI
  static RegMask modI_proj_mask();

  // Register for DIVL projection of divmodL
  static RegMask divL_proj_mask();
  // Register for MODL projection of divmodL
  static RegMask modL_proj_mask();

  // Use hardware DIV instruction when it is faster than
  // a code which use multiply for division by constant.
  static bool use_asm_for_ldiv_by_con( jlong divisor );

  static const RegMask method_handle_invoke_SP_save_mask();

  // Java-Interpreter calling convention
  // (what you use when calling between compiled-Java and Interpreted-Java

  // Number of callee-save + always-save registers
  // Ignores frame pointer and "special" registers
  static int  number_of_saved_registers();

  // The Method-klass-holder may be passed in the inline_cache_reg
  // and then expanded into the inline_cache_reg and a method_oop register

  static OptoReg::Name  interpreter_method_oop_reg();
  static int            interpreter_method_oop_reg_encode();

  static OptoReg::Name  compiler_method_oop_reg();
  static const RegMask &compiler_method_oop_reg_mask();
  static int            compiler_method_oop_reg_encode();

  // Interpreter's Frame Pointer Register
  static OptoReg::Name  interpreter_frame_pointer_reg();

  // Java-Native calling convention
  // (what you use when intercalling between Java and C++ code)

  // Array mapping arguments to registers.  Argument 0 is usually the 'this'
  // pointer.  Registers can include stack-slots and regular registers.
  static void c_calling_convention( BasicType*, VMRegPair *, uint );
  // Frame pointer. The frame pointer is kept at the base of the stack
  // and so is probably the stack pointer for most machines.  On Intel
  // it is ESP.  On the PowerPC it is R1.  On Sparc it is SP.
  OptoReg::Name  c_frame_pointer() const;
  static RegMask c_frame_ptr_mask;

  // !!!!! Special stuff for building ScopeDescs
  virtual int      regnum_to_fpu_offset(int regnum);

  // Is this branch offset small enough to be addressed by a short branch?
  bool is_short_branch_offset(int rule, int br_size, int offset);

  // Optional scaling for the parameter to the ClearArray/CopyArray node.
  static const bool init_array_count_is_in_bytes;

  // Some hardware needs 2 CMOV's for longs.
  static const int long_cmove_cost();

  // Some hardware have expensive CMOV for float and double.
  static const int float_cmove_cost();

  // Should the Matcher clone shifts on addressing modes, expecting them to
  // be subsumed into complex addressing expressions or compute them into
  // registers?  True for Intel but false for most RISCs
  bool clone_address_expressions(AddPNode* m, MStack& mstack, VectorSet& address_visited);
  // Clone base + offset address expression
  bool clone_base_plus_offset_address(AddPNode* m, MStack& mstack, VectorSet& address_visited);

  static bool narrow_oop_use_complex_address();
  static bool narrow_klass_use_complex_address();

  static bool const_oop_prefer_decode();
  static bool const_klass_prefer_decode();

  // Generate implicit null check for narrow oops if it can fold
  // into address expression (x64).
  //
  // [R12 + narrow_oop_reg<<3 + offset] // fold into address expression
  // NullCheck narrow_oop_reg
  //
  // When narrow oops can't fold into address expression (Sparc) and
  // base is not null use decode_not_null and normal implicit null check.
  // Note, decode_not_null node can be used here since it is referenced
  // only on non null path but it requires special handling, see
  // collect_null_checks():
  //
  // decode_not_null narrow_oop_reg, oop_reg // 'shift' and 'add base'
  // [oop_reg + offset]
  // NullCheck oop_reg
  //
  // With Zero base and when narrow oops can not fold into address
  // expression use normal implicit null check since only shift
  // is needed to decode narrow oop.
  //
  // decode narrow_oop_reg, oop_reg // only 'shift'
  // [oop_reg + offset]
  // NullCheck oop_reg
  //
  inline static bool gen_narrow_oop_implicit_null_checks() {
    // Advice matcher to perform null checks on the narrow oop side.
    // Implicit checks are not possible on the uncompressed oop side anyway
    // (at least not for read accesses).
    // Performs significantly better (especially on Power 6).
    if (!os::zero_page_read_protected()) {
      return true;
    }
    return Universe::narrow_oop_use_implicit_null_checks() &&
           (narrow_oop_use_complex_address() ||
            Universe::narrow_oop_base() != NULL);
  }

  // Is it better to copy float constants, or load them directly from memory?
  // Intel can load a float constant from a direct address, requiring no
  // extra registers.  Most RISCs will have to materialize an address into a
  // register first, so they may as well materialize the constant immediately.
  static const bool rematerialize_float_constants;

  // If CPU can load and store mis-aligned doubles directly then no fixup is
  // needed.  Else we split the double into 2 integer pieces and move it
  // piece-by-piece.  Only happens when passing doubles into C code or when
  // calling i2c adapters as the Java calling convention forces doubles to be
  // aligned.
  static const bool misaligned_doubles_ok;

  // Does the CPU require postalloc expand (see block.cpp for description of
  // postalloc expand)?
  static const bool require_postalloc_expand;

  // Does the platform support generic vector operands?
  // Requires cleanup after selection phase.
  static const bool supports_generic_vector_operands;

 private:
  void do_postselect_cleanup();

  void specialize_generic_vector_operands();
  void specialize_mach_node(MachNode* m);
  void specialize_temp_node(MachTempNode* tmp, MachNode* use, uint idx);
  MachOper* specialize_vector_operand(MachNode* m, uint opnd_idx);

  static MachOper* pd_specialize_generic_vector_operand(MachOper* generic_opnd, uint ideal_reg, bool is_temp);
  static bool is_generic_reg2reg_move(MachNode* m);
  static bool is_generic_vector(MachOper* opnd);

  const RegMask* regmask_for_ideal_register(uint ideal_reg, Node* ret);

  // Graph verification code
  DEBUG_ONLY( bool verify_after_postselect_cleanup(); )

 public:
  // Perform a platform dependent implicit null fixup.  This is needed
  // on windows95 to take care of some unusual register constraints.
  void pd_implicit_null_fixup(MachNode *load, uint idx);

  // Advertise here if the CPU requires explicit rounding operations
  // to implement the UseStrictFP mode.
  static const bool strict_fp_requires_explicit_rounding;

  // Are floats conerted to double when stored to stack during deoptimization?
  static bool float_in_double();
  // Do ints take an entire long register or just half?
  static const bool int_in_long;

  // Do the processor's shift instructions only use the low 5/6 bits
  // of the count for 32/64 bit ints? If not we need to do the masking
  // ourselves.
  static const bool need_masked_shift_count;

  // Whether code generation need accurate ConvI2L types.
  static const bool convi2l_type_required;

  // This routine is run whenever a graph fails to match.
  // If it returns, the compiler should bailout to interpreter without error.
  // In non-product mode, SoftMatchFailure is false to detect non-canonical
  // graphs.  Print a message and exit.
  static void soft_match_failure() {
    if( SoftMatchFailure ) return;
    else { fatal("SoftMatchFailure is not allowed except in product"); }
  }

  // Check for a following volatile memory barrier without an
  // intervening load and thus we don't need a barrier here.  We
  // retain the Node to act as a compiler ordering barrier.
  static bool post_store_load_barrier(const Node* mb);

  // Does n lead to an uncommon trap that can cause deoptimization?
  static bool branches_to_uncommon_trap(const Node *n);

#ifdef ASSERT
  void dump_old2new_map();      // machine-independent to machine-dependent

  Node* find_old_node(Node* new_node) {
    return _new2old_map[new_node->_idx];
  }
#endif
};

#endif // SHARE_VM_OPTO_MATCHER_HPP<|MERGE_RESOLUTION|>--- conflicted
+++ resolved
@@ -338,13 +338,10 @@
   // Vector ideal reg
   static const uint vector_ideal_reg(int len);
 
-<<<<<<< HEAD
-=======
   // Vector element basic type
   static BasicType vector_element_basic_type(const Node* n);
   static BasicType vector_element_basic_type(const MachNode* use, const MachOper* opnd);
 
->>>>>>> 226ec6bd
   // Does the CPU supports vector variable shift instructions?
   static bool supports_vector_variable_shifts(void);
 
