--- conflicted
+++ resolved
@@ -1995,14 +1995,10 @@
     JvmtiExport::cleanup_thread(this);
   }
 
-<<<<<<< HEAD
   // We must flush any deferred card marks and other various GC barrier
   // related buffers (e.g. G1 SATB buffer and G1 dirty card queue buffer)
   // before removing a thread from the list of active threads.
-  BarrierSet::barrier_set()->flush_deferred_barriers(this);
-=======
   BarrierSet::barrier_set()->on_thread_detach(this);
->>>>>>> 819db83d
 
   log_info(os, thread)("JavaThread %s (tid: " UINTX_FORMAT ").",
     exit_type == JavaThread::normal_exit ? "exiting" : "detaching",
