--- conflicted
+++ resolved
@@ -2094,14 +2094,12 @@
   bool has_attached_via_jni() const { return is_attaching_via_jni() || _jni_attach_state == _attached_via_jni; }
   inline void set_done_attaching_via_jni();
 
-<<<<<<< HEAD
   bool has_aync_thread_death_exception();
   void clear_aync_thread_death_exception();
-=======
+
   // AsyncGetCallTrace support
   inline bool in_asgct(void) {return _in_asgct;}
   inline void set_in_asgct(bool value) {_in_asgct = value;}
->>>>>>> 69ce82b9
 };
 
 // Inline implementation of JavaThread::current
