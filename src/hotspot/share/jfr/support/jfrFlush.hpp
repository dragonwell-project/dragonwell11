/*
 * Copyright (c) 2016, 2018, Oracle and/or its affiliates. All rights reserved.
 * DO NOT ALTER OR REMOVE COPYRIGHT NOTICES OR THIS FILE HEADER.
 *
 * This code is free software; you can redistribute it and/or modify it
 * under the terms of the GNU General Public License version 2 only, as
 * published by the Free Software Foundation.
 *
 * This code is distributed in the hope that it will be useful, but WITHOUT
 * ANY WARRANTY; without even the implied warranty of MERCHANTABILITY or
 * FITNESS FOR A PARTICULAR PURPOSE.  See the GNU General Public License
 * version 2 for more details (a copy is included in the LICENSE file that
 * accompanied this code).
 *
 * You should have received a copy of the GNU General Public License version
 * 2 along with this work; if not, write to the Free Software Foundation,
 * Inc., 51 Franklin St, Fifth Floor, Boston, MA 02110-1301 USA.
 *
 * Please contact Oracle, 500 Oracle Parkway, Redwood Shores, CA 94065 USA
 * or visit www.oracle.com if you need additional information or have any
 * questions.
 *
 */

#ifndef SHARE_VM_JFR_SUPPORT_JFRFLUSH_HPP
#define SHARE_VM_JFR_SUPPORT_JFRFLUSH_HPP

#include "jfr/recorder/storage/jfrBuffer.hpp"
#include "jfr/recorder/jfrEventSetting.hpp"
#include "jfr/recorder/stacktrace/jfrStackTraceRepository.hpp"
#include "jfr/utilities/jfrTypes.hpp"
#include "memory/allocation.hpp"

class Thread;

class JfrFlush : public StackObj {
 public:
  typedef JfrBuffer Type;
  JfrFlush(Type* old, size_t used, size_t requested, Thread* t);
  Type* result() const { return _result; }
 private:
  Type* _result;
};

void jfr_conditional_flush(JfrEventId id, size_t size, Thread* t);
bool jfr_is_event_enabled(JfrEventId id);
bool jfr_has_stacktrace_enabled(JfrEventId id);
bool jfr_save_stacktrace(Thread* t, StackWalkMode mode);
void jfr_clear_stacktrace(Thread* t);

template <typename Event>
class JfrConditionalFlush {
 protected:
  bool _enabled;
 public:
  typedef JfrBuffer Type;
  JfrConditionalFlush(Thread* t) : _enabled(jfr_is_event_enabled(Event::eventId)) {
    if (_enabled) {
      jfr_conditional_flush(Event::eventId, sizeof(Event), t);
    }
  }
};

template <typename Event>
class JfrConditionalFlushWithStacktrace : public JfrConditionalFlush<Event> {
  Thread* _t;
  bool _owner;
 public:
  JfrConditionalFlushWithStacktrace(Thread* t) : JfrConditionalFlush<Event>(t), _t(t), _owner(false) {
<<<<<<< HEAD
    if (Event::has_stacktrace() && jfr_has_stacktrace_enabled(Event::eventId)) {
      _owner = jfr_save_stacktrace(t, JfrEventSetting::stack_walk_mode(Event::eventId));
=======
    if (this->_enabled && Event::has_stacktrace() && jfr_has_stacktrace_enabled(Event::eventId)) {
      _owner = jfr_save_stacktrace(t);
>>>>>>> e256afac
    }
  }
  ~JfrConditionalFlushWithStacktrace() {
    if (_owner) {
      jfr_clear_stacktrace(_t);
    }
  }
};

#endif // SHARE_VM_JFR_SUPPORT_JFRFLUSH_HPP<|MERGE_RESOLUTION|>--- conflicted
+++ resolved
@@ -67,13 +67,8 @@
   bool _owner;
  public:
   JfrConditionalFlushWithStacktrace(Thread* t) : JfrConditionalFlush<Event>(t), _t(t), _owner(false) {
-<<<<<<< HEAD
-    if (Event::has_stacktrace() && jfr_has_stacktrace_enabled(Event::eventId)) {
+    if (this->_enabled && Event::has_stacktrace() && jfr_has_stacktrace_enabled(Event::eventId)) {
       _owner = jfr_save_stacktrace(t, JfrEventSetting::stack_walk_mode(Event::eventId));
-=======
-    if (this->_enabled && Event::has_stacktrace() && jfr_has_stacktrace_enabled(Event::eventId)) {
-      _owner = jfr_save_stacktrace(t);
->>>>>>> e256afac
     }
   }
   ~JfrConditionalFlushWithStacktrace() {
