--- conflicted
+++ resolved
@@ -507,14 +507,11 @@
   _filename("filename","Name of the dump file", "STRING",true),
   _all("-all", "Dump all objects, including unreachable objects",
        "BOOLEAN", false, "false"),
-<<<<<<< HEAD
   _mini_dump("-mini", "Use mini-dump format",
        "BOOLEAN", false, "false"),
-=======
   _gzip("-gz", "If specified, the heap dump is written in gzipped format "
                "using the given compression level. 1 (recommended) is the fastest, "
                "9 the strongest compression.", "INT", false, "1"),
->>>>>>> 14533356
   _overwrite("-overwrite", "If specified, the dump file will be overwritten if it exists",
            "BOOLEAN", false, "false") {
   _dcmdparser.add_dcmd_option(&_all);
@@ -539,9 +536,8 @@
   // Request a full GC before heap dump if _all is false
   // This helps reduces the amount of unreachable objects in the dump
   // and makes it easier to browse.
-<<<<<<< HEAD
   HeapDumper dumper(!_all.value() /* request GC if _all is false*/, false, _mini_dump.value());
-  int res = dumper.dump(_filename.value(), output(), _overwrite.value());
+  int res = dumper.dump(_filename.value(), output(), (int) level, _overwrite.value());
   if (res == 0) {
     if (_mini_dump.value()) {
       output()->print_cr("Mini heap dump file created");
@@ -558,10 +554,6 @@
       output()->print_cr("%s", error);
     }
   }
-=======
-  HeapDumper dumper(!_all.value() /* request GC if _all is false*/);
-  dumper.dump(_filename.value(), output(), (int) level, _overwrite.value());
->>>>>>> 14533356
 }
 
 int HeapDumpDCmd::num_arguments() {
