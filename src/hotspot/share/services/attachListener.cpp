--- conflicted
+++ resolved
@@ -246,8 +246,7 @@
     // Request a full GC before heap dump if live_objects_only = true
     // This helps reduces the amount of unreachable objects in the dump
     // and makes it easier to browse.
-<<<<<<< HEAD
-    HeapDumper dumper(live_objects_only /* request GC */, mini_heap_dump);
+    HeapDumper dumper(live_objects_only /* request GC */, false, mini_heap_dump);
     int res = dumper.dump(op->arg(0));
     if (res == 0) {
       if (mini_heap_dump) {
@@ -265,10 +264,6 @@
         out->print_cr("%s", error);
       }
     }
-=======
-    HeapDumper dumper(live_objects_only /* request GC */);
-    dumper.dump(op->arg(0), out);
->>>>>>> 71f2c751
   }
   return JNI_OK;
 }
