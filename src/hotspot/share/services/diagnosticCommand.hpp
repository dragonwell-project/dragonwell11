/*
 * Copyright (c) 2011, 2019, Oracle and/or its affiliates. All rights reserved.
 * DO NOT ALTER OR REMOVE COPYRIGHT NOTICES OR THIS FILE HEADER.
 *
 * This code is free software; you can redistribute it and/or modify it
 * under the terms of the GNU General Public License version 2 only, as
 * published by the Free Software Foundation.
 *
 * This code is distributed in the hope that it will be useful, but WITHOUT
 * ANY WARRANTY; without even the implied warranty of MERCHANTABILITY or
 * FITNESS FOR A PARTICULAR PURPOSE.  See the GNU General Public License
 * version 2 for more details (a copy is included in the LICENSE file that
 * accompanied this code).
 *
 * You should have received a copy of the GNU General Public License version
 * 2 along with this work; if not, write to the Free Software Foundation,
 * Inc., 51 Franklin St, Fifth Floor, Boston, MA 02110-1301 USA.
 *
 * Please contact Oracle, 500 Oracle Parkway, Redwood Shores, CA 94065 USA
 * or visit www.oracle.com if you need additional information or have any
 * questions.
 *
 */

#ifndef SHARE_VM_SERVICES_DIAGNOSTICCOMMAND_HPP
#define SHARE_VM_SERVICES_DIAGNOSTICCOMMAND_HPP

#include "classfile/stringTable.hpp"
#include "classfile/symbolTable.hpp"
#include "classfile/systemDictionary.hpp"
#include "classfile/vmSymbols.hpp"
#include "runtime/arguments.hpp"
#include "runtime/os.hpp"
#include "runtime/vmThread.hpp"
#include "services/diagnosticArgument.hpp"
#include "services/diagnosticCommand.hpp"
#include "services/diagnosticCommand_ext.hpp"
#include "services/diagnosticFramework.hpp"
#include "utilities/macros.hpp"
#include "utilities/ostream.hpp"
#include "oops/method.hpp"

class HelpDCmd : public DCmdWithParser {
protected:
  DCmdArgument<bool> _all;
  DCmdArgument<char*> _cmd;
public:
  HelpDCmd(outputStream* output, bool heap);
  static const char* name() { return "help"; }
  static const char* description() {
    return "For more information about a specific command use 'help <command>'. "
           "With no argument this will show a list of available commands. "
           "'help all' will show help for all commands.";
  }
  static const char* impact() { return "Low"; }
  static int num_arguments();
  virtual void execute(DCmdSource source, TRAPS);
};

class VersionDCmd : public DCmd {
public:
  VersionDCmd(outputStream* output, bool heap) : DCmd(output,heap) { }
  static const char* name() { return "VM.version"; }
  static const char* description() {
    return "Print JVM version information.";
  }
  static const char* impact() { return "Low"; }
  static const JavaPermission permission() {
    JavaPermission p = {"java.util.PropertyPermission",
                        "java.vm.version", "read"};
    return p;
  }
  static int num_arguments() { return 0; }
  virtual void execute(DCmdSource source, TRAPS);
};

class CommandLineDCmd : public DCmd {
public:
  CommandLineDCmd(outputStream* output, bool heap) : DCmd(output, heap) { }
  static const char* name() { return "VM.command_line"; }
  static const char* description() {
    return "Print the command line used to start this VM instance.";
  }
  static const char* impact() { return "Low"; }
  static const JavaPermission permission() {
    JavaPermission p = {"java.lang.management.ManagementPermission",
                        "monitor", NULL};
    return p;
  }
  static int num_arguments() { return 0; }
  virtual void execute(DCmdSource source, TRAPS) {
    Arguments::print_on(_output);
  }
};

// See also: get_system_properties in attachListener.cpp
class PrintSystemPropertiesDCmd : public DCmd {
public:
  PrintSystemPropertiesDCmd(outputStream* output, bool heap) : DCmd(output, heap) { }
    static const char* name() { return "VM.system_properties"; }
    static const char* description() {
      return "Print system properties.";
    }
    static const char* impact() {
      return "Low";
    }
    static const JavaPermission permission() {
      JavaPermission p = {"java.util.PropertyPermission",
                          "*", "read"};
      return p;
    }
    static int num_arguments() { return 0; }
    virtual void execute(DCmdSource source, TRAPS);
};

// See also: print_flag in attachListener.cpp
class PrintVMFlagsDCmd : public DCmdWithParser {
protected:
  DCmdArgument<bool> _all;
public:
  PrintVMFlagsDCmd(outputStream* output, bool heap);
  static const char* name() { return "VM.flags"; }
  static const char* description() {
    return "Print VM flag options and their current values.";
  }
  static const char* impact() {
    return "Low";
  }
  static const JavaPermission permission() {
    JavaPermission p = {"java.lang.management.ManagementPermission",
                        "monitor", NULL};
    return p;
  }
  static int num_arguments();
  virtual void execute(DCmdSource source, TRAPS);
};

class SetVMFlagDCmd : public DCmdWithParser {
protected:
  DCmdArgument<char*> _flag;
  DCmdArgument<char*> _value;

public:
  SetVMFlagDCmd(outputStream* output, bool heap);
  static const char* name() { return "VM.set_flag"; }
  static const char* description() {
    return "Sets VM flag option using the provided value.";
  }
  static const char* impact() {
    return "Low";
  }
  static const JavaPermission permission() {
    JavaPermission p = {"java.lang.management.ManagementPermission",
                        "control", NULL};
    return p;
  }
  static int num_arguments();
  virtual void execute(DCmdSource source, TRAPS);
};

class JVMTIDataDumpDCmd : public DCmd {
public:
  JVMTIDataDumpDCmd(outputStream* output, bool heap) : DCmd(output, heap) { }
  static const char* name() { return "JVMTI.data_dump"; }
  static const char* description() {
    return "Signal the JVM to do a data-dump request for JVMTI.";
  }
  static const char* impact() {
    return "High";
  }
  static const JavaPermission permission() {
    JavaPermission p = {"java.lang.management.ManagementPermission",
                        "monitor", NULL};
    return p;
  }
  static int num_arguments() { return 0; }
  virtual void execute(DCmdSource source, TRAPS);
};

#if INCLUDE_SERVICES
#if INCLUDE_JVMTI
class JVMTIAgentLoadDCmd : public DCmdWithParser {
protected:
  DCmdArgument<char*> _libpath;
  DCmdArgument<char*> _option;
public:
  JVMTIAgentLoadDCmd(outputStream* output, bool heap);
  static const char* name() { return "JVMTI.agent_load"; }
  static const char* description() {
    return "Load JVMTI native agent.";
  }
  static const char* impact() { return "Low"; }
  static const JavaPermission permission() {
    JavaPermission p = {"java.lang.management.ManagementPermission",
                        "control", NULL};
    return p;
  }
  static int num_arguments();
  virtual void execute(DCmdSource source, TRAPS);
};
#endif // INCLUDE_JVMTI
#endif // INCLUDE_SERVICES

class VMDynamicLibrariesDCmd : public DCmd {
public:
  VMDynamicLibrariesDCmd(outputStream* output, bool heap);
  static const char* name() {
    return "VM.dynlibs";
  }
  static const char* description() {
    return "Print loaded dynamic libraries.";
  }
  static const char* impact() {
    return "Low";
  }
  static const JavaPermission permission() {
    JavaPermission p = {"java.lang.management.ManagementPermission",
                        "monitor", NULL};
    return p;
  }
  static int num_arguments() {
    return 0;
  };
  virtual void execute(DCmdSource source, TRAPS);
};

class VMUptimeDCmd : public DCmdWithParser {
protected:
  DCmdArgument<bool> _date;
public:
  VMUptimeDCmd(outputStream* output, bool heap);
  static const char* name() { return "VM.uptime"; }
  static const char* description() {
    return "Print VM uptime.";
  }
  static const char* impact() {
    return "Low";
  }
  static int num_arguments();
  virtual void execute(DCmdSource source, TRAPS);
};

class VMInfoDCmd : public DCmd {
public:
  VMInfoDCmd(outputStream* output, bool heap) : DCmd(output, heap) { }
  static const char* name() { return "VM.info"; }
  static const char* description() {
    return "Print information about JVM environment and status.";
  }
  static const char* impact() { return "Low"; }
  static const JavaPermission permission() {
    JavaPermission p = {"java.lang.management.ManagementPermission",
                        "monitor", NULL};
    return p;
  }
  static int num_arguments() { return 0; }
  virtual void execute(DCmdSource source, TRAPS);
};

class SystemGCDCmd : public DCmd {
public:
  SystemGCDCmd(outputStream* output, bool heap) : DCmd(output, heap) { }
    static const char* name() { return "GC.run"; }
    static const char* description() {
      return "Call java.lang.System.gc().";
    }
    static const char* impact() {
      return "Medium: Depends on Java heap size and content.";
    }
    static int num_arguments() { return 0; }
    virtual void execute(DCmdSource source, TRAPS);
};

class RunFinalizationDCmd : public DCmd {
public:
  RunFinalizationDCmd(outputStream* output, bool heap) : DCmd(output, heap) { }
    static const char* name() { return "GC.run_finalization"; }
    static const char* description() {
      return "Call java.lang.System.runFinalization().";
    }
    static const char* impact() {
      return "Medium: Depends on Java content.";
    }
    static int num_arguments() { return 0; }
    virtual void execute(DCmdSource source, TRAPS);
};

class HeapInfoDCmd : public DCmd {
public:
  HeapInfoDCmd(outputStream* output, bool heap) : DCmd(output, heap) { }
  static const char* name() { return "GC.heap_info"; }
  static const char* description() {
    return "Provide generic Java heap information.";
  }
  static const char* impact() {
    return "Medium";
  }
  static int num_arguments() { return 0; }
  static const JavaPermission permission() {
    JavaPermission p = {"java.lang.management.ManagementPermission",
      "monitor", NULL};
      return p;
  }

  virtual void execute(DCmdSource source, TRAPS);
};

class FinalizerInfoDCmd : public DCmd {
public:
  FinalizerInfoDCmd(outputStream* output, bool heap) : DCmd(output, heap) { }
  static const char* name() { return "GC.finalizer_info"; }
  static const char* description() {
    return "Provide information about Java finalization queue.";
  }
  static const char* impact() {
    return "Medium";
  }
  static int num_arguments() { return 0; }
  static const JavaPermission permission() {
    JavaPermission p = {"java.lang.management.ManagementPermission",
      "monitor", NULL};
      return p;
  }

  virtual void execute(DCmdSource source, TRAPS);
};

#if INCLUDE_SERVICES   // Heap dumping supported
// See also: dump_heap in attachListener.cpp
class HeapDumpDCmd : public DCmdWithParser {
protected:
  DCmdArgument<char*> _filename;
  DCmdArgument<bool>  _all;
<<<<<<< HEAD
  DCmdArgument<bool>  _mini_dump;
=======
  DCmdArgument<bool> _overwrite;
>>>>>>> 71f2c751
public:
  HeapDumpDCmd(outputStream* output, bool heap);
  static const char* name() {
    return "GC.heap_dump";
  }
  static const char* description() {
    return "Generate a HPROF format dump of the Java heap.";
  }
  static const char* impact() {
    return "High: Depends on Java heap size and content. "
           "Request a full GC unless the '-all' option is specified.";
  }
  static const JavaPermission permission() {
    JavaPermission p = {"java.lang.management.ManagementPermission",
                        "monitor", NULL};
    return p;
  }
  static int num_arguments();
  virtual void execute(DCmdSource source, TRAPS);
};
#endif // INCLUDE_SERVICES

// See also: inspectheap in attachListener.cpp
class ClassHistogramDCmd : public DCmdWithParser {
protected:
  DCmdArgument<bool> _all;
public:
  ClassHistogramDCmd(outputStream* output, bool heap);
  static const char* name() {
    return "GC.class_histogram";
  }
  static const char* description() {
    return "Provide statistics about the Java heap usage.";
  }
  static const char* impact() {
    return "High: Depends on Java heap size and content.";
  }
  static const JavaPermission permission() {
    JavaPermission p = {"java.lang.management.ManagementPermission",
                        "monitor", NULL};
    return p;
  }
  static int num_arguments();
  virtual void execute(DCmdSource source, TRAPS);
};

class ClassStatsDCmd : public DCmdWithParser {
protected:
  DCmdArgument<bool> _all;
  DCmdArgument<bool> _csv;
  DCmdArgument<bool> _help;
  DCmdArgument<char*> _columns;
public:
  ClassStatsDCmd(outputStream* output, bool heap);
  static const char* name() {
    return "GC.class_stats";
  }
  static const char* description() {
    return "Provide statistics about Java class meta data.";
  }
  static const char* impact() {
    return "High: Depends on Java heap size and content.";
  }
  static int num_arguments();
  virtual void execute(DCmdSource source, TRAPS);
};


class ClassHierarchyDCmd : public DCmdWithParser {
protected:
  DCmdArgument<bool> _print_interfaces; // true if inherited interfaces should be printed.
  DCmdArgument<bool> _print_subclasses; // true if subclasses of the specified classname should be printed.
  DCmdArgument<char*> _classname; // Optional single class name whose hierarchy should be printed.
public:
  ClassHierarchyDCmd(outputStream* output, bool heap);
  static const char* name() {
    return "VM.class_hierarchy";
  }
  static const char* description() {
    return "Print a list of all loaded classes, indented to show the class hiearchy. "
           "The name of each class is followed by the ClassLoaderData* of its ClassLoader, "
           "or \"null\" if loaded by the bootstrap class loader.";
  }
  static const char* impact() {
      return "Medium: Depends on number of loaded classes.";
  }
  static const JavaPermission permission() {
    JavaPermission p = {"java.lang.management.ManagementPermission",
                        "monitor", NULL};
    return p;
  }
  static int num_arguments();
  virtual void execute(DCmdSource source, TRAPS);
};

class TouchedMethodsDCmd : public DCmdWithParser {
public:
  TouchedMethodsDCmd(outputStream* output, bool heap);
  static const char* name() {
    return "VM.print_touched_methods";
  }
  static const char* description() {
    return "Print all methods that have ever been touched during the lifetime of this JVM.";
  }
  static const char* impact() {
    return "Medium: Depends on Java content.";
  }
  static int num_arguments();
  virtual void execute(DCmdSource source, TRAPS);
};

// See also: thread_dump in attachListener.cpp
class ThreadDumpDCmd : public DCmdWithParser {
protected:
  DCmdArgument<bool> _locks;
  DCmdArgument<bool> _extended;
public:
  ThreadDumpDCmd(outputStream* output, bool heap);
  static const char* name() { return "Thread.print"; }
  static const char* description() {
    return "Print all threads with stacktraces.";
  }
  static const char* impact() {
    return "Medium: Depends on the number of threads.";
  }
  static const JavaPermission permission() {
    JavaPermission p = {"java.lang.management.ManagementPermission",
                        "monitor", NULL};
    return p;
  }
  static int num_arguments();
  virtual void execute(DCmdSource source, TRAPS);
};

// Enhanced JMX Agent support

class JMXStartRemoteDCmd : public DCmdWithParser {

  // Explicitly list all properties that could be
  // passed to Agent.startRemoteManagementAgent()
  // com.sun.management is omitted

  DCmdArgument<char *> _config_file;
  DCmdArgument<char *> _jmxremote_host;
  DCmdArgument<char *> _jmxremote_port;
  DCmdArgument<char *> _jmxremote_rmi_port;
  DCmdArgument<char *> _jmxremote_ssl;
  DCmdArgument<char *> _jmxremote_registry_ssl;
  DCmdArgument<char *> _jmxremote_authenticate;
  DCmdArgument<char *> _jmxremote_password_file;
  DCmdArgument<char *> _jmxremote_access_file;
  DCmdArgument<char *> _jmxremote_login_config;
  DCmdArgument<char *> _jmxremote_ssl_enabled_cipher_suites;
  DCmdArgument<char *> _jmxremote_ssl_enabled_protocols;
  DCmdArgument<char *> _jmxremote_ssl_need_client_auth;
  DCmdArgument<char *> _jmxremote_ssl_config_file;

  // JDP support
  // Keep autodiscovery char* not bool to pass true/false
  // as property value to java level.
  DCmdArgument<char *> _jmxremote_autodiscovery;
  DCmdArgument<jlong>  _jdp_port;
  DCmdArgument<char *> _jdp_address;
  DCmdArgument<char *> _jdp_source_addr;
  DCmdArgument<jlong>  _jdp_ttl;
  DCmdArgument<jlong>  _jdp_pause;
  DCmdArgument<char *> _jdp_name;

public:
  JMXStartRemoteDCmd(outputStream *output, bool heap_allocated);

  static const char *name() {
    return "ManagementAgent.start";
  }

  static const char *description() {
    return "Start remote management agent.";
  }

  static int num_arguments();

  virtual void execute(DCmdSource source, TRAPS);

};

class JMXStartLocalDCmd : public DCmd {

  // Explicitly request start of local agent,
  // it will not be started by start dcmd


public:
  JMXStartLocalDCmd(outputStream *output, bool heap_allocated);

  static const char *name() {
    return "ManagementAgent.start_local";
  }

  static const char *description() {
    return "Start local management agent.";
  }

  virtual void execute(DCmdSource source, TRAPS);

};

class JMXStopRemoteDCmd : public DCmd {
public:
  JMXStopRemoteDCmd(outputStream *output, bool heap_allocated) :
  DCmd(output, heap_allocated) {
    // Do Nothing
  }

  static const char *name() {
    return "ManagementAgent.stop";
  }

  static const char *description() {
    return "Stop remote management agent.";
  }

  virtual void execute(DCmdSource source, TRAPS);
};

// Print the JMX system status
class JMXStatusDCmd : public DCmd {
public:
  JMXStatusDCmd(outputStream *output, bool heap_allocated);

  static const char *name() {
    return "ManagementAgent.status";
  }

  static const char *description() {
    return "Print the management agent status.";
  }

  static const JavaPermission permission() {
    JavaPermission p = {"java.lang.management.ManagementPermission",
                        "monitor", NULL};
    return p;
  }

  virtual void execute(DCmdSource source, TRAPS);

};

class CompileQueueDCmd : public DCmd {
public:
  CompileQueueDCmd(outputStream* output, bool heap) : DCmd(output, heap) {}
  static const char* name() {
    return "Compiler.queue";
  }
  static const char* description() {
    return "Print methods queued for compilation.";
  }
  static const char* impact() {
    return "Low";
  }
  static const JavaPermission permission() {
    JavaPermission p = {"java.lang.management.ManagementPermission",
                        "monitor", NULL};
    return p;
  }
  static int num_arguments() { return 0; }
  virtual void execute(DCmdSource source, TRAPS);
};

class CodeListDCmd : public DCmd {
public:
  CodeListDCmd(outputStream* output, bool heap) : DCmd(output, heap) {}
  static const char* name() {
    return "Compiler.codelist";
  }
  static const char* description() {
    return "Print all compiled methods in code cache that are alive";
  }
  static const char* impact() {
    return "Medium";
  }
  static const JavaPermission permission() {
    JavaPermission p = {"java.lang.management.ManagementPermission",
                        "monitor", NULL};
    return p;
  }
  static int num_arguments() { return 0; }
  virtual void execute(DCmdSource source, TRAPS);
};


class CodeCacheDCmd : public DCmd {
public:
  CodeCacheDCmd(outputStream* output, bool heap) : DCmd(output, heap) {}
  static const char* name() {
    return "Compiler.codecache";
  }
  static const char* description() {
    return "Print code cache layout and bounds.";
  }
  static const char* impact() {
    return "Low";
  }
  static const JavaPermission permission() {
    JavaPermission p = {"java.lang.management.ManagementPermission",
                        "monitor", NULL};
    return p;
  }
  static int num_arguments() { return 0; }
  virtual void execute(DCmdSource source, TRAPS);
};

//---<  BEGIN  >--- CodeHeap State Analytics.
class CodeHeapAnalyticsDCmd : public DCmdWithParser {
protected:
  DCmdArgument<char*> _function;
  DCmdArgument<jlong> _granularity;
public:
  CodeHeapAnalyticsDCmd(outputStream* output, bool heap);
  static const char* name() {
    return "Compiler.CodeHeap_Analytics";
  }
  static const char* description() {
    return "Print CodeHeap analytics";
  }
  static const char* impact() {
    return "Low: Depends on code heap size and content. "
           "Holds CodeCache_lock during analysis step, usually sub-second duration.";
  }
  static const JavaPermission permission() {
    JavaPermission p = {"java.lang.management.ManagementPermission",
                        "monitor", NULL};
    return p;
  }
  static int num_arguments();
  virtual void execute(DCmdSource source, TRAPS);
};
//---<  END  >--- CodeHeap State Analytics.

class CompilerDirectivesPrintDCmd : public DCmd {
public:
  CompilerDirectivesPrintDCmd(outputStream* output, bool heap) : DCmd(output, heap) {}
  static const char* name() {
    return "Compiler.directives_print";
  }
  static const char* description() {
    return "Print all active compiler directives.";
  }
  static const char* impact() {
    return "Low";
  }
  static const JavaPermission permission() {
    JavaPermission p = {"java.lang.management.ManagementPermission",
                        "monitor", NULL};
    return p;
  }
  static int num_arguments() { return 0; }
  virtual void execute(DCmdSource source, TRAPS);
};

class CompilerDirectivesRemoveDCmd : public DCmd {
public:
  CompilerDirectivesRemoveDCmd(outputStream* output, bool heap) : DCmd(output, heap) {}
  static const char* name() {
    return "Compiler.directives_remove";
  }
  static const char* description() {
    return "Remove latest added compiler directive.";
  }
  static const char* impact() {
    return "Low";
  }
  static const JavaPermission permission() {
    JavaPermission p = {"java.lang.management.ManagementPermission",
                        "monitor", NULL};
    return p;
  }
  static int num_arguments() { return 0; }
  virtual void execute(DCmdSource source, TRAPS);
};

class CompilerDirectivesAddDCmd : public DCmdWithParser {
protected:
  DCmdArgument<char*> _filename;
public:
  CompilerDirectivesAddDCmd(outputStream* output, bool heap);
  static const char* name() {
    return "Compiler.directives_add";
  }
  static const char* description() {
    return "Add compiler directives from file.";
  }
  static const char* impact() {
    return "Low";
  }
  static const JavaPermission permission() {
    JavaPermission p = {"java.lang.management.ManagementPermission",
                        "monitor", NULL};
    return p;
  }
  static int num_arguments();
  virtual void execute(DCmdSource source, TRAPS);
};

class CompilerDirectivesClearDCmd : public DCmd {
public:
  CompilerDirectivesClearDCmd(outputStream* output, bool heap) : DCmd(output, heap) {}
  static const char* name() {
    return "Compiler.directives_clear";
  }
  static const char* description() {
    return "Remove all compiler directives.";
  }
  static const char* impact() {
    return "Low";
  }
  static const JavaPermission permission() {
    JavaPermission p = {"java.lang.management.ManagementPermission",
                        "monitor", NULL};
    return p;
  }
  static int num_arguments() { return 0; }
  virtual void execute(DCmdSource source, TRAPS);
};

///////////////////////////////////////////////////////////////////////
//
// jcmd command support for symbol table, string table and system dictionary dumping:
//   VM.symboltable -verbose: for dumping the symbol table
//   VM.stringtable -verbose: for dumping the string table
//   VM.systemdictionary -verbose: for dumping the system dictionary table
//
class VM_DumpHashtable : public VM_Operation {
private:
  outputStream* _out;
  int _which;
  bool _verbose;
public:
  enum {
    DumpSymbols = 1 << 0,
    DumpStrings = 1 << 1,
    DumpSysDict = 1 << 2  // not implemented yet
  };
  VM_DumpHashtable(outputStream* out, int which, bool verbose) {
    _out = out;
    _which = which;
    _verbose = verbose;
  }

  virtual VMOp_Type type() const { return VMOp_DumpHashtable; }

  virtual void doit() {
    switch (_which) {
    case DumpSymbols:
      SymbolTable::dump(_out, _verbose);
      break;
    case DumpStrings:
      StringTable::dump(_out, _verbose);
      break;
    case DumpSysDict:
      SystemDictionary::dump(_out, _verbose);
      break;
    default:
      ShouldNotReachHere();
    }
  }
};

class SymboltableDCmd : public DCmdWithParser {
protected:
  DCmdArgument<bool> _verbose;
public:
  SymboltableDCmd(outputStream* output, bool heap);
  static const char* name() {
    return "VM.symboltable";
  }
  static const char* description() {
    return "Dump symbol table.";
  }
  static const char* impact() {
    return "Medium: Depends on Java content.";
  }
  static const JavaPermission permission() {
    JavaPermission p = {"java.lang.management.ManagementPermission",
                        "monitor", NULL};
    return p;
  }
  static int num_arguments();
  virtual void execute(DCmdSource source, TRAPS);
};

class StringtableDCmd : public DCmdWithParser {
protected:
  DCmdArgument<bool> _verbose;
public:
  StringtableDCmd(outputStream* output, bool heap);
  static const char* name() {
    return "VM.stringtable";
  }
  static const char* description() {
    return "Dump string table.";
  }
  static const char* impact() {
    return "Medium: Depends on Java content.";
  }
  static const JavaPermission permission() {
    JavaPermission p = {"java.lang.management.ManagementPermission",
                        "monitor", NULL};
    return p;
  }
  static int num_arguments();
  virtual void execute(DCmdSource source, TRAPS);
};

class SystemDictionaryDCmd : public DCmdWithParser {
protected:
  DCmdArgument<bool> _verbose;
public:
  SystemDictionaryDCmd(outputStream* output, bool heap);
  static const char* name() {
    return "VM.systemdictionary";
  }
  static const char* description() {
    return "Prints the statistics for dictionary hashtable sizes and bucket length";
  }
  static const char* impact() {
      return "Medium: Depends on Java content.";
  }
  static const JavaPermission permission() {
    JavaPermission p = {"java.lang.management.ManagementPermission",
                        "monitor", NULL};
    return p;
  }
  static int num_arguments();
  virtual void execute(DCmdSource source, TRAPS);
};

#if INCLUDE_JVMTI
class DebugOnCmdStartDCmd : public DCmdWithParser {
public:
  DebugOnCmdStartDCmd(outputStream* output, bool heap);
  static const char* name() {
    return "VM.start_java_debugging";
  }
  static const char* description() {
    return "Starts up the Java debugging if the jdwp agentlib was enabled with the option onjcmd=y.";
  }
  static const char* impact() {
    return "High: Switches the VM into Java debug mode.";
  }
  static const JavaPermission permission() {
    JavaPermission p = { "java.lang.management.ManagementPermission", "control", NULL };
    return p;
  }
  static int num_arguments() { return 0; }
  virtual void execute(DCmdSource source, TRAPS);
};
#endif // INCLUDE_JVMTI

#endif // SHARE_VM_SERVICES_DIAGNOSTICCOMMAND_HPP<|MERGE_RESOLUTION|>--- conflicted
+++ resolved
@@ -331,11 +331,8 @@
 protected:
   DCmdArgument<char*> _filename;
   DCmdArgument<bool>  _all;
-<<<<<<< HEAD
   DCmdArgument<bool>  _mini_dump;
-=======
   DCmdArgument<bool> _overwrite;
->>>>>>> 71f2c751
 public:
   HeapDumpDCmd(outputStream* output, bool heap);
   static const char* name() {
