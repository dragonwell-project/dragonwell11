--- conflicted
+++ resolved
@@ -4017,7 +4017,7 @@
 unsigned char * InstanceKlass::get_cached_class_file_bytes() {
   return VM_RedefineClasses::get_cached_class_file_bytes(_cached_class_file);
 }
-<<<<<<< HEAD
+#endif
 
 bool InstanceKlass::is_reentrant_initialization(Thread *thread)  {
   if (UseWispMonitor) {
@@ -4034,22 +4034,4 @@
     thread = WispThread::current(thread);
   }
   _init_thread = thread;
-}
-
-#if INCLUDE_CDS
-JvmtiCachedClassFileData* InstanceKlass::get_archived_class_data() {
-  if (DumpSharedSpaces) {
-    return _cached_class_file;
-  } else {
-    assert(this->is_shared(), "class should be shared");
-    if (MetaspaceShared::is_in_shared_metaspace(_cached_class_file)) {
-      return _cached_class_file;
-    } else {
-      return NULL;
-    }
-  }
-}
-#endif
-=======
->>>>>>> edd32ef6
-#endif+}