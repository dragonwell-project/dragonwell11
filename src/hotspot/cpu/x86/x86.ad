//
// Copyright (c) 2011, 2019, Oracle and/or its affiliates. All rights reserved.
// DO NOT ALTER OR REMOVE COPYRIGHT NOTICES OR THIS FILE HEADER.
//
// This code is free software; you can redistribute it and/or modify it
// under the terms of the GNU General Public License version 2 only, as
// published by the Free Software Foundation.
//
// This code is distributed in the hope that it will be useful, but WITHOUT
// ANY WARRANTY; without even the implied warranty of MERCHANTABILITY or
// FITNESS FOR A PARTICULAR PURPOSE.  See the GNU General Public License
// version 2 for more details (a copy is included in the LICENSE file that
// accompanied this code).
//
// You should have received a copy of the GNU General Public License version
// 2 along with this work; if not, write to the Free Software Foundation,
// Inc., 51 Franklin St, Fifth Floor, Boston, MA 02110-1301 USA.
//
// Please contact Oracle, 500 Oracle Parkway, Redwood Shores, CA 94065 USA
// or visit www.oracle.com if you need additional information or have any
// questions.
//
//

// X86 Common Architecture Description File

//----------REGISTER DEFINITION BLOCK------------------------------------------
// This information is used by the matcher and the register allocator to
// describe individual registers and classes of registers within the target
// archtecture.

register %{
//----------Architecture Description Register Definitions----------------------
// General Registers
// "reg_def"  name ( register save type, C convention save type,
//                   ideal register type, encoding );
// Register Save Types:
//
// NS  = No-Save:       The register allocator assumes that these registers
//                      can be used without saving upon entry to the method, &
//                      that they do not need to be saved at call sites.
//
// SOC = Save-On-Call:  The register allocator assumes that these registers
//                      can be used without saving upon entry to the method,
//                      but that they must be saved at call sites.
//
// SOE = Save-On-Entry: The register allocator assumes that these registers
//                      must be saved before using them upon entry to the
//                      method, but they do not need to be saved at call
//                      sites.
//
// AS  = Always-Save:   The register allocator assumes that these registers
//                      must be saved before using them upon entry to the
//                      method, & that they must be saved at call sites.
//
// Ideal Register Type is used to determine how to save & restore a
// register.  Op_RegI will get spilled with LoadI/StoreI, Op_RegP will get
// spilled with LoadP/StoreP.  If the register supports both, use Op_RegI.
//
// The encoding number is the actual bit-pattern placed into the opcodes.

// XMM registers.  512-bit registers or 8 words each, labeled (a)-p.
// Word a in each register holds a Float, words ab hold a Double.
// The whole registers are used in SSE4.2 version intrinsics,
// array copy stubs and superword operations (see UseSSE42Intrinsics,
// UseXMMForArrayCopy and UseSuperword flags).
// For pre EVEX enabled architectures:
//      XMM8-XMM15 must be encoded with REX (VEX for UseAVX)
// For EVEX enabled architectures:
//      XMM8-XMM31 must be encoded with REX (EVEX for UseAVX).
//
// Linux ABI:   No register preserved across function calls
//              XMM0-XMM7 might hold parameters
// Windows ABI: XMM6-XMM31 preserved across function calls
//              XMM0-XMM3 might hold parameters

reg_def XMM0 ( SOC, SOC, Op_RegF, 0, xmm0->as_VMReg());
reg_def XMM0b( SOC, SOC, Op_RegF, 0, xmm0->as_VMReg()->next(1));
reg_def XMM0c( SOC, SOC, Op_RegF, 0, xmm0->as_VMReg()->next(2));
reg_def XMM0d( SOC, SOC, Op_RegF, 0, xmm0->as_VMReg()->next(3));
reg_def XMM0e( SOC, SOC, Op_RegF, 0, xmm0->as_VMReg()->next(4));
reg_def XMM0f( SOC, SOC, Op_RegF, 0, xmm0->as_VMReg()->next(5));
reg_def XMM0g( SOC, SOC, Op_RegF, 0, xmm0->as_VMReg()->next(6));
reg_def XMM0h( SOC, SOC, Op_RegF, 0, xmm0->as_VMReg()->next(7));
reg_def XMM0i( SOC, SOC, Op_RegF, 0, xmm0->as_VMReg()->next(8));
reg_def XMM0j( SOC, SOC, Op_RegF, 0, xmm0->as_VMReg()->next(9));
reg_def XMM0k( SOC, SOC, Op_RegF, 0, xmm0->as_VMReg()->next(10));
reg_def XMM0l( SOC, SOC, Op_RegF, 0, xmm0->as_VMReg()->next(11));
reg_def XMM0m( SOC, SOC, Op_RegF, 0, xmm0->as_VMReg()->next(12));
reg_def XMM0n( SOC, SOC, Op_RegF, 0, xmm0->as_VMReg()->next(13));
reg_def XMM0o( SOC, SOC, Op_RegF, 0, xmm0->as_VMReg()->next(14));
reg_def XMM0p( SOC, SOC, Op_RegF, 0, xmm0->as_VMReg()->next(15));

reg_def XMM1 ( SOC, SOC, Op_RegF, 1, xmm1->as_VMReg());
reg_def XMM1b( SOC, SOC, Op_RegF, 1, xmm1->as_VMReg()->next(1));
reg_def XMM1c( SOC, SOC, Op_RegF, 1, xmm1->as_VMReg()->next(2));
reg_def XMM1d( SOC, SOC, Op_RegF, 1, xmm1->as_VMReg()->next(3));
reg_def XMM1e( SOC, SOC, Op_RegF, 1, xmm1->as_VMReg()->next(4));
reg_def XMM1f( SOC, SOC, Op_RegF, 1, xmm1->as_VMReg()->next(5));
reg_def XMM1g( SOC, SOC, Op_RegF, 1, xmm1->as_VMReg()->next(6));
reg_def XMM1h( SOC, SOC, Op_RegF, 1, xmm1->as_VMReg()->next(7));
reg_def XMM1i( SOC, SOC, Op_RegF, 1, xmm1->as_VMReg()->next(8));
reg_def XMM1j( SOC, SOC, Op_RegF, 1, xmm1->as_VMReg()->next(9));
reg_def XMM1k( SOC, SOC, Op_RegF, 1, xmm1->as_VMReg()->next(10));
reg_def XMM1l( SOC, SOC, Op_RegF, 1, xmm1->as_VMReg()->next(11));
reg_def XMM1m( SOC, SOC, Op_RegF, 1, xmm1->as_VMReg()->next(12));
reg_def XMM1n( SOC, SOC, Op_RegF, 1, xmm1->as_VMReg()->next(13));
reg_def XMM1o( SOC, SOC, Op_RegF, 1, xmm1->as_VMReg()->next(14));
reg_def XMM1p( SOC, SOC, Op_RegF, 1, xmm1->as_VMReg()->next(15));

reg_def XMM2 ( SOC, SOC, Op_RegF, 2, xmm2->as_VMReg());
reg_def XMM2b( SOC, SOC, Op_RegF, 2, xmm2->as_VMReg()->next(1));
reg_def XMM2c( SOC, SOC, Op_RegF, 2, xmm2->as_VMReg()->next(2));
reg_def XMM2d( SOC, SOC, Op_RegF, 2, xmm2->as_VMReg()->next(3));
reg_def XMM2e( SOC, SOC, Op_RegF, 2, xmm2->as_VMReg()->next(4));
reg_def XMM2f( SOC, SOC, Op_RegF, 2, xmm2->as_VMReg()->next(5));
reg_def XMM2g( SOC, SOC, Op_RegF, 2, xmm2->as_VMReg()->next(6));
reg_def XMM2h( SOC, SOC, Op_RegF, 2, xmm2->as_VMReg()->next(7));
reg_def XMM2i( SOC, SOC, Op_RegF, 2, xmm2->as_VMReg()->next(8));
reg_def XMM2j( SOC, SOC, Op_RegF, 2, xmm2->as_VMReg()->next(9));
reg_def XMM2k( SOC, SOC, Op_RegF, 2, xmm2->as_VMReg()->next(10));
reg_def XMM2l( SOC, SOC, Op_RegF, 2, xmm2->as_VMReg()->next(11));
reg_def XMM2m( SOC, SOC, Op_RegF, 2, xmm2->as_VMReg()->next(12));
reg_def XMM2n( SOC, SOC, Op_RegF, 2, xmm2->as_VMReg()->next(13));
reg_def XMM2o( SOC, SOC, Op_RegF, 2, xmm2->as_VMReg()->next(14));
reg_def XMM2p( SOC, SOC, Op_RegF, 2, xmm2->as_VMReg()->next(15));

reg_def XMM3 ( SOC, SOC, Op_RegF, 3, xmm3->as_VMReg());
reg_def XMM3b( SOC, SOC, Op_RegF, 3, xmm3->as_VMReg()->next(1));
reg_def XMM3c( SOC, SOC, Op_RegF, 3, xmm3->as_VMReg()->next(2));
reg_def XMM3d( SOC, SOC, Op_RegF, 3, xmm3->as_VMReg()->next(3));
reg_def XMM3e( SOC, SOC, Op_RegF, 3, xmm3->as_VMReg()->next(4));
reg_def XMM3f( SOC, SOC, Op_RegF, 3, xmm3->as_VMReg()->next(5));
reg_def XMM3g( SOC, SOC, Op_RegF, 3, xmm3->as_VMReg()->next(6));
reg_def XMM3h( SOC, SOC, Op_RegF, 3, xmm3->as_VMReg()->next(7));
reg_def XMM3i( SOC, SOC, Op_RegF, 3, xmm3->as_VMReg()->next(8));
reg_def XMM3j( SOC, SOC, Op_RegF, 3, xmm3->as_VMReg()->next(9));
reg_def XMM3k( SOC, SOC, Op_RegF, 3, xmm3->as_VMReg()->next(10));
reg_def XMM3l( SOC, SOC, Op_RegF, 3, xmm3->as_VMReg()->next(11));
reg_def XMM3m( SOC, SOC, Op_RegF, 3, xmm3->as_VMReg()->next(12));
reg_def XMM3n( SOC, SOC, Op_RegF, 3, xmm3->as_VMReg()->next(13));
reg_def XMM3o( SOC, SOC, Op_RegF, 3, xmm3->as_VMReg()->next(14));
reg_def XMM3p( SOC, SOC, Op_RegF, 3, xmm3->as_VMReg()->next(15));

reg_def XMM4 ( SOC, SOC, Op_RegF, 4, xmm4->as_VMReg());
reg_def XMM4b( SOC, SOC, Op_RegF, 4, xmm4->as_VMReg()->next(1));
reg_def XMM4c( SOC, SOC, Op_RegF, 4, xmm4->as_VMReg()->next(2));
reg_def XMM4d( SOC, SOC, Op_RegF, 4, xmm4->as_VMReg()->next(3));
reg_def XMM4e( SOC, SOC, Op_RegF, 4, xmm4->as_VMReg()->next(4));
reg_def XMM4f( SOC, SOC, Op_RegF, 4, xmm4->as_VMReg()->next(5));
reg_def XMM4g( SOC, SOC, Op_RegF, 4, xmm4->as_VMReg()->next(6));
reg_def XMM4h( SOC, SOC, Op_RegF, 4, xmm4->as_VMReg()->next(7));
reg_def XMM4i( SOC, SOC, Op_RegF, 4, xmm4->as_VMReg()->next(8));
reg_def XMM4j( SOC, SOC, Op_RegF, 4, xmm4->as_VMReg()->next(9));
reg_def XMM4k( SOC, SOC, Op_RegF, 4, xmm4->as_VMReg()->next(10));
reg_def XMM4l( SOC, SOC, Op_RegF, 4, xmm4->as_VMReg()->next(11));
reg_def XMM4m( SOC, SOC, Op_RegF, 4, xmm4->as_VMReg()->next(12));
reg_def XMM4n( SOC, SOC, Op_RegF, 4, xmm4->as_VMReg()->next(13));
reg_def XMM4o( SOC, SOC, Op_RegF, 4, xmm4->as_VMReg()->next(14));
reg_def XMM4p( SOC, SOC, Op_RegF, 4, xmm4->as_VMReg()->next(15));

reg_def XMM5 ( SOC, SOC, Op_RegF, 5, xmm5->as_VMReg());
reg_def XMM5b( SOC, SOC, Op_RegF, 5, xmm5->as_VMReg()->next(1));
reg_def XMM5c( SOC, SOC, Op_RegF, 5, xmm5->as_VMReg()->next(2));
reg_def XMM5d( SOC, SOC, Op_RegF, 5, xmm5->as_VMReg()->next(3));
reg_def XMM5e( SOC, SOC, Op_RegF, 5, xmm5->as_VMReg()->next(4));
reg_def XMM5f( SOC, SOC, Op_RegF, 5, xmm5->as_VMReg()->next(5));
reg_def XMM5g( SOC, SOC, Op_RegF, 5, xmm5->as_VMReg()->next(6));
reg_def XMM5h( SOC, SOC, Op_RegF, 5, xmm5->as_VMReg()->next(7));
reg_def XMM5i( SOC, SOC, Op_RegF, 5, xmm5->as_VMReg()->next(8));
reg_def XMM5j( SOC, SOC, Op_RegF, 5, xmm5->as_VMReg()->next(9));
reg_def XMM5k( SOC, SOC, Op_RegF, 5, xmm5->as_VMReg()->next(10));
reg_def XMM5l( SOC, SOC, Op_RegF, 5, xmm5->as_VMReg()->next(11));
reg_def XMM5m( SOC, SOC, Op_RegF, 5, xmm5->as_VMReg()->next(12));
reg_def XMM5n( SOC, SOC, Op_RegF, 5, xmm5->as_VMReg()->next(13));
reg_def XMM5o( SOC, SOC, Op_RegF, 5, xmm5->as_VMReg()->next(14));
reg_def XMM5p( SOC, SOC, Op_RegF, 5, xmm5->as_VMReg()->next(15));

reg_def XMM6 ( SOC, SOC, Op_RegF, 6, xmm6->as_VMReg());
reg_def XMM6b( SOC, SOC, Op_RegF, 6, xmm6->as_VMReg()->next(1));
reg_def XMM6c( SOC, SOC, Op_RegF, 6, xmm6->as_VMReg()->next(2));
reg_def XMM6d( SOC, SOC, Op_RegF, 6, xmm6->as_VMReg()->next(3));
reg_def XMM6e( SOC, SOC, Op_RegF, 6, xmm6->as_VMReg()->next(4));
reg_def XMM6f( SOC, SOC, Op_RegF, 6, xmm6->as_VMReg()->next(5));
reg_def XMM6g( SOC, SOC, Op_RegF, 6, xmm6->as_VMReg()->next(6));
reg_def XMM6h( SOC, SOC, Op_RegF, 6, xmm6->as_VMReg()->next(7));
reg_def XMM6i( SOC, SOC, Op_RegF, 6, xmm6->as_VMReg()->next(8));
reg_def XMM6j( SOC, SOC, Op_RegF, 6, xmm6->as_VMReg()->next(9));
reg_def XMM6k( SOC, SOC, Op_RegF, 6, xmm6->as_VMReg()->next(10));
reg_def XMM6l( SOC, SOC, Op_RegF, 6, xmm6->as_VMReg()->next(11));
reg_def XMM6m( SOC, SOC, Op_RegF, 6, xmm6->as_VMReg()->next(12));
reg_def XMM6n( SOC, SOC, Op_RegF, 6, xmm6->as_VMReg()->next(13));
reg_def XMM6o( SOC, SOC, Op_RegF, 6, xmm6->as_VMReg()->next(14));
reg_def XMM6p( SOC, SOC, Op_RegF, 6, xmm6->as_VMReg()->next(15));

reg_def XMM7 ( SOC, SOC, Op_RegF, 7, xmm7->as_VMReg());
reg_def XMM7b( SOC, SOC, Op_RegF, 7, xmm7->as_VMReg()->next(1));
reg_def XMM7c( SOC, SOC, Op_RegF, 7, xmm7->as_VMReg()->next(2));
reg_def XMM7d( SOC, SOC, Op_RegF, 7, xmm7->as_VMReg()->next(3));
reg_def XMM7e( SOC, SOC, Op_RegF, 7, xmm7->as_VMReg()->next(4));
reg_def XMM7f( SOC, SOC, Op_RegF, 7, xmm7->as_VMReg()->next(5));
reg_def XMM7g( SOC, SOC, Op_RegF, 7, xmm7->as_VMReg()->next(6));
reg_def XMM7h( SOC, SOC, Op_RegF, 7, xmm7->as_VMReg()->next(7));
reg_def XMM7i( SOC, SOC, Op_RegF, 7, xmm7->as_VMReg()->next(8));
reg_def XMM7j( SOC, SOC, Op_RegF, 7, xmm7->as_VMReg()->next(9));
reg_def XMM7k( SOC, SOC, Op_RegF, 7, xmm7->as_VMReg()->next(10));
reg_def XMM7l( SOC, SOC, Op_RegF, 7, xmm7->as_VMReg()->next(11));
reg_def XMM7m( SOC, SOC, Op_RegF, 7, xmm7->as_VMReg()->next(12));
reg_def XMM7n( SOC, SOC, Op_RegF, 7, xmm7->as_VMReg()->next(13));
reg_def XMM7o( SOC, SOC, Op_RegF, 7, xmm7->as_VMReg()->next(14));
reg_def XMM7p( SOC, SOC, Op_RegF, 7, xmm7->as_VMReg()->next(15));

#ifdef _LP64

reg_def XMM8 ( SOC, SOC, Op_RegF, 8, xmm8->as_VMReg());
reg_def XMM8b( SOC, SOC, Op_RegF, 8, xmm8->as_VMReg()->next(1));
reg_def XMM8c( SOC, SOC, Op_RegF, 8, xmm8->as_VMReg()->next(2));
reg_def XMM8d( SOC, SOC, Op_RegF, 8, xmm8->as_VMReg()->next(3));
reg_def XMM8e( SOC, SOC, Op_RegF, 8, xmm8->as_VMReg()->next(4));
reg_def XMM8f( SOC, SOC, Op_RegF, 8, xmm8->as_VMReg()->next(5));
reg_def XMM8g( SOC, SOC, Op_RegF, 8, xmm8->as_VMReg()->next(6));
reg_def XMM8h( SOC, SOC, Op_RegF, 8, xmm8->as_VMReg()->next(7));
reg_def XMM8i( SOC, SOC, Op_RegF, 8, xmm8->as_VMReg()->next(8));
reg_def XMM8j( SOC, SOC, Op_RegF, 8, xmm8->as_VMReg()->next(9));
reg_def XMM8k( SOC, SOC, Op_RegF, 8, xmm8->as_VMReg()->next(10));
reg_def XMM8l( SOC, SOC, Op_RegF, 8, xmm8->as_VMReg()->next(11));
reg_def XMM8m( SOC, SOC, Op_RegF, 8, xmm8->as_VMReg()->next(12));
reg_def XMM8n( SOC, SOC, Op_RegF, 8, xmm8->as_VMReg()->next(13));
reg_def XMM8o( SOC, SOC, Op_RegF, 8, xmm8->as_VMReg()->next(14));
reg_def XMM8p( SOC, SOC, Op_RegF, 8, xmm8->as_VMReg()->next(15));

reg_def XMM9 ( SOC, SOC, Op_RegF, 9, xmm9->as_VMReg());
reg_def XMM9b( SOC, SOC, Op_RegF, 9, xmm9->as_VMReg()->next(1));
reg_def XMM9c( SOC, SOC, Op_RegF, 9, xmm9->as_VMReg()->next(2));
reg_def XMM9d( SOC, SOC, Op_RegF, 9, xmm9->as_VMReg()->next(3));
reg_def XMM9e( SOC, SOC, Op_RegF, 9, xmm9->as_VMReg()->next(4));
reg_def XMM9f( SOC, SOC, Op_RegF, 9, xmm9->as_VMReg()->next(5));
reg_def XMM9g( SOC, SOC, Op_RegF, 9, xmm9->as_VMReg()->next(6));
reg_def XMM9h( SOC, SOC, Op_RegF, 9, xmm9->as_VMReg()->next(7));
reg_def XMM9i( SOC, SOC, Op_RegF, 9, xmm9->as_VMReg()->next(8));
reg_def XMM9j( SOC, SOC, Op_RegF, 9, xmm9->as_VMReg()->next(9));
reg_def XMM9k( SOC, SOC, Op_RegF, 9, xmm9->as_VMReg()->next(10));
reg_def XMM9l( SOC, SOC, Op_RegF, 9, xmm9->as_VMReg()->next(11));
reg_def XMM9m( SOC, SOC, Op_RegF, 9, xmm9->as_VMReg()->next(12));
reg_def XMM9n( SOC, SOC, Op_RegF, 9, xmm9->as_VMReg()->next(13));
reg_def XMM9o( SOC, SOC, Op_RegF, 9, xmm9->as_VMReg()->next(14));
reg_def XMM9p( SOC, SOC, Op_RegF, 9, xmm9->as_VMReg()->next(15));

reg_def XMM10 ( SOC, SOC, Op_RegF, 10, xmm10->as_VMReg());
reg_def XMM10b( SOC, SOC, Op_RegF, 10, xmm10->as_VMReg()->next(1));
reg_def XMM10c( SOC, SOC, Op_RegF, 10, xmm10->as_VMReg()->next(2));
reg_def XMM10d( SOC, SOC, Op_RegF, 10, xmm10->as_VMReg()->next(3));
reg_def XMM10e( SOC, SOC, Op_RegF, 10, xmm10->as_VMReg()->next(4));
reg_def XMM10f( SOC, SOC, Op_RegF, 10, xmm10->as_VMReg()->next(5));
reg_def XMM10g( SOC, SOC, Op_RegF, 10, xmm10->as_VMReg()->next(6));
reg_def XMM10h( SOC, SOC, Op_RegF, 10, xmm10->as_VMReg()->next(7));
reg_def XMM10i( SOC, SOC, Op_RegF, 10, xmm10->as_VMReg()->next(8));
reg_def XMM10j( SOC, SOC, Op_RegF, 10, xmm10->as_VMReg()->next(9));
reg_def XMM10k( SOC, SOC, Op_RegF, 10, xmm10->as_VMReg()->next(10));
reg_def XMM10l( SOC, SOC, Op_RegF, 10, xmm10->as_VMReg()->next(11));
reg_def XMM10m( SOC, SOC, Op_RegF, 10, xmm10->as_VMReg()->next(12));
reg_def XMM10n( SOC, SOC, Op_RegF, 10, xmm10->as_VMReg()->next(13));
reg_def XMM10o( SOC, SOC, Op_RegF, 10, xmm10->as_VMReg()->next(14));
reg_def XMM10p( SOC, SOC, Op_RegF, 10, xmm10->as_VMReg()->next(15));

reg_def XMM11 ( SOC, SOC, Op_RegF, 11, xmm11->as_VMReg());
reg_def XMM11b( SOC, SOC, Op_RegF, 11, xmm11->as_VMReg()->next(1));
reg_def XMM11c( SOC, SOC, Op_RegF, 11, xmm11->as_VMReg()->next(2));
reg_def XMM11d( SOC, SOC, Op_RegF, 11, xmm11->as_VMReg()->next(3));
reg_def XMM11e( SOC, SOC, Op_RegF, 11, xmm11->as_VMReg()->next(4));
reg_def XMM11f( SOC, SOC, Op_RegF, 11, xmm11->as_VMReg()->next(5));
reg_def XMM11g( SOC, SOC, Op_RegF, 11, xmm11->as_VMReg()->next(6));
reg_def XMM11h( SOC, SOC, Op_RegF, 11, xmm11->as_VMReg()->next(7));
reg_def XMM11i( SOC, SOC, Op_RegF, 11, xmm11->as_VMReg()->next(8));
reg_def XMM11j( SOC, SOC, Op_RegF, 11, xmm11->as_VMReg()->next(9));
reg_def XMM11k( SOC, SOC, Op_RegF, 11, xmm11->as_VMReg()->next(10));
reg_def XMM11l( SOC, SOC, Op_RegF, 11, xmm11->as_VMReg()->next(11));
reg_def XMM11m( SOC, SOC, Op_RegF, 11, xmm11->as_VMReg()->next(12));
reg_def XMM11n( SOC, SOC, Op_RegF, 11, xmm11->as_VMReg()->next(13));
reg_def XMM11o( SOC, SOC, Op_RegF, 11, xmm11->as_VMReg()->next(14));
reg_def XMM11p( SOC, SOC, Op_RegF, 11, xmm11->as_VMReg()->next(15));

reg_def XMM12 ( SOC, SOC, Op_RegF, 12, xmm12->as_VMReg());
reg_def XMM12b( SOC, SOC, Op_RegF, 12, xmm12->as_VMReg()->next(1));
reg_def XMM12c( SOC, SOC, Op_RegF, 12, xmm12->as_VMReg()->next(2));
reg_def XMM12d( SOC, SOC, Op_RegF, 12, xmm12->as_VMReg()->next(3));
reg_def XMM12e( SOC, SOC, Op_RegF, 12, xmm12->as_VMReg()->next(4));
reg_def XMM12f( SOC, SOC, Op_RegF, 12, xmm12->as_VMReg()->next(5));
reg_def XMM12g( SOC, SOC, Op_RegF, 12, xmm12->as_VMReg()->next(6));
reg_def XMM12h( SOC, SOC, Op_RegF, 12, xmm12->as_VMReg()->next(7));
reg_def XMM12i( SOC, SOC, Op_RegF, 12, xmm12->as_VMReg()->next(8));
reg_def XMM12j( SOC, SOC, Op_RegF, 12, xmm12->as_VMReg()->next(9));
reg_def XMM12k( SOC, SOC, Op_RegF, 12, xmm12->as_VMReg()->next(10));
reg_def XMM12l( SOC, SOC, Op_RegF, 12, xmm12->as_VMReg()->next(11));
reg_def XMM12m( SOC, SOC, Op_RegF, 12, xmm12->as_VMReg()->next(12));
reg_def XMM12n( SOC, SOC, Op_RegF, 12, xmm12->as_VMReg()->next(13));
reg_def XMM12o( SOC, SOC, Op_RegF, 12, xmm12->as_VMReg()->next(14));
reg_def XMM12p( SOC, SOC, Op_RegF, 12, xmm12->as_VMReg()->next(15));

reg_def XMM13 ( SOC, SOC, Op_RegF, 13, xmm13->as_VMReg());
reg_def XMM13b( SOC, SOC, Op_RegF, 13, xmm13->as_VMReg()->next(1));
reg_def XMM13c( SOC, SOC, Op_RegF, 13, xmm13->as_VMReg()->next(2));
reg_def XMM13d( SOC, SOC, Op_RegF, 13, xmm13->as_VMReg()->next(3));
reg_def XMM13e( SOC, SOC, Op_RegF, 13, xmm13->as_VMReg()->next(4));
reg_def XMM13f( SOC, SOC, Op_RegF, 13, xmm13->as_VMReg()->next(5));
reg_def XMM13g( SOC, SOC, Op_RegF, 13, xmm13->as_VMReg()->next(6));
reg_def XMM13h( SOC, SOC, Op_RegF, 13, xmm13->as_VMReg()->next(7));
reg_def XMM13i( SOC, SOC, Op_RegF, 13, xmm13->as_VMReg()->next(8));
reg_def XMM13j( SOC, SOC, Op_RegF, 13, xmm13->as_VMReg()->next(9));
reg_def XMM13k( SOC, SOC, Op_RegF, 13, xmm13->as_VMReg()->next(10));
reg_def XMM13l( SOC, SOC, Op_RegF, 13, xmm13->as_VMReg()->next(11));
reg_def XMM13m( SOC, SOC, Op_RegF, 13, xmm13->as_VMReg()->next(12));
reg_def XMM13n( SOC, SOC, Op_RegF, 13, xmm13->as_VMReg()->next(13));
reg_def XMM13o( SOC, SOC, Op_RegF, 13, xmm13->as_VMReg()->next(14));
reg_def XMM13p( SOC, SOC, Op_RegF, 13, xmm13->as_VMReg()->next(15));

reg_def XMM14 ( SOC, SOC, Op_RegF, 14, xmm14->as_VMReg());
reg_def XMM14b( SOC, SOC, Op_RegF, 14, xmm14->as_VMReg()->next(1));
reg_def XMM14c( SOC, SOC, Op_RegF, 14, xmm14->as_VMReg()->next(2));
reg_def XMM14d( SOC, SOC, Op_RegF, 14, xmm14->as_VMReg()->next(3));
reg_def XMM14e( SOC, SOC, Op_RegF, 14, xmm14->as_VMReg()->next(4));
reg_def XMM14f( SOC, SOC, Op_RegF, 14, xmm14->as_VMReg()->next(5));
reg_def XMM14g( SOC, SOC, Op_RegF, 14, xmm14->as_VMReg()->next(6));
reg_def XMM14h( SOC, SOC, Op_RegF, 14, xmm14->as_VMReg()->next(7));
reg_def XMM14i( SOC, SOC, Op_RegF, 14, xmm14->as_VMReg()->next(8));
reg_def XMM14j( SOC, SOC, Op_RegF, 14, xmm14->as_VMReg()->next(9));
reg_def XMM14k( SOC, SOC, Op_RegF, 14, xmm14->as_VMReg()->next(10));
reg_def XMM14l( SOC, SOC, Op_RegF, 14, xmm14->as_VMReg()->next(11));
reg_def XMM14m( SOC, SOC, Op_RegF, 14, xmm14->as_VMReg()->next(12));
reg_def XMM14n( SOC, SOC, Op_RegF, 14, xmm14->as_VMReg()->next(13));
reg_def XMM14o( SOC, SOC, Op_RegF, 14, xmm14->as_VMReg()->next(14));
reg_def XMM14p( SOC, SOC, Op_RegF, 14, xmm14->as_VMReg()->next(15));

reg_def XMM15 ( SOC, SOC, Op_RegF, 15, xmm15->as_VMReg());
reg_def XMM15b( SOC, SOC, Op_RegF, 15, xmm15->as_VMReg()->next(1));
reg_def XMM15c( SOC, SOC, Op_RegF, 15, xmm15->as_VMReg()->next(2));
reg_def XMM15d( SOC, SOC, Op_RegF, 15, xmm15->as_VMReg()->next(3));
reg_def XMM15e( SOC, SOC, Op_RegF, 15, xmm15->as_VMReg()->next(4));
reg_def XMM15f( SOC, SOC, Op_RegF, 15, xmm15->as_VMReg()->next(5));
reg_def XMM15g( SOC, SOC, Op_RegF, 15, xmm15->as_VMReg()->next(6));
reg_def XMM15h( SOC, SOC, Op_RegF, 15, xmm15->as_VMReg()->next(7));
reg_def XMM15i( SOC, SOC, Op_RegF, 15, xmm15->as_VMReg()->next(8));
reg_def XMM15j( SOC, SOC, Op_RegF, 15, xmm15->as_VMReg()->next(9));
reg_def XMM15k( SOC, SOC, Op_RegF, 15, xmm15->as_VMReg()->next(10));
reg_def XMM15l( SOC, SOC, Op_RegF, 15, xmm15->as_VMReg()->next(11));
reg_def XMM15m( SOC, SOC, Op_RegF, 15, xmm15->as_VMReg()->next(12));
reg_def XMM15n( SOC, SOC, Op_RegF, 15, xmm15->as_VMReg()->next(13));
reg_def XMM15o( SOC, SOC, Op_RegF, 15, xmm15->as_VMReg()->next(14));
reg_def XMM15p( SOC, SOC, Op_RegF, 15, xmm15->as_VMReg()->next(15));

reg_def XMM16 ( SOC, SOC, Op_RegF, 16, xmm16->as_VMReg());
reg_def XMM16b( SOC, SOC, Op_RegF, 16, xmm16->as_VMReg()->next(1));
reg_def XMM16c( SOC, SOC, Op_RegF, 16, xmm16->as_VMReg()->next(2));
reg_def XMM16d( SOC, SOC, Op_RegF, 16, xmm16->as_VMReg()->next(3));
reg_def XMM16e( SOC, SOC, Op_RegF, 16, xmm16->as_VMReg()->next(4));
reg_def XMM16f( SOC, SOC, Op_RegF, 16, xmm16->as_VMReg()->next(5));
reg_def XMM16g( SOC, SOC, Op_RegF, 16, xmm16->as_VMReg()->next(6));
reg_def XMM16h( SOC, SOC, Op_RegF, 16, xmm16->as_VMReg()->next(7));
reg_def XMM16i( SOC, SOC, Op_RegF, 16, xmm16->as_VMReg()->next(8));
reg_def XMM16j( SOC, SOC, Op_RegF, 16, xmm16->as_VMReg()->next(9));
reg_def XMM16k( SOC, SOC, Op_RegF, 16, xmm16->as_VMReg()->next(10));
reg_def XMM16l( SOC, SOC, Op_RegF, 16, xmm16->as_VMReg()->next(11));
reg_def XMM16m( SOC, SOC, Op_RegF, 16, xmm16->as_VMReg()->next(12));
reg_def XMM16n( SOC, SOC, Op_RegF, 16, xmm16->as_VMReg()->next(13));
reg_def XMM16o( SOC, SOC, Op_RegF, 16, xmm16->as_VMReg()->next(14));
reg_def XMM16p( SOC, SOC, Op_RegF, 16, xmm16->as_VMReg()->next(15));

reg_def XMM17 ( SOC, SOC, Op_RegF, 17, xmm17->as_VMReg());
reg_def XMM17b( SOC, SOC, Op_RegF, 17, xmm17->as_VMReg()->next(1));
reg_def XMM17c( SOC, SOC, Op_RegF, 17, xmm17->as_VMReg()->next(2));
reg_def XMM17d( SOC, SOC, Op_RegF, 17, xmm17->as_VMReg()->next(3));
reg_def XMM17e( SOC, SOC, Op_RegF, 17, xmm17->as_VMReg()->next(4));
reg_def XMM17f( SOC, SOC, Op_RegF, 17, xmm17->as_VMReg()->next(5));
reg_def XMM17g( SOC, SOC, Op_RegF, 17, xmm17->as_VMReg()->next(6));
reg_def XMM17h( SOC, SOC, Op_RegF, 17, xmm17->as_VMReg()->next(7));
reg_def XMM17i( SOC, SOC, Op_RegF, 17, xmm17->as_VMReg()->next(8));
reg_def XMM17j( SOC, SOC, Op_RegF, 17, xmm17->as_VMReg()->next(9));
reg_def XMM17k( SOC, SOC, Op_RegF, 17, xmm17->as_VMReg()->next(10));
reg_def XMM17l( SOC, SOC, Op_RegF, 17, xmm17->as_VMReg()->next(11));
reg_def XMM17m( SOC, SOC, Op_RegF, 17, xmm17->as_VMReg()->next(12));
reg_def XMM17n( SOC, SOC, Op_RegF, 17, xmm17->as_VMReg()->next(13));
reg_def XMM17o( SOC, SOC, Op_RegF, 17, xmm17->as_VMReg()->next(14));
reg_def XMM17p( SOC, SOC, Op_RegF, 17, xmm17->as_VMReg()->next(15));

reg_def XMM18 ( SOC, SOC, Op_RegF, 18, xmm18->as_VMReg());
reg_def XMM18b( SOC, SOC, Op_RegF, 18, xmm18->as_VMReg()->next(1));
reg_def XMM18c( SOC, SOC, Op_RegF, 18, xmm18->as_VMReg()->next(2));
reg_def XMM18d( SOC, SOC, Op_RegF, 18, xmm18->as_VMReg()->next(3));
reg_def XMM18e( SOC, SOC, Op_RegF, 18, xmm18->as_VMReg()->next(4));
reg_def XMM18f( SOC, SOC, Op_RegF, 18, xmm18->as_VMReg()->next(5));
reg_def XMM18g( SOC, SOC, Op_RegF, 18, xmm18->as_VMReg()->next(6));
reg_def XMM18h( SOC, SOC, Op_RegF, 18, xmm18->as_VMReg()->next(7));
reg_def XMM18i( SOC, SOC, Op_RegF, 18, xmm18->as_VMReg()->next(8));
reg_def XMM18j( SOC, SOC, Op_RegF, 18, xmm18->as_VMReg()->next(9));
reg_def XMM18k( SOC, SOC, Op_RegF, 18, xmm18->as_VMReg()->next(10));
reg_def XMM18l( SOC, SOC, Op_RegF, 18, xmm18->as_VMReg()->next(11));
reg_def XMM18m( SOC, SOC, Op_RegF, 18, xmm18->as_VMReg()->next(12));
reg_def XMM18n( SOC, SOC, Op_RegF, 18, xmm18->as_VMReg()->next(13));
reg_def XMM18o( SOC, SOC, Op_RegF, 18, xmm18->as_VMReg()->next(14));
reg_def XMM18p( SOC, SOC, Op_RegF, 18, xmm18->as_VMReg()->next(15));

reg_def XMM19 ( SOC, SOC, Op_RegF, 19, xmm19->as_VMReg());
reg_def XMM19b( SOC, SOC, Op_RegF, 19, xmm19->as_VMReg()->next(1));
reg_def XMM19c( SOC, SOC, Op_RegF, 19, xmm19->as_VMReg()->next(2));
reg_def XMM19d( SOC, SOC, Op_RegF, 19, xmm19->as_VMReg()->next(3));
reg_def XMM19e( SOC, SOC, Op_RegF, 19, xmm19->as_VMReg()->next(4));
reg_def XMM19f( SOC, SOC, Op_RegF, 19, xmm19->as_VMReg()->next(5));
reg_def XMM19g( SOC, SOC, Op_RegF, 19, xmm19->as_VMReg()->next(6));
reg_def XMM19h( SOC, SOC, Op_RegF, 19, xmm19->as_VMReg()->next(7));
reg_def XMM19i( SOC, SOC, Op_RegF, 19, xmm19->as_VMReg()->next(8));
reg_def XMM19j( SOC, SOC, Op_RegF, 19, xmm19->as_VMReg()->next(9));
reg_def XMM19k( SOC, SOC, Op_RegF, 19, xmm19->as_VMReg()->next(10));
reg_def XMM19l( SOC, SOC, Op_RegF, 19, xmm19->as_VMReg()->next(11));
reg_def XMM19m( SOC, SOC, Op_RegF, 19, xmm19->as_VMReg()->next(12));
reg_def XMM19n( SOC, SOC, Op_RegF, 19, xmm19->as_VMReg()->next(13));
reg_def XMM19o( SOC, SOC, Op_RegF, 19, xmm19->as_VMReg()->next(14));
reg_def XMM19p( SOC, SOC, Op_RegF, 19, xmm19->as_VMReg()->next(15));

reg_def XMM20 ( SOC, SOC, Op_RegF, 20, xmm20->as_VMReg());
reg_def XMM20b( SOC, SOC, Op_RegF, 20, xmm20->as_VMReg()->next(1));
reg_def XMM20c( SOC, SOC, Op_RegF, 20, xmm20->as_VMReg()->next(2));
reg_def XMM20d( SOC, SOC, Op_RegF, 20, xmm20->as_VMReg()->next(3));
reg_def XMM20e( SOC, SOC, Op_RegF, 20, xmm20->as_VMReg()->next(4));
reg_def XMM20f( SOC, SOC, Op_RegF, 20, xmm20->as_VMReg()->next(5));
reg_def XMM20g( SOC, SOC, Op_RegF, 20, xmm20->as_VMReg()->next(6));
reg_def XMM20h( SOC, SOC, Op_RegF, 20, xmm20->as_VMReg()->next(7));
reg_def XMM20i( SOC, SOC, Op_RegF, 20, xmm20->as_VMReg()->next(8));
reg_def XMM20j( SOC, SOC, Op_RegF, 20, xmm20->as_VMReg()->next(9));
reg_def XMM20k( SOC, SOC, Op_RegF, 20, xmm20->as_VMReg()->next(10));
reg_def XMM20l( SOC, SOC, Op_RegF, 20, xmm20->as_VMReg()->next(11));
reg_def XMM20m( SOC, SOC, Op_RegF, 20, xmm20->as_VMReg()->next(12));
reg_def XMM20n( SOC, SOC, Op_RegF, 20, xmm20->as_VMReg()->next(13));
reg_def XMM20o( SOC, SOC, Op_RegF, 20, xmm20->as_VMReg()->next(14));
reg_def XMM20p( SOC, SOC, Op_RegF, 20, xmm20->as_VMReg()->next(15));

reg_def XMM21 ( SOC, SOC, Op_RegF, 21, xmm21->as_VMReg());
reg_def XMM21b( SOC, SOC, Op_RegF, 21, xmm21->as_VMReg()->next(1));
reg_def XMM21c( SOC, SOC, Op_RegF, 21, xmm21->as_VMReg()->next(2));
reg_def XMM21d( SOC, SOC, Op_RegF, 21, xmm21->as_VMReg()->next(3));
reg_def XMM21e( SOC, SOC, Op_RegF, 21, xmm21->as_VMReg()->next(4));
reg_def XMM21f( SOC, SOC, Op_RegF, 21, xmm21->as_VMReg()->next(5));
reg_def XMM21g( SOC, SOC, Op_RegF, 21, xmm21->as_VMReg()->next(6));
reg_def XMM21h( SOC, SOC, Op_RegF, 21, xmm21->as_VMReg()->next(7));
reg_def XMM21i( SOC, SOC, Op_RegF, 21, xmm21->as_VMReg()->next(8));
reg_def XMM21j( SOC, SOC, Op_RegF, 21, xmm21->as_VMReg()->next(9));
reg_def XMM21k( SOC, SOC, Op_RegF, 21, xmm21->as_VMReg()->next(10));
reg_def XMM21l( SOC, SOC, Op_RegF, 21, xmm21->as_VMReg()->next(11));
reg_def XMM21m( SOC, SOC, Op_RegF, 21, xmm21->as_VMReg()->next(12));
reg_def XMM21n( SOC, SOC, Op_RegF, 21, xmm21->as_VMReg()->next(13));
reg_def XMM21o( SOC, SOC, Op_RegF, 21, xmm21->as_VMReg()->next(14));
reg_def XMM21p( SOC, SOC, Op_RegF, 21, xmm21->as_VMReg()->next(15));

reg_def XMM22 ( SOC, SOC, Op_RegF, 22, xmm22->as_VMReg());
reg_def XMM22b( SOC, SOC, Op_RegF, 22, xmm22->as_VMReg()->next(1));
reg_def XMM22c( SOC, SOC, Op_RegF, 22, xmm22->as_VMReg()->next(2));
reg_def XMM22d( SOC, SOC, Op_RegF, 22, xmm22->as_VMReg()->next(3));
reg_def XMM22e( SOC, SOC, Op_RegF, 22, xmm22->as_VMReg()->next(4));
reg_def XMM22f( SOC, SOC, Op_RegF, 22, xmm22->as_VMReg()->next(5));
reg_def XMM22g( SOC, SOC, Op_RegF, 22, xmm22->as_VMReg()->next(6));
reg_def XMM22h( SOC, SOC, Op_RegF, 22, xmm22->as_VMReg()->next(7));
reg_def XMM22i( SOC, SOC, Op_RegF, 22, xmm22->as_VMReg()->next(8));
reg_def XMM22j( SOC, SOC, Op_RegF, 22, xmm22->as_VMReg()->next(9));
reg_def XMM22k( SOC, SOC, Op_RegF, 22, xmm22->as_VMReg()->next(10));
reg_def XMM22l( SOC, SOC, Op_RegF, 22, xmm22->as_VMReg()->next(11));
reg_def XMM22m( SOC, SOC, Op_RegF, 22, xmm22->as_VMReg()->next(12));
reg_def XMM22n( SOC, SOC, Op_RegF, 22, xmm22->as_VMReg()->next(13));
reg_def XMM22o( SOC, SOC, Op_RegF, 22, xmm22->as_VMReg()->next(14));
reg_def XMM22p( SOC, SOC, Op_RegF, 22, xmm22->as_VMReg()->next(15));

reg_def XMM23 ( SOC, SOC, Op_RegF, 23, xmm23->as_VMReg());
reg_def XMM23b( SOC, SOC, Op_RegF, 23, xmm23->as_VMReg()->next(1));
reg_def XMM23c( SOC, SOC, Op_RegF, 23, xmm23->as_VMReg()->next(2));
reg_def XMM23d( SOC, SOC, Op_RegF, 23, xmm23->as_VMReg()->next(3));
reg_def XMM23e( SOC, SOC, Op_RegF, 23, xmm23->as_VMReg()->next(4));
reg_def XMM23f( SOC, SOC, Op_RegF, 23, xmm23->as_VMReg()->next(5));
reg_def XMM23g( SOC, SOC, Op_RegF, 23, xmm23->as_VMReg()->next(6));
reg_def XMM23h( SOC, SOC, Op_RegF, 23, xmm23->as_VMReg()->next(7));
reg_def XMM23i( SOC, SOC, Op_RegF, 23, xmm23->as_VMReg()->next(8));
reg_def XMM23j( SOC, SOC, Op_RegF, 23, xmm23->as_VMReg()->next(9));
reg_def XMM23k( SOC, SOC, Op_RegF, 23, xmm23->as_VMReg()->next(10));
reg_def XMM23l( SOC, SOC, Op_RegF, 23, xmm23->as_VMReg()->next(11));
reg_def XMM23m( SOC, SOC, Op_RegF, 23, xmm23->as_VMReg()->next(12));
reg_def XMM23n( SOC, SOC, Op_RegF, 23, xmm23->as_VMReg()->next(13));
reg_def XMM23o( SOC, SOC, Op_RegF, 23, xmm23->as_VMReg()->next(14));
reg_def XMM23p( SOC, SOC, Op_RegF, 23, xmm23->as_VMReg()->next(15));

reg_def XMM24 ( SOC, SOC, Op_RegF, 24, xmm24->as_VMReg());
reg_def XMM24b( SOC, SOC, Op_RegF, 24, xmm24->as_VMReg()->next(1));
reg_def XMM24c( SOC, SOC, Op_RegF, 24, xmm24->as_VMReg()->next(2));
reg_def XMM24d( SOC, SOC, Op_RegF, 24, xmm24->as_VMReg()->next(3));
reg_def XMM24e( SOC, SOC, Op_RegF, 24, xmm24->as_VMReg()->next(4));
reg_def XMM24f( SOC, SOC, Op_RegF, 24, xmm24->as_VMReg()->next(5));
reg_def XMM24g( SOC, SOC, Op_RegF, 24, xmm24->as_VMReg()->next(6));
reg_def XMM24h( SOC, SOC, Op_RegF, 24, xmm24->as_VMReg()->next(7));
reg_def XMM24i( SOC, SOC, Op_RegF, 24, xmm24->as_VMReg()->next(8));
reg_def XMM24j( SOC, SOC, Op_RegF, 24, xmm24->as_VMReg()->next(9));
reg_def XMM24k( SOC, SOC, Op_RegF, 24, xmm24->as_VMReg()->next(10));
reg_def XMM24l( SOC, SOC, Op_RegF, 24, xmm24->as_VMReg()->next(11));
reg_def XMM24m( SOC, SOC, Op_RegF, 24, xmm24->as_VMReg()->next(12));
reg_def XMM24n( SOC, SOC, Op_RegF, 24, xmm24->as_VMReg()->next(13));
reg_def XMM24o( SOC, SOC, Op_RegF, 24, xmm24->as_VMReg()->next(14));
reg_def XMM24p( SOC, SOC, Op_RegF, 24, xmm24->as_VMReg()->next(15));

reg_def XMM25 ( SOC, SOC, Op_RegF, 25, xmm25->as_VMReg());
reg_def XMM25b( SOC, SOC, Op_RegF, 25, xmm25->as_VMReg()->next(1));
reg_def XMM25c( SOC, SOC, Op_RegF, 25, xmm25->as_VMReg()->next(2));
reg_def XMM25d( SOC, SOC, Op_RegF, 25, xmm25->as_VMReg()->next(3));
reg_def XMM25e( SOC, SOC, Op_RegF, 25, xmm25->as_VMReg()->next(4));
reg_def XMM25f( SOC, SOC, Op_RegF, 25, xmm25->as_VMReg()->next(5));
reg_def XMM25g( SOC, SOC, Op_RegF, 25, xmm25->as_VMReg()->next(6));
reg_def XMM25h( SOC, SOC, Op_RegF, 25, xmm25->as_VMReg()->next(7));
reg_def XMM25i( SOC, SOC, Op_RegF, 25, xmm25->as_VMReg()->next(8));
reg_def XMM25j( SOC, SOC, Op_RegF, 25, xmm25->as_VMReg()->next(9));
reg_def XMM25k( SOC, SOC, Op_RegF, 25, xmm25->as_VMReg()->next(10));
reg_def XMM25l( SOC, SOC, Op_RegF, 25, xmm25->as_VMReg()->next(11));
reg_def XMM25m( SOC, SOC, Op_RegF, 25, xmm25->as_VMReg()->next(12));
reg_def XMM25n( SOC, SOC, Op_RegF, 25, xmm25->as_VMReg()->next(13));
reg_def XMM25o( SOC, SOC, Op_RegF, 25, xmm25->as_VMReg()->next(14));
reg_def XMM25p( SOC, SOC, Op_RegF, 25, xmm25->as_VMReg()->next(15));

reg_def XMM26 ( SOC, SOC, Op_RegF, 26, xmm26->as_VMReg());
reg_def XMM26b( SOC, SOC, Op_RegF, 26, xmm26->as_VMReg()->next(1));
reg_def XMM26c( SOC, SOC, Op_RegF, 26, xmm26->as_VMReg()->next(2));
reg_def XMM26d( SOC, SOC, Op_RegF, 26, xmm26->as_VMReg()->next(3));
reg_def XMM26e( SOC, SOC, Op_RegF, 26, xmm26->as_VMReg()->next(4));
reg_def XMM26f( SOC, SOC, Op_RegF, 26, xmm26->as_VMReg()->next(5));
reg_def XMM26g( SOC, SOC, Op_RegF, 26, xmm26->as_VMReg()->next(6));
reg_def XMM26h( SOC, SOC, Op_RegF, 26, xmm26->as_VMReg()->next(7));
reg_def XMM26i( SOC, SOC, Op_RegF, 26, xmm26->as_VMReg()->next(8));
reg_def XMM26j( SOC, SOC, Op_RegF, 26, xmm26->as_VMReg()->next(9));
reg_def XMM26k( SOC, SOC, Op_RegF, 26, xmm26->as_VMReg()->next(10));
reg_def XMM26l( SOC, SOC, Op_RegF, 26, xmm26->as_VMReg()->next(11));
reg_def XMM26m( SOC, SOC, Op_RegF, 26, xmm26->as_VMReg()->next(12));
reg_def XMM26n( SOC, SOC, Op_RegF, 26, xmm26->as_VMReg()->next(13));
reg_def XMM26o( SOC, SOC, Op_RegF, 26, xmm26->as_VMReg()->next(14));
reg_def XMM26p( SOC, SOC, Op_RegF, 26, xmm26->as_VMReg()->next(15));

reg_def XMM27 ( SOC, SOC, Op_RegF, 27, xmm27->as_VMReg());
reg_def XMM27b( SOC, SOC, Op_RegF, 27, xmm27->as_VMReg()->next(1));
reg_def XMM27c( SOC, SOC, Op_RegF, 27, xmm27->as_VMReg()->next(2));
reg_def XMM27d( SOC, SOC, Op_RegF, 27, xmm27->as_VMReg()->next(3));
reg_def XMM27e( SOC, SOC, Op_RegF, 27, xmm27->as_VMReg()->next(4));
reg_def XMM27f( SOC, SOC, Op_RegF, 27, xmm27->as_VMReg()->next(5));
reg_def XMM27g( SOC, SOC, Op_RegF, 27, xmm27->as_VMReg()->next(6));
reg_def XMM27h( SOC, SOC, Op_RegF, 27, xmm27->as_VMReg()->next(7));
reg_def XMM27i( SOC, SOC, Op_RegF, 27, xmm27->as_VMReg()->next(8));
reg_def XMM27j( SOC, SOC, Op_RegF, 27, xmm27->as_VMReg()->next(9));
reg_def XMM27k( SOC, SOC, Op_RegF, 27, xmm27->as_VMReg()->next(10));
reg_def XMM27l( SOC, SOC, Op_RegF, 27, xmm27->as_VMReg()->next(11));
reg_def XMM27m( SOC, SOC, Op_RegF, 27, xmm27->as_VMReg()->next(12));
reg_def XMM27n( SOC, SOC, Op_RegF, 27, xmm27->as_VMReg()->next(13));
reg_def XMM27o( SOC, SOC, Op_RegF, 27, xmm27->as_VMReg()->next(14));
reg_def XMM27p( SOC, SOC, Op_RegF, 27, xmm27->as_VMReg()->next(15));

reg_def XMM28 ( SOC, SOC, Op_RegF, 28, xmm28->as_VMReg());
reg_def XMM28b( SOC, SOC, Op_RegF, 28, xmm28->as_VMReg()->next(1));
reg_def XMM28c( SOC, SOC, Op_RegF, 28, xmm28->as_VMReg()->next(2));
reg_def XMM28d( SOC, SOC, Op_RegF, 28, xmm28->as_VMReg()->next(3));
reg_def XMM28e( SOC, SOC, Op_RegF, 28, xmm28->as_VMReg()->next(4));
reg_def XMM28f( SOC, SOC, Op_RegF, 28, xmm28->as_VMReg()->next(5));
reg_def XMM28g( SOC, SOC, Op_RegF, 28, xmm28->as_VMReg()->next(6));
reg_def XMM28h( SOC, SOC, Op_RegF, 28, xmm28->as_VMReg()->next(7));
reg_def XMM28i( SOC, SOC, Op_RegF, 28, xmm28->as_VMReg()->next(8));
reg_def XMM28j( SOC, SOC, Op_RegF, 28, xmm28->as_VMReg()->next(9));
reg_def XMM28k( SOC, SOC, Op_RegF, 28, xmm28->as_VMReg()->next(10));
reg_def XMM28l( SOC, SOC, Op_RegF, 28, xmm28->as_VMReg()->next(11));
reg_def XMM28m( SOC, SOC, Op_RegF, 28, xmm28->as_VMReg()->next(12));
reg_def XMM28n( SOC, SOC, Op_RegF, 28, xmm28->as_VMReg()->next(13));
reg_def XMM28o( SOC, SOC, Op_RegF, 28, xmm28->as_VMReg()->next(14));
reg_def XMM28p( SOC, SOC, Op_RegF, 28, xmm28->as_VMReg()->next(15));

reg_def XMM29 ( SOC, SOC, Op_RegF, 29, xmm29->as_VMReg());
reg_def XMM29b( SOC, SOC, Op_RegF, 29, xmm29->as_VMReg()->next(1));
reg_def XMM29c( SOC, SOC, Op_RegF, 29, xmm29->as_VMReg()->next(2));
reg_def XMM29d( SOC, SOC, Op_RegF, 29, xmm29->as_VMReg()->next(3));
reg_def XMM29e( SOC, SOC, Op_RegF, 29, xmm29->as_VMReg()->next(4));
reg_def XMM29f( SOC, SOC, Op_RegF, 29, xmm29->as_VMReg()->next(5));
reg_def XMM29g( SOC, SOC, Op_RegF, 29, xmm29->as_VMReg()->next(6));
reg_def XMM29h( SOC, SOC, Op_RegF, 29, xmm29->as_VMReg()->next(7));
reg_def XMM29i( SOC, SOC, Op_RegF, 29, xmm29->as_VMReg()->next(8));
reg_def XMM29j( SOC, SOC, Op_RegF, 29, xmm29->as_VMReg()->next(9));
reg_def XMM29k( SOC, SOC, Op_RegF, 29, xmm29->as_VMReg()->next(10));
reg_def XMM29l( SOC, SOC, Op_RegF, 29, xmm29->as_VMReg()->next(11));
reg_def XMM29m( SOC, SOC, Op_RegF, 29, xmm29->as_VMReg()->next(12));
reg_def XMM29n( SOC, SOC, Op_RegF, 29, xmm29->as_VMReg()->next(13));
reg_def XMM29o( SOC, SOC, Op_RegF, 29, xmm29->as_VMReg()->next(14));
reg_def XMM29p( SOC, SOC, Op_RegF, 29, xmm29->as_VMReg()->next(15));

reg_def XMM30 ( SOC, SOC, Op_RegF, 30, xmm30->as_VMReg());
reg_def XMM30b( SOC, SOC, Op_RegF, 30, xmm30->as_VMReg()->next(1));
reg_def XMM30c( SOC, SOC, Op_RegF, 30, xmm30->as_VMReg()->next(2));
reg_def XMM30d( SOC, SOC, Op_RegF, 30, xmm30->as_VMReg()->next(3));
reg_def XMM30e( SOC, SOC, Op_RegF, 30, xmm30->as_VMReg()->next(4));
reg_def XMM30f( SOC, SOC, Op_RegF, 30, xmm30->as_VMReg()->next(5));
reg_def XMM30g( SOC, SOC, Op_RegF, 30, xmm30->as_VMReg()->next(6));
reg_def XMM30h( SOC, SOC, Op_RegF, 30, xmm30->as_VMReg()->next(7));
reg_def XMM30i( SOC, SOC, Op_RegF, 30, xmm30->as_VMReg()->next(8));
reg_def XMM30j( SOC, SOC, Op_RegF, 30, xmm30->as_VMReg()->next(9));
reg_def XMM30k( SOC, SOC, Op_RegF, 30, xmm30->as_VMReg()->next(10));
reg_def XMM30l( SOC, SOC, Op_RegF, 30, xmm30->as_VMReg()->next(11));
reg_def XMM30m( SOC, SOC, Op_RegF, 30, xmm30->as_VMReg()->next(12));
reg_def XMM30n( SOC, SOC, Op_RegF, 30, xmm30->as_VMReg()->next(13));
reg_def XMM30o( SOC, SOC, Op_RegF, 30, xmm30->as_VMReg()->next(14));
reg_def XMM30p( SOC, SOC, Op_RegF, 30, xmm30->as_VMReg()->next(15));

reg_def XMM31 ( SOC, SOC, Op_RegF, 31, xmm31->as_VMReg());
reg_def XMM31b( SOC, SOC, Op_RegF, 31, xmm31->as_VMReg()->next(1));
reg_def XMM31c( SOC, SOC, Op_RegF, 31, xmm31->as_VMReg()->next(2));
reg_def XMM31d( SOC, SOC, Op_RegF, 31, xmm31->as_VMReg()->next(3));
reg_def XMM31e( SOC, SOC, Op_RegF, 31, xmm31->as_VMReg()->next(4));
reg_def XMM31f( SOC, SOC, Op_RegF, 31, xmm31->as_VMReg()->next(5));
reg_def XMM31g( SOC, SOC, Op_RegF, 31, xmm31->as_VMReg()->next(6));
reg_def XMM31h( SOC, SOC, Op_RegF, 31, xmm31->as_VMReg()->next(7));
reg_def XMM31i( SOC, SOC, Op_RegF, 31, xmm31->as_VMReg()->next(8));
reg_def XMM31j( SOC, SOC, Op_RegF, 31, xmm31->as_VMReg()->next(9));
reg_def XMM31k( SOC, SOC, Op_RegF, 31, xmm31->as_VMReg()->next(10));
reg_def XMM31l( SOC, SOC, Op_RegF, 31, xmm31->as_VMReg()->next(11));
reg_def XMM31m( SOC, SOC, Op_RegF, 31, xmm31->as_VMReg()->next(12));
reg_def XMM31n( SOC, SOC, Op_RegF, 31, xmm31->as_VMReg()->next(13));
reg_def XMM31o( SOC, SOC, Op_RegF, 31, xmm31->as_VMReg()->next(14));
reg_def XMM31p( SOC, SOC, Op_RegF, 31, xmm31->as_VMReg()->next(15));

#endif // _LP64

#ifdef _LP64
reg_def RFLAGS(SOC, SOC, 0, 16, VMRegImpl::Bad());
#else
reg_def RFLAGS(SOC, SOC, 0, 8, VMRegImpl::Bad());
#endif // _LP64

alloc_class chunk1(XMM0,  XMM0b,  XMM0c,  XMM0d,  XMM0e,  XMM0f,  XMM0g,  XMM0h,  XMM0i,  XMM0j,  XMM0k,  XMM0l,  XMM0m,  XMM0n,  XMM0o,  XMM0p,
                   XMM1,  XMM1b,  XMM1c,  XMM1d,  XMM1e,  XMM1f,  XMM1g,  XMM1h,  XMM1i,  XMM1j,  XMM1k,  XMM1l,  XMM1m,  XMM1n,  XMM1o,  XMM1p,
                   XMM2,  XMM2b,  XMM2c,  XMM2d,  XMM2e,  XMM2f,  XMM2g,  XMM2h,  XMM2i,  XMM2j,  XMM2k,  XMM2l,  XMM2m,  XMM2n,  XMM2o,  XMM2p,
                   XMM3,  XMM3b,  XMM3c,  XMM3d,  XMM3e,  XMM3f,  XMM3g,  XMM3h,  XMM3i,  XMM3j,  XMM3k,  XMM3l,  XMM3m,  XMM3n,  XMM3o,  XMM3p,
                   XMM4,  XMM4b,  XMM4c,  XMM4d,  XMM4e,  XMM4f,  XMM4g,  XMM4h,  XMM4i,  XMM4j,  XMM4k,  XMM4l,  XMM4m,  XMM4n,  XMM4o,  XMM4p,
                   XMM5,  XMM5b,  XMM5c,  XMM5d,  XMM5e,  XMM5f,  XMM5g,  XMM5h,  XMM5i,  XMM5j,  XMM5k,  XMM5l,  XMM5m,  XMM5n,  XMM5o,  XMM5p,
                   XMM6,  XMM6b,  XMM6c,  XMM6d,  XMM6e,  XMM6f,  XMM6g,  XMM6h,  XMM6i,  XMM6j,  XMM6k,  XMM6l,  XMM6m,  XMM6n,  XMM6o,  XMM6p,
                   XMM7,  XMM7b,  XMM7c,  XMM7d,  XMM7e,  XMM7f,  XMM7g,  XMM7h,  XMM7i,  XMM7j,  XMM7k,  XMM7l,  XMM7m,  XMM7n,  XMM7o,  XMM7p
#ifdef _LP64
                  ,XMM8,  XMM8b,  XMM8c,  XMM8d,  XMM8e,  XMM8f,  XMM8g,  XMM8h,  XMM8i,  XMM8j,  XMM8k,  XMM8l,  XMM8m,  XMM8n,  XMM8o,  XMM8p,
                   XMM9,  XMM9b,  XMM9c,  XMM9d,  XMM9e,  XMM9f,  XMM9g,  XMM9h,  XMM9i,  XMM9j,  XMM9k,  XMM9l,  XMM9m,  XMM9n,  XMM9o,  XMM9p,
                   XMM10, XMM10b, XMM10c, XMM10d, XMM10e, XMM10f, XMM10g, XMM10h, XMM10i, XMM10j, XMM10k, XMM10l, XMM10m, XMM10n, XMM10o, XMM10p,
                   XMM11, XMM11b, XMM11c, XMM11d, XMM11e, XMM11f, XMM11g, XMM11h, XMM11i, XMM11j, XMM11k, XMM11l, XMM11m, XMM11n, XMM11o, XMM11p,
                   XMM12, XMM12b, XMM12c, XMM12d, XMM12e, XMM12f, XMM12g, XMM12h, XMM12i, XMM12j, XMM12k, XMM12l, XMM12m, XMM12n, XMM12o, XMM12p,
                   XMM13, XMM13b, XMM13c, XMM13d, XMM13e, XMM13f, XMM13g, XMM13h, XMM13i, XMM13j, XMM13k, XMM13l, XMM13m, XMM13n, XMM13o, XMM13p,
                   XMM14, XMM14b, XMM14c, XMM14d, XMM14e, XMM14f, XMM14g, XMM14h, XMM14i, XMM14j, XMM14k, XMM14l, XMM14m, XMM14n, XMM14o, XMM14p,
                   XMM15, XMM15b, XMM15c, XMM15d, XMM15e, XMM15f, XMM15g, XMM15h, XMM15i, XMM15j, XMM15k, XMM15l, XMM15m, XMM15n, XMM15o, XMM15p
                  ,XMM16, XMM16b, XMM16c, XMM16d, XMM16e, XMM16f, XMM16g, XMM16h, XMM16i, XMM16j, XMM16k, XMM16l, XMM16m, XMM16n, XMM16o, XMM16p,
                   XMM17, XMM17b, XMM17c, XMM17d, XMM17e, XMM17f, XMM17g, XMM17h, XMM17i, XMM17j, XMM17k, XMM17l, XMM17m, XMM17n, XMM17o, XMM17p,
                   XMM18, XMM18b, XMM18c, XMM18d, XMM18e, XMM18f, XMM18g, XMM18h, XMM18i, XMM18j, XMM18k, XMM18l, XMM18m, XMM18n, XMM18o, XMM18p,
                   XMM19, XMM19b, XMM19c, XMM19d, XMM19e, XMM19f, XMM19g, XMM19h, XMM19i, XMM19j, XMM19k, XMM19l, XMM19m, XMM19n, XMM19o, XMM19p,
                   XMM20, XMM20b, XMM20c, XMM20d, XMM20e, XMM20f, XMM20g, XMM20h, XMM20i, XMM20j, XMM20k, XMM20l, XMM20m, XMM20n, XMM20o, XMM20p,
                   XMM21, XMM21b, XMM21c, XMM21d, XMM21e, XMM21f, XMM21g, XMM21h, XMM21i, XMM21j, XMM21k, XMM21l, XMM21m, XMM21n, XMM21o, XMM21p,
                   XMM22, XMM22b, XMM22c, XMM22d, XMM22e, XMM22f, XMM22g, XMM22h, XMM22i, XMM22j, XMM22k, XMM22l, XMM22m, XMM22n, XMM22o, XMM22p,
                   XMM23, XMM23b, XMM23c, XMM23d, XMM23e, XMM23f, XMM23g, XMM23h, XMM23i, XMM23j, XMM23k, XMM23l, XMM23m, XMM23n, XMM23o, XMM23p,
                   XMM24, XMM24b, XMM24c, XMM24d, XMM24e, XMM24f, XMM24g, XMM24h, XMM24i, XMM24j, XMM24k, XMM24l, XMM24m, XMM24n, XMM24o, XMM24p,
                   XMM25, XMM25b, XMM25c, XMM25d, XMM25e, XMM25f, XMM25g, XMM25h, XMM25i, XMM25j, XMM25k, XMM25l, XMM25m, XMM25n, XMM25o, XMM25p,
                   XMM26, XMM26b, XMM26c, XMM26d, XMM26e, XMM26f, XMM26g, XMM26h, XMM26i, XMM26j, XMM26k, XMM26l, XMM26m, XMM26n, XMM26o, XMM26p,
                   XMM27, XMM27b, XMM27c, XMM27d, XMM27e, XMM27f, XMM27g, XMM27h, XMM27i, XMM27j, XMM27k, XMM27l, XMM27m, XMM27n, XMM27o, XMM27p,
                   XMM28, XMM28b, XMM28c, XMM28d, XMM28e, XMM28f, XMM28g, XMM28h, XMM28i, XMM28j, XMM28k, XMM28l, XMM28m, XMM28n, XMM28o, XMM28p,
                   XMM29, XMM29b, XMM29c, XMM29d, XMM29e, XMM29f, XMM29g, XMM29h, XMM29i, XMM29j, XMM29k, XMM29l, XMM29m, XMM29n, XMM29o, XMM29p,
                   XMM30, XMM30b, XMM30c, XMM30d, XMM30e, XMM30f, XMM30g, XMM30h, XMM30i, XMM30j, XMM30k, XMM30l, XMM30m, XMM30n, XMM30o, XMM30p,
                   XMM31, XMM31b, XMM31c, XMM31d, XMM31e, XMM31f, XMM31g, XMM31h, XMM31i, XMM31j, XMM31k, XMM31l, XMM31m, XMM31n, XMM31o, XMM31p
#endif
                      );

// flags allocation class should be last.
alloc_class chunk2(RFLAGS);

// Singleton class for condition codes
reg_class int_flags(RFLAGS);

// Class for pre evex float registers
reg_class float_reg_legacy(XMM0,
                    XMM1,
                    XMM2,
                    XMM3,
                    XMM4,
                    XMM5,
                    XMM6,
                    XMM7
#ifdef _LP64
                   ,XMM8,
                    XMM9,
                    XMM10,
                    XMM11,
                    XMM12,
                    XMM13,
                    XMM14,
                    XMM15
#endif
                    );

// Class for evex float registers
reg_class float_reg_evex(XMM0,
                    XMM1,
                    XMM2,
                    XMM3,
                    XMM4,
                    XMM5,
                    XMM6,
                    XMM7
#ifdef _LP64
                   ,XMM8,
                    XMM9,
                    XMM10,
                    XMM11,
                    XMM12,
                    XMM13,
                    XMM14,
                    XMM15,
                    XMM16,
                    XMM17,
                    XMM18,
                    XMM19,
                    XMM20,
                    XMM21,
                    XMM22,
                    XMM23,
                    XMM24,
                    XMM25,
                    XMM26,
                    XMM27,
                    XMM28,
                    XMM29,
                    XMM30,
                    XMM31
#endif
                    );

reg_class_dynamic float_reg(float_reg_evex, float_reg_legacy, %{ VM_Version::supports_evex() %} );
reg_class_dynamic float_reg_vl(float_reg_evex, float_reg_legacy, %{ VM_Version::supports_evex() && VM_Version::supports_avx512vl() %} );

// Class for pre evex double registers
reg_class double_reg_legacy(XMM0,  XMM0b,
                     XMM1,  XMM1b,
                     XMM2,  XMM2b,
                     XMM3,  XMM3b,
                     XMM4,  XMM4b,
                     XMM5,  XMM5b,
                     XMM6,  XMM6b,
                     XMM7,  XMM7b
#ifdef _LP64
                    ,XMM8,  XMM8b,
                     XMM9,  XMM9b,
                     XMM10, XMM10b,
                     XMM11, XMM11b,
                     XMM12, XMM12b,
                     XMM13, XMM13b,
                     XMM14, XMM14b,
                     XMM15, XMM15b
#endif
                     );

// Class for evex double registers
reg_class double_reg_evex(XMM0,  XMM0b,
                     XMM1,  XMM1b,
                     XMM2,  XMM2b,
                     XMM3,  XMM3b,
                     XMM4,  XMM4b,
                     XMM5,  XMM5b,
                     XMM6,  XMM6b,
                     XMM7,  XMM7b
#ifdef _LP64
                    ,XMM8,  XMM8b,
                     XMM9,  XMM9b,
                     XMM10, XMM10b,
                     XMM11, XMM11b,
                     XMM12, XMM12b,
                     XMM13, XMM13b,
                     XMM14, XMM14b,
                     XMM15, XMM15b,
                     XMM16, XMM16b,
                     XMM17, XMM17b,
                     XMM18, XMM18b,
                     XMM19, XMM19b,
                     XMM20, XMM20b,
                     XMM21, XMM21b,
                     XMM22, XMM22b,
                     XMM23, XMM23b,
                     XMM24, XMM24b,
                     XMM25, XMM25b,
                     XMM26, XMM26b,
                     XMM27, XMM27b,
                     XMM28, XMM28b,
                     XMM29, XMM29b,
                     XMM30, XMM30b,
                     XMM31, XMM31b
#endif
                     );

reg_class_dynamic double_reg(double_reg_evex, double_reg_legacy, %{ VM_Version::supports_evex() %} );
reg_class_dynamic double_reg_vl(double_reg_evex, double_reg_legacy, %{ VM_Version::supports_evex() && VM_Version::supports_avx512vl() %} );

// Class for pre evex 32bit vector registers
reg_class vectors_reg_legacy(XMM0,
                      XMM1,
                      XMM2,
                      XMM3,
                      XMM4,
                      XMM5,
                      XMM6,
                      XMM7
#ifdef _LP64
                     ,XMM8,
                      XMM9,
                      XMM10,
                      XMM11,
                      XMM12,
                      XMM13,
                      XMM14,
                      XMM15
#endif
                      );

// Class for evex 32bit vector registers
reg_class vectors_reg_evex(XMM0,
                      XMM1,
                      XMM2,
                      XMM3,
                      XMM4,
                      XMM5,
                      XMM6,
                      XMM7
#ifdef _LP64
                     ,XMM8,
                      XMM9,
                      XMM10,
                      XMM11,
                      XMM12,
                      XMM13,
                      XMM14,
                      XMM15,
                      XMM16,
                      XMM17,
                      XMM18,
                      XMM19,
                      XMM20,
                      XMM21,
                      XMM22,
                      XMM23,
                      XMM24,
                      XMM25,
                      XMM26,
                      XMM27,
                      XMM28,
                      XMM29,
                      XMM30,
                      XMM31
#endif
                      );

reg_class_dynamic vectors_reg(vectors_reg_evex, vectors_reg_legacy, %{ VM_Version::supports_evex() %} );
reg_class_dynamic vectors_reg_vlbwdq(vectors_reg_evex, vectors_reg_legacy, %{ VM_Version::supports_avx512vlbwdq() %} );

// Class for all 64bit vector registers
reg_class vectord_reg_legacy(XMM0,  XMM0b,
                      XMM1,  XMM1b,
                      XMM2,  XMM2b,
                      XMM3,  XMM3b,
                      XMM4,  XMM4b,
                      XMM5,  XMM5b,
                      XMM6,  XMM6b,
                      XMM7,  XMM7b
#ifdef _LP64
                     ,XMM8,  XMM8b,
                      XMM9,  XMM9b,
                      XMM10, XMM10b,
                      XMM11, XMM11b,
                      XMM12, XMM12b,
                      XMM13, XMM13b,
                      XMM14, XMM14b,
                      XMM15, XMM15b
#endif
                      );

// Class for all 64bit vector registers
reg_class vectord_reg_evex(XMM0,  XMM0b,
                      XMM1,  XMM1b,
                      XMM2,  XMM2b,
                      XMM3,  XMM3b,
                      XMM4,  XMM4b,
                      XMM5,  XMM5b,
                      XMM6,  XMM6b,
                      XMM7,  XMM7b
#ifdef _LP64
                     ,XMM8,  XMM8b,
                      XMM9,  XMM9b,
                      XMM10, XMM10b,
                      XMM11, XMM11b,
                      XMM12, XMM12b,
                      XMM13, XMM13b,
                      XMM14, XMM14b,
                      XMM15, XMM15b,
                      XMM16, XMM16b,
                      XMM17, XMM17b,
                      XMM18, XMM18b,
                      XMM19, XMM19b,
                      XMM20, XMM20b,
                      XMM21, XMM21b,
                      XMM22, XMM22b,
                      XMM23, XMM23b,
                      XMM24, XMM24b,
                      XMM25, XMM25b,
                      XMM26, XMM26b,
                      XMM27, XMM27b,
                      XMM28, XMM28b,
                      XMM29, XMM29b,
                      XMM30, XMM30b,
                      XMM31, XMM31b
#endif
                      );

reg_class_dynamic vectord_reg(vectord_reg_evex, vectord_reg_legacy, %{ VM_Version::supports_evex() %} );
reg_class_dynamic vectord_reg_vlbwdq(vectord_reg_evex, vectord_reg_legacy, %{ VM_Version::supports_avx512vlbwdq() %} );

// Class for all 128bit vector registers
reg_class vectorx_reg_legacy(XMM0,  XMM0b,  XMM0c,  XMM0d,
                      XMM1,  XMM1b,  XMM1c,  XMM1d,
                      XMM2,  XMM2b,  XMM2c,  XMM2d,
                      XMM3,  XMM3b,  XMM3c,  XMM3d,
                      XMM4,  XMM4b,  XMM4c,  XMM4d,
                      XMM5,  XMM5b,  XMM5c,  XMM5d,
                      XMM6,  XMM6b,  XMM6c,  XMM6d,
                      XMM7,  XMM7b,  XMM7c,  XMM7d
#ifdef _LP64
                     ,XMM8,  XMM8b,  XMM8c,  XMM8d,
                      XMM9,  XMM9b,  XMM9c,  XMM9d,
                      XMM10, XMM10b, XMM10c, XMM10d,
                      XMM11, XMM11b, XMM11c, XMM11d,
                      XMM12, XMM12b, XMM12c, XMM12d,
                      XMM13, XMM13b, XMM13c, XMM13d,
                      XMM14, XMM14b, XMM14c, XMM14d,
                      XMM15, XMM15b, XMM15c, XMM15d
#endif
                      );

// Class for all 128bit vector registers
reg_class vectorx_reg_evex(XMM0,  XMM0b,  XMM0c,  XMM0d,
                      XMM1,  XMM1b,  XMM1c,  XMM1d,
                      XMM2,  XMM2b,  XMM2c,  XMM2d,
                      XMM3,  XMM3b,  XMM3c,  XMM3d,
                      XMM4,  XMM4b,  XMM4c,  XMM4d,
                      XMM5,  XMM5b,  XMM5c,  XMM5d,
                      XMM6,  XMM6b,  XMM6c,  XMM6d,
                      XMM7,  XMM7b,  XMM7c,  XMM7d
#ifdef _LP64
                     ,XMM8,  XMM8b,  XMM8c,  XMM8d,
                      XMM9,  XMM9b,  XMM9c,  XMM9d,
                      XMM10, XMM10b, XMM10c, XMM10d,
                      XMM11, XMM11b, XMM11c, XMM11d,
                      XMM12, XMM12b, XMM12c, XMM12d,
                      XMM13, XMM13b, XMM13c, XMM13d,
                      XMM14, XMM14b, XMM14c, XMM14d,
                      XMM15, XMM15b, XMM15c, XMM15d,
                      XMM16, XMM16b, XMM16c, XMM16d,
                      XMM17, XMM17b, XMM17c, XMM17d,
                      XMM18, XMM18b, XMM18c, XMM18d,
                      XMM19, XMM19b, XMM19c, XMM19d,
                      XMM20, XMM20b, XMM20c, XMM20d,
                      XMM21, XMM21b, XMM21c, XMM21d,
                      XMM22, XMM22b, XMM22c, XMM22d,
                      XMM23, XMM23b, XMM23c, XMM23d,
                      XMM24, XMM24b, XMM24c, XMM24d,
                      XMM25, XMM25b, XMM25c, XMM25d,
                      XMM26, XMM26b, XMM26c, XMM26d,
                      XMM27, XMM27b, XMM27c, XMM27d,
                      XMM28, XMM28b, XMM28c, XMM28d,
                      XMM29, XMM29b, XMM29c, XMM29d,
                      XMM30, XMM30b, XMM30c, XMM30d,
                      XMM31, XMM31b, XMM31c, XMM31d
#endif
                      );

reg_class_dynamic vectorx_reg(vectorx_reg_evex, vectorx_reg_legacy, %{ VM_Version::supports_evex() %} );
reg_class_dynamic vectorx_reg_vlbwdq(vectorx_reg_evex, vectorx_reg_legacy, %{ VM_Version::supports_avx512vlbwdq() %} );

// Class for all 256bit vector registers
reg_class vectory_reg_legacy(XMM0,  XMM0b,  XMM0c,  XMM0d,  XMM0e,  XMM0f,  XMM0g,  XMM0h,
                      XMM1,  XMM1b,  XMM1c,  XMM1d,  XMM1e,  XMM1f,  XMM1g,  XMM1h,
                      XMM2,  XMM2b,  XMM2c,  XMM2d,  XMM2e,  XMM2f,  XMM2g,  XMM2h,
                      XMM3,  XMM3b,  XMM3c,  XMM3d,  XMM3e,  XMM3f,  XMM3g,  XMM3h,
                      XMM4,  XMM4b,  XMM4c,  XMM4d,  XMM4e,  XMM4f,  XMM4g,  XMM4h,
                      XMM5,  XMM5b,  XMM5c,  XMM5d,  XMM5e,  XMM5f,  XMM5g,  XMM5h,
                      XMM6,  XMM6b,  XMM6c,  XMM6d,  XMM6e,  XMM6f,  XMM6g,  XMM6h,
                      XMM7,  XMM7b,  XMM7c,  XMM7d,  XMM7e,  XMM7f,  XMM7g,  XMM7h
#ifdef _LP64
                     ,XMM8,  XMM8b,  XMM8c,  XMM8d,  XMM8e,  XMM8f,  XMM8g,  XMM8h,
                      XMM9,  XMM9b,  XMM9c,  XMM9d,  XMM9e,  XMM9f,  XMM9g,  XMM9h,
                      XMM10, XMM10b, XMM10c, XMM10d, XMM10e, XMM10f, XMM10g, XMM10h,
                      XMM11, XMM11b, XMM11c, XMM11d, XMM11e, XMM11f, XMM11g, XMM11h,
                      XMM12, XMM12b, XMM12c, XMM12d, XMM12e, XMM12f, XMM12g, XMM12h,
                      XMM13, XMM13b, XMM13c, XMM13d, XMM13e, XMM13f, XMM13g, XMM13h,
                      XMM14, XMM14b, XMM14c, XMM14d, XMM14e, XMM14f, XMM14g, XMM14h,
                      XMM15, XMM15b, XMM15c, XMM15d, XMM15e, XMM15f, XMM15g, XMM15h
#endif
                      );

// Class for all 256bit vector registers
reg_class vectory_reg_evex(XMM0,  XMM0b,  XMM0c,  XMM0d,  XMM0e,  XMM0f,  XMM0g,  XMM0h,
                      XMM1,  XMM1b,  XMM1c,  XMM1d,  XMM1e,  XMM1f,  XMM1g,  XMM1h,
                      XMM2,  XMM2b,  XMM2c,  XMM2d,  XMM2e,  XMM2f,  XMM2g,  XMM2h,
                      XMM3,  XMM3b,  XMM3c,  XMM3d,  XMM3e,  XMM3f,  XMM3g,  XMM3h,
                      XMM4,  XMM4b,  XMM4c,  XMM4d,  XMM4e,  XMM4f,  XMM4g,  XMM4h,
                      XMM5,  XMM5b,  XMM5c,  XMM5d,  XMM5e,  XMM5f,  XMM5g,  XMM5h,
                      XMM6,  XMM6b,  XMM6c,  XMM6d,  XMM6e,  XMM6f,  XMM6g,  XMM6h,
                      XMM7,  XMM7b,  XMM7c,  XMM7d,  XMM7e,  XMM7f,  XMM7g,  XMM7h
#ifdef _LP64
                     ,XMM8,  XMM8b,  XMM8c,  XMM8d,  XMM8e,  XMM8f,  XMM8g,  XMM8h,
                      XMM9,  XMM9b,  XMM9c,  XMM9d,  XMM9e,  XMM9f,  XMM9g,  XMM9h,
                      XMM10, XMM10b, XMM10c, XMM10d, XMM10e, XMM10f, XMM10g, XMM10h,
                      XMM11, XMM11b, XMM11c, XMM11d, XMM11e, XMM11f, XMM11g, XMM11h,
                      XMM12, XMM12b, XMM12c, XMM12d, XMM12e, XMM12f, XMM12g, XMM12h,
                      XMM13, XMM13b, XMM13c, XMM13d, XMM13e, XMM13f, XMM13g, XMM13h,
                      XMM14, XMM14b, XMM14c, XMM14d, XMM14e, XMM14f, XMM14g, XMM14h,
                      XMM15, XMM15b, XMM15c, XMM15d, XMM15e, XMM15f, XMM15g, XMM15h,
                      XMM16, XMM16b, XMM16c, XMM16d, XMM16e, XMM16f, XMM16g, XMM16h,
                      XMM17, XMM17b, XMM17c, XMM17d, XMM17e, XMM17f, XMM17g, XMM17h,
                      XMM18, XMM18b, XMM18c, XMM18d, XMM18e, XMM18f, XMM18g, XMM18h,
                      XMM19, XMM19b, XMM19c, XMM19d, XMM19e, XMM19f, XMM19g, XMM19h,
                      XMM20, XMM20b, XMM20c, XMM20d, XMM20e, XMM20f, XMM20g, XMM20h,
                      XMM21, XMM21b, XMM21c, XMM21d, XMM21e, XMM21f, XMM21g, XMM21h,
                      XMM22, XMM22b, XMM22c, XMM22d, XMM22e, XMM22f, XMM22g, XMM22h,
                      XMM23, XMM23b, XMM23c, XMM23d, XMM23e, XMM23f, XMM23g, XMM23h,
                      XMM24, XMM24b, XMM24c, XMM24d, XMM24e, XMM24f, XMM24g, XMM24h,
                      XMM25, XMM25b, XMM25c, XMM25d, XMM25e, XMM25f, XMM25g, XMM25h,
                      XMM26, XMM26b, XMM26c, XMM26d, XMM26e, XMM26f, XMM26g, XMM26h,
                      XMM27, XMM27b, XMM27c, XMM27d, XMM27e, XMM27f, XMM27g, XMM27h,
                      XMM28, XMM28b, XMM28c, XMM28d, XMM28e, XMM28f, XMM28g, XMM28h,
                      XMM29, XMM29b, XMM29c, XMM29d, XMM29e, XMM29f, XMM29g, XMM29h,
                      XMM30, XMM30b, XMM30c, XMM30d, XMM30e, XMM30f, XMM30g, XMM30h,
                      XMM31, XMM31b, XMM31c, XMM31d, XMM31e, XMM31f, XMM31g, XMM31h
#endif
                      );

reg_class_dynamic vectory_reg(vectory_reg_evex, vectory_reg_legacy, %{ VM_Version::supports_evex() %} );
reg_class_dynamic vectory_reg_vlbwdq(vectory_reg_evex, vectory_reg_legacy, %{ VM_Version::supports_avx512vlbwdq() %} );

// Class for all 512bit vector registers
reg_class vectorz_reg_evex(XMM0,  XMM0b,  XMM0c,  XMM0d,  XMM0e,  XMM0f,  XMM0g,  XMM0h,  XMM0i,  XMM0j,  XMM0k,  XMM0l,  XMM0m,  XMM0n,  XMM0o,  XMM0p,
                      XMM1,  XMM1b,  XMM1c,  XMM1d,  XMM1e,  XMM1f,  XMM1g,  XMM1h,  XMM1i,  XMM1j,  XMM1k,  XMM1l,  XMM1m,  XMM1n,  XMM1o,  XMM1p,
                      XMM2,  XMM2b,  XMM2c,  XMM2d,  XMM2e,  XMM2f,  XMM2g,  XMM2h,  XMM2i,  XMM2j,  XMM2k,  XMM2l,  XMM2m,  XMM2n,  XMM2o,  XMM2p,
                      XMM3,  XMM3b,  XMM3c,  XMM3d,  XMM3e,  XMM3f,  XMM3g,  XMM3h,  XMM3i,  XMM3j,  XMM3k,  XMM3l,  XMM3m,  XMM3n,  XMM3o,  XMM3p,
                      XMM4,  XMM4b,  XMM4c,  XMM4d,  XMM4e,  XMM4f,  XMM4g,  XMM4h,  XMM4i,  XMM4j,  XMM4k,  XMM4l,  XMM4m,  XMM4n,  XMM4o,  XMM4p,
                      XMM5,  XMM5b,  XMM5c,  XMM5d,  XMM5e,  XMM5f,  XMM5g,  XMM5h,  XMM5i,  XMM5j,  XMM5k,  XMM5l,  XMM5m,  XMM5n,  XMM5o,  XMM5p,
                      XMM6,  XMM6b,  XMM6c,  XMM6d,  XMM6e,  XMM6f,  XMM6g,  XMM6h,  XMM6i,  XMM6j,  XMM6k,  XMM6l,  XMM6m,  XMM6n,  XMM6o,  XMM6p,
                      XMM7,  XMM7b,  XMM7c,  XMM7d,  XMM7e,  XMM7f,  XMM7g,  XMM7h,  XMM7i,  XMM7j,  XMM7k,  XMM7l,  XMM7m,  XMM7n,  XMM7o,  XMM7p
#ifdef _LP64
                     ,XMM8,  XMM8b,  XMM8c,  XMM8d,  XMM8e,  XMM8f,  XMM8g,  XMM8h,  XMM8i,  XMM8j,  XMM8k,  XMM8l,  XMM8m,  XMM8n,  XMM8o,  XMM8p,
                      XMM9,  XMM9b,  XMM9c,  XMM9d,  XMM9e,  XMM9f,  XMM9g,  XMM9h,  XMM9i,  XMM9j,  XMM9k,  XMM9l,  XMM9m,  XMM9n,  XMM9o,  XMM9p,
                      XMM10, XMM10b, XMM10c, XMM10d, XMM10e, XMM10f, XMM10g, XMM10h, XMM10i, XMM10j, XMM10k, XMM10l, XMM10m, XMM10n, XMM10o, XMM10p,
                      XMM11, XMM11b, XMM11c, XMM11d, XMM11e, XMM11f, XMM11g, XMM11h, XMM11i, XMM11j, XMM11k, XMM11l, XMM11m, XMM11n, XMM11o, XMM11p,
                      XMM12, XMM12b, XMM12c, XMM12d, XMM12e, XMM12f, XMM12g, XMM12h, XMM12i, XMM12j, XMM12k, XMM12l, XMM12m, XMM12n, XMM12o, XMM12p,
                      XMM13, XMM13b, XMM13c, XMM13d, XMM13e, XMM13f, XMM13g, XMM13h, XMM13i, XMM13j, XMM13k, XMM13l, XMM13m, XMM13n, XMM13o, XMM13p,
                      XMM14, XMM14b, XMM14c, XMM14d, XMM14e, XMM14f, XMM14g, XMM14h, XMM14i, XMM14j, XMM14k, XMM14l, XMM14m, XMM14n, XMM14o, XMM14p,
                      XMM15, XMM15b, XMM15c, XMM15d, XMM15e, XMM15f, XMM15g, XMM15h, XMM15i, XMM15j, XMM15k, XMM15l, XMM15m, XMM15n, XMM15o, XMM15p
                     ,XMM16, XMM16b, XMM16c, XMM16d, XMM16e, XMM16f, XMM16g, XMM16h, XMM16i, XMM16j, XMM16k, XMM16l, XMM16m, XMM16n, XMM16o, XMM16p,
                      XMM17, XMM17b, XMM17c, XMM17d, XMM17e, XMM17f, XMM17g, XMM17h, XMM17i, XMM17j, XMM17k, XMM17l, XMM17m, XMM17n, XMM17o, XMM17p,
                      XMM18, XMM18b, XMM18c, XMM18d, XMM18e, XMM18f, XMM18g, XMM18h, XMM18i, XMM18j, XMM18k, XMM18l, XMM18m, XMM18n, XMM18o, XMM18p,
                      XMM19, XMM19b, XMM19c, XMM19d, XMM19e, XMM19f, XMM19g, XMM19h, XMM19i, XMM19j, XMM19k, XMM19l, XMM19m, XMM19n, XMM19o, XMM19p,
                      XMM20, XMM20b, XMM20c, XMM20d, XMM20e, XMM20f, XMM20g, XMM20h, XMM20i, XMM20j, XMM20k, XMM20l, XMM20m, XMM20n, XMM20o, XMM20p,
                      XMM21, XMM21b, XMM21c, XMM21d, XMM21e, XMM21f, XMM21g, XMM21h, XMM21i, XMM21j, XMM21k, XMM21l, XMM21m, XMM21n, XMM21o, XMM21p,
                      XMM22, XMM22b, XMM22c, XMM22d, XMM22e, XMM22f, XMM22g, XMM22h, XMM22i, XMM22j, XMM22k, XMM22l, XMM22m, XMM22n, XMM22o, XMM22p,
                      XMM23, XMM23b, XMM23c, XMM23d, XMM23e, XMM23f, XMM23g, XMM23h, XMM23i, XMM23j, XMM23k, XMM23l, XMM23m, XMM23n, XMM23o, XMM23p,
                      XMM24, XMM24b, XMM24c, XMM24d, XMM24e, XMM24f, XMM24g, XMM24h, XMM24i, XMM24j, XMM24k, XMM24l, XMM24m, XMM24n, XMM24o, XMM24p,
                      XMM25, XMM25b, XMM25c, XMM25d, XMM25e, XMM25f, XMM25g, XMM25h, XMM25i, XMM25j, XMM25k, XMM25l, XMM25m, XMM25n, XMM25o, XMM25p,
                      XMM26, XMM26b, XMM26c, XMM26d, XMM26e, XMM26f, XMM26g, XMM26h, XMM26i, XMM26j, XMM26k, XMM26l, XMM26m, XMM26n, XMM26o, XMM26p,
                      XMM27, XMM27b, XMM27c, XMM27d, XMM27e, XMM27f, XMM27g, XMM27h, XMM27i, XMM27j, XMM27k, XMM27l, XMM27m, XMM27n, XMM27o, XMM27p,
                      XMM28, XMM28b, XMM28c, XMM28d, XMM28e, XMM28f, XMM28g, XMM28h, XMM28i, XMM28j, XMM28k, XMM28l, XMM28m, XMM28n, XMM28o, XMM28p,
                      XMM29, XMM29b, XMM29c, XMM29d, XMM29e, XMM29f, XMM29g, XMM29h, XMM29i, XMM29j, XMM29k, XMM29l, XMM29m, XMM29n, XMM29o, XMM29p,
                      XMM30, XMM30b, XMM30c, XMM30d, XMM30e, XMM30f, XMM30g, XMM30h, XMM30i, XMM30j, XMM30k, XMM30l, XMM30m, XMM30n, XMM30o, XMM30p,
                      XMM31, XMM31b, XMM31c, XMM31d, XMM31e, XMM31f, XMM31g, XMM31h, XMM31i, XMM31j, XMM31k, XMM31l, XMM31m, XMM31n, XMM31o, XMM31p
#endif
                      );

// Class for restricted 512bit vector registers
reg_class vectorz_reg_legacy(XMM0,  XMM0b,  XMM0c,  XMM0d,  XMM0e,  XMM0f,  XMM0g,  XMM0h,  XMM0i,  XMM0j,  XMM0k,  XMM0l,  XMM0m,  XMM0n,  XMM0o,  XMM0p,
                      XMM1,  XMM1b,  XMM1c,  XMM1d,  XMM1e,  XMM1f,  XMM1g,  XMM1h,  XMM1i,  XMM1j,  XMM1k,  XMM1l,  XMM1m,  XMM1n,  XMM1o,  XMM1p,
                      XMM2,  XMM2b,  XMM2c,  XMM2d,  XMM2e,  XMM2f,  XMM2g,  XMM2h,  XMM2i,  XMM2j,  XMM2k,  XMM2l,  XMM2m,  XMM2n,  XMM2o,  XMM2p,
                      XMM3,  XMM3b,  XMM3c,  XMM3d,  XMM3e,  XMM3f,  XMM3g,  XMM3h,  XMM3i,  XMM3j,  XMM3k,  XMM3l,  XMM3m,  XMM3n,  XMM3o,  XMM3p,
                      XMM4,  XMM4b,  XMM4c,  XMM4d,  XMM4e,  XMM4f,  XMM4g,  XMM4h,  XMM4i,  XMM4j,  XMM4k,  XMM4l,  XMM4m,  XMM4n,  XMM4o,  XMM4p,
                      XMM5,  XMM5b,  XMM5c,  XMM5d,  XMM5e,  XMM5f,  XMM5g,  XMM5h,  XMM5i,  XMM5j,  XMM5k,  XMM5l,  XMM5m,  XMM5n,  XMM5o,  XMM5p,
                      XMM6,  XMM6b,  XMM6c,  XMM6d,  XMM6e,  XMM6f,  XMM6g,  XMM6h,  XMM6i,  XMM6j,  XMM6k,  XMM6l,  XMM6m,  XMM6n,  XMM6o,  XMM6p,
                      XMM7,  XMM7b,  XMM7c,  XMM7d,  XMM7e,  XMM7f,  XMM7g,  XMM7h,  XMM7i,  XMM7j,  XMM7k,  XMM7l,  XMM7m,  XMM7n,  XMM7o,  XMM7p
#ifdef _LP64
                     ,XMM8,  XMM8b,  XMM8c,  XMM8d,  XMM8e,  XMM8f,  XMM8g,  XMM8h,  XMM8i,  XMM8j,  XMM8k,  XMM8l,  XMM8m,  XMM8n,  XMM8o,  XMM8p,
                      XMM9,  XMM9b,  XMM9c,  XMM9d,  XMM9e,  XMM9f,  XMM9g,  XMM9h,  XMM9i,  XMM9j,  XMM9k,  XMM9l,  XMM9m,  XMM9n,  XMM9o,  XMM9p,
                      XMM10, XMM10b, XMM10c, XMM10d, XMM10e, XMM10f, XMM10g, XMM10h, XMM10i, XMM10j, XMM10k, XMM10l, XMM10m, XMM10n, XMM10o, XMM10p,
                      XMM11, XMM11b, XMM11c, XMM11d, XMM11e, XMM11f, XMM11g, XMM11h, XMM11i, XMM11j, XMM11k, XMM11l, XMM11m, XMM11n, XMM11o, XMM11p,
                      XMM12, XMM12b, XMM12c, XMM12d, XMM12e, XMM12f, XMM12g, XMM12h, XMM12i, XMM12j, XMM12k, XMM12l, XMM12m, XMM12n, XMM12o, XMM12p,
                      XMM13, XMM13b, XMM13c, XMM13d, XMM13e, XMM13f, XMM13g, XMM13h, XMM13i, XMM13j, XMM13k, XMM13l, XMM13m, XMM13n, XMM13o, XMM13p,
                      XMM14, XMM14b, XMM14c, XMM14d, XMM14e, XMM14f, XMM14g, XMM14h, XMM14i, XMM14j, XMM14k, XMM14l, XMM14m, XMM14n, XMM14o, XMM14p,
                      XMM15, XMM15b, XMM15c, XMM15d, XMM15e, XMM15f, XMM15g, XMM15h, XMM15i, XMM15j, XMM15k, XMM15l, XMM15m, XMM15n, XMM15o, XMM15p
#endif
                      );

reg_class_dynamic vectorz_reg   (vectorz_reg_evex, vectorz_reg_legacy, %{ VM_Version::supports_evex() %} );
reg_class_dynamic vectorz_reg_vl(vectorz_reg_evex, vectorz_reg_legacy, %{ VM_Version::supports_evex() && VM_Version::supports_avx512vl() %} );

reg_class xmm0_reg(XMM0, XMM0b, XMM0c, XMM0d);
reg_class ymm0_reg(XMM0, XMM0b, XMM0c, XMM0d, XMM0e, XMM0f, XMM0g, XMM0h);
reg_class zmm0_reg(XMM0, XMM0b, XMM0c, XMM0d, XMM0e, XMM0f, XMM0g, XMM0h, XMM0i, XMM0j, XMM0k, XMM0l, XMM0m, XMM0n, XMM0o, XMM0p);

reg_class xmm1_reg(XMM1, XMM1b, XMM1c, XMM1d);
reg_class ymm1_reg(XMM1, XMM1b, XMM1c, XMM1d, XMM1e, XMM1f, XMM1g, XMM1h);
reg_class zmm1_reg(XMM1, XMM1b, XMM1c, XMM1d, XMM1e, XMM1f, XMM1g, XMM1h, XMM1i, XMM1j, XMM1k, XMM1l, XMM1m, XMM1n, XMM1o, XMM1p);

reg_class xmm2_reg(XMM2, XMM2b, XMM2c, XMM2d);
reg_class ymm2_reg(XMM2, XMM2b, XMM2c, XMM2d, XMM2e, XMM2f, XMM2g, XMM2h);
reg_class zmm2_reg(XMM2, XMM2b, XMM2c, XMM2d, XMM2e, XMM2f, XMM2g, XMM2h, XMM2i, XMM2j, XMM2k, XMM2l, XMM2m, XMM2n, XMM2o, XMM2p);

reg_class xmm3_reg(XMM3, XMM3b, XMM3c, XMM3d);
reg_class ymm3_reg(XMM3, XMM3b, XMM3c, XMM3d, XMM3e, XMM3f, XMM3g, XMM3h);
reg_class zmm3_reg(XMM3, XMM3b, XMM3c, XMM3d, XMM3e, XMM3f, XMM3g, XMM3h, XMM3i, XMM3j, XMM3k, XMM3l, XMM3m, XMM3n, XMM3o, XMM3p);

reg_class xmm4_reg(XMM4, XMM4b, XMM4c, XMM4d);
reg_class ymm4_reg(XMM4, XMM4b, XMM4c, XMM4d, XMM4e, XMM4f, XMM4g, XMM4h);
reg_class zmm4_reg(XMM4, XMM4b, XMM4c, XMM4d, XMM4e, XMM4f, XMM4g, XMM4h, XMM4i, XMM4j, XMM4k, XMM4l, XMM4m, XMM4n, XMM4o, XMM4p);

reg_class xmm5_reg(XMM5, XMM5b, XMM5c, XMM5d);
reg_class ymm5_reg(XMM5, XMM5b, XMM5c, XMM5d, XMM5e, XMM5f, XMM5g, XMM5h);
reg_class zmm5_reg(XMM5, XMM5b, XMM5c, XMM5d, XMM5e, XMM5f, XMM5g, XMM5h, XMM5i, XMM5j, XMM5k, XMM5l, XMM5m, XMM5n, XMM5o, XMM5p);

reg_class xmm6_reg(XMM6, XMM6b, XMM6c, XMM6d);
reg_class ymm6_reg(XMM6, XMM6b, XMM6c, XMM6d, XMM6e, XMM6f, XMM6g, XMM6h);
reg_class zmm6_reg(XMM6, XMM6b, XMM6c, XMM6d, XMM6e, XMM6f, XMM6g, XMM6h, XMM6i, XMM6j, XMM6k, XMM6l, XMM6m, XMM6n, XMM6o, XMM6p);

reg_class xmm7_reg(XMM7, XMM7b, XMM7c, XMM7d);
reg_class ymm7_reg(XMM7, XMM7b, XMM7c, XMM7d, XMM7e, XMM7f, XMM7g, XMM7h);
reg_class zmm7_reg(XMM7, XMM7b, XMM7c, XMM7d, XMM7e, XMM7f, XMM7g, XMM7h, XMM7i, XMM7j, XMM7k, XMM7l, XMM7m, XMM7n, XMM7o, XMM7p);

#ifdef _LP64

reg_class xmm8_reg(XMM8, XMM8b, XMM8c, XMM8d);
reg_class ymm8_reg(XMM8, XMM8b, XMM8c, XMM8d, XMM8e, XMM8f, XMM8g, XMM8h);
reg_class zmm8_reg(XMM8, XMM8b, XMM8c, XMM8d, XMM8e, XMM8f, XMM8g, XMM8h, XMM8i, XMM8j, XMM8k, XMM8l, XMM8m, XMM8n, XMM8o, XMM8p);

reg_class xmm9_reg(XMM9, XMM9b, XMM9c, XMM9d);
reg_class ymm9_reg(XMM9, XMM9b, XMM9c, XMM9d, XMM9e, XMM9f, XMM9g, XMM9h);
reg_class zmm9_reg(XMM9, XMM9b, XMM9c, XMM9d, XMM9e, XMM9f, XMM9g, XMM9h, XMM9i, XMM9j, XMM9k, XMM9l, XMM9m, XMM9n, XMM9o, XMM9p);

reg_class xmm10_reg(XMM10, XMM10b, XMM10c, XMM10d);
reg_class ymm10_reg(XMM10, XMM10b, XMM10c, XMM10d, XMM10e, XMM10f, XMM10g, XMM10h);
reg_class zmm10_reg(XMM10, XMM10b, XMM10c, XMM10d, XMM10e, XMM10f, XMM10g, XMM10h, XMM10i, XMM10j, XMM10k, XMM10l, XMM10m, XMM10n, XMM10o, XMM10p);

reg_class xmm11_reg(XMM11, XMM11b, XMM11c, XMM11d);
reg_class ymm11_reg(XMM11, XMM11b, XMM11c, XMM11d, XMM11e, XMM11f, XMM11g, XMM11h);
reg_class zmm11_reg(XMM11, XMM11b, XMM11c, XMM11d, XMM11e, XMM11f, XMM11g, XMM11h, XMM11i, XMM11j, XMM11k, XMM11l, XMM11m, XMM11n, XMM11o, XMM11p);

reg_class xmm12_reg(XMM12, XMM12b, XMM12c, XMM12d);
reg_class ymm12_reg(XMM12, XMM12b, XMM12c, XMM12d, XMM12e, XMM12f, XMM12g, XMM12h);
reg_class zmm12_reg(XMM12, XMM12b, XMM12c, XMM12d, XMM12e, XMM12f, XMM12g, XMM12h, XMM12i, XMM12j, XMM12k, XMM12l, XMM12m, XMM12n, XMM12o, XMM12p);

reg_class xmm13_reg(XMM13, XMM13b, XMM13c, XMM13d);
reg_class ymm13_reg(XMM13, XMM13b, XMM13c, XMM13d, XMM13e, XMM13f, XMM13g, XMM13h);
reg_class zmm13_reg(XMM13, XMM13b, XMM13c, XMM13d, XMM13e, XMM13f, XMM13g, XMM13h, XMM13i, XMM13j, XMM13k, XMM13l, XMM13m, XMM13n, XMM13o, XMM13p);

reg_class xmm14_reg(XMM14, XMM14b, XMM14c, XMM14d);
reg_class ymm14_reg(XMM14, XMM14b, XMM14c, XMM14d, XMM14e, XMM14f, XMM14g, XMM14h);
reg_class zmm14_reg(XMM14, XMM14b, XMM14c, XMM14d, XMM14e, XMM14f, XMM14g, XMM14h, XMM14i, XMM14j, XMM14k, XMM14l, XMM14m, XMM14n, XMM14o, XMM14p);

reg_class xmm15_reg(XMM15, XMM15b, XMM15c, XMM15d);
reg_class ymm15_reg(XMM15, XMM15b, XMM15c, XMM15d, XMM15e, XMM15f, XMM15g, XMM15h);
reg_class zmm15_reg(XMM15, XMM15b, XMM15c, XMM15d, XMM15e, XMM15f, XMM15g, XMM15h, XMM15i, XMM15j, XMM15k, XMM15l, XMM15m, XMM15n, XMM15o, XMM15p);

reg_class xmm16_reg(XMM16, XMM16b, XMM16c, XMM16d);
reg_class ymm16_reg(XMM16, XMM16b, XMM16c, XMM16d, XMM16e, XMM16f, XMM16g, XMM16h);
reg_class zmm16_reg(XMM16, XMM16b, XMM16c, XMM16d, XMM16e, XMM16f, XMM16g, XMM16h, XMM16i, XMM16j, XMM16k, XMM16l, XMM16m, XMM16n, XMM16o, XMM16p);

reg_class xmm17_reg(XMM17, XMM17b, XMM17c, XMM17d);
reg_class ymm17_reg(XMM17, XMM17b, XMM17c, XMM17d, XMM17e, XMM17f, XMM17g, XMM17h);
reg_class zmm17_reg(XMM17, XMM17b, XMM17c, XMM17d, XMM17e, XMM17f, XMM17g, XMM17h, XMM17i, XMM17j, XMM17k, XMM17l, XMM17m, XMM17n, XMM17o, XMM17p);

reg_class xmm18_reg(XMM18, XMM18b, XMM18c, XMM18d);
reg_class ymm18_reg(XMM18, XMM18b, XMM18c, XMM18d, XMM18e, XMM18f, XMM18g, XMM18h);
reg_class zmm18_reg(XMM18, XMM18b, XMM18c, XMM18d, XMM18e, XMM18f, XMM18g, XMM18h, XMM18i, XMM18j, XMM18k, XMM18l, XMM18m, XMM18n, XMM18o, XMM18p);

reg_class xmm19_reg(XMM19, XMM19b, XMM19c, XMM19d);
reg_class ymm19_reg(XMM19, XMM19b, XMM19c, XMM19d, XMM19e, XMM19f, XMM19g, XMM19h);
reg_class zmm19_reg(XMM19, XMM19b, XMM19c, XMM19d, XMM19e, XMM19f, XMM19g, XMM19h, XMM19i, XMM19j, XMM19k, XMM19l, XMM19m, XMM19n, XMM19o, XMM19p);

reg_class xmm20_reg(XMM20, XMM20b, XMM20c, XMM20d);
reg_class ymm20_reg(XMM20, XMM20b, XMM20c, XMM20d, XMM20e, XMM20f, XMM20g, XMM20h);
reg_class zmm20_reg(XMM20, XMM20b, XMM20c, XMM20d, XMM20e, XMM20f, XMM20g, XMM20h, XMM20i, XMM20j, XMM20k, XMM20l, XMM20m, XMM20n, XMM20o, XMM20p);

reg_class xmm21_reg(XMM21, XMM21b, XMM21c, XMM21d);
reg_class ymm21_reg(XMM21, XMM21b, XMM21c, XMM21d, XMM21e, XMM21f, XMM21g, XMM21h);
reg_class zmm21_reg(XMM21, XMM21b, XMM21c, XMM21d, XMM21e, XMM21f, XMM21g, XMM21h, XMM21i, XMM21j, XMM21k, XMM21l, XMM21m, XMM21n, XMM21o, XMM21p);

reg_class xmm22_reg(XMM22, XMM22b, XMM22c, XMM22d);
reg_class ymm22_reg(XMM22, XMM22b, XMM22c, XMM22d, XMM22e, XMM22f, XMM22g, XMM22h);
reg_class zmm22_reg(XMM22, XMM22b, XMM22c, XMM22d, XMM22e, XMM22f, XMM22g, XMM22h, XMM22i, XMM22j, XMM22k, XMM22l, XMM22m, XMM22n, XMM22o, XMM22p);

reg_class xmm23_reg(XMM23, XMM23b, XMM23c, XMM23d);
reg_class ymm23_reg(XMM23, XMM23b, XMM23c, XMM23d, XMM23e, XMM23f, XMM23g, XMM23h);
reg_class zmm23_reg(XMM23, XMM23b, XMM23c, XMM23d, XMM23e, XMM23f, XMM23g, XMM23h, XMM23i, XMM23j, XMM23k, XMM23l, XMM23m, XMM23n, XMM23o, XMM23p);

reg_class xmm24_reg(XMM24, XMM24b, XMM24c, XMM24d);
reg_class ymm24_reg(XMM24, XMM24b, XMM24c, XMM24d, XMM24e, XMM24f, XMM24g, XMM24h);
reg_class zmm24_reg(XMM24, XMM24b, XMM24c, XMM24d, XMM24e, XMM24f, XMM24g, XMM24h, XMM24i, XMM24j, XMM24k, XMM24l, XMM24m, XMM24n, XMM24o, XMM24p);

reg_class xmm25_reg(XMM25, XMM25b, XMM25c, XMM25d);
reg_class ymm25_reg(XMM25, XMM25b, XMM25c, XMM25d, XMM25e, XMM25f, XMM25g, XMM25h);
reg_class zmm25_reg(XMM25, XMM25b, XMM25c, XMM25d, XMM25e, XMM25f, XMM25g, XMM25h, XMM25i, XMM25j, XMM25k, XMM25l, XMM25m, XMM25n, XMM25o, XMM25p);

reg_class xmm26_reg(XMM26, XMM26b, XMM26c, XMM26d);
reg_class ymm26_reg(XMM26, XMM26b, XMM26c, XMM26d, XMM26e, XMM26f, XMM26g, XMM26h);
reg_class zmm26_reg(XMM26, XMM26b, XMM26c, XMM26d, XMM26e, XMM26f, XMM26g, XMM26h, XMM26i, XMM26j, XMM26k, XMM26l, XMM26m, XMM26n, XMM26o, XMM26p);

reg_class xmm27_reg(XMM27, XMM27b, XMM27c, XMM27d);
reg_class ymm27_reg(XMM27, XMM27b, XMM27c, XMM27d, XMM27e, XMM27f, XMM27g, XMM27h);
reg_class zmm27_reg(XMM27, XMM27b, XMM27c, XMM27d, XMM27e, XMM27f, XMM27g, XMM27h, XMM27i, XMM27j, XMM27k, XMM27l, XMM27m, XMM27n, XMM27o, XMM27p);

reg_class xmm28_reg(XMM28, XMM28b, XMM28c, XMM28d);
reg_class ymm28_reg(XMM28, XMM28b, XMM28c, XMM28d, XMM28e, XMM28f, XMM28g, XMM28h);
reg_class zmm28_reg(XMM28, XMM28b, XMM28c, XMM28d, XMM28e, XMM28f, XMM28g, XMM28h, XMM28i, XMM28j, XMM28k, XMM28l, XMM28m, XMM28n, XMM28o, XMM28p);

reg_class xmm29_reg(XMM29, XMM29b, XMM29c, XMM29d);
reg_class ymm29_reg(XMM29, XMM29b, XMM29c, XMM29d, XMM29e, XMM29f, XMM29g, XMM29h);
reg_class zmm29_reg(XMM29, XMM29b, XMM29c, XMM29d, XMM29e, XMM29f, XMM29g, XMM29h, XMM29i, XMM29j, XMM29k, XMM29l, XMM29m, XMM29n, XMM29o, XMM29p);

reg_class xmm30_reg(XMM30, XMM30b, XMM30c, XMM30d);
reg_class ymm30_reg(XMM30, XMM30b, XMM30c, XMM30d, XMM30e, XMM30f, XMM30g, XMM30h);
reg_class zmm30_reg(XMM30, XMM30b, XMM30c, XMM30d, XMM30e, XMM30f, XMM30g, XMM30h, XMM30i, XMM30j, XMM30k, XMM30l, XMM30m, XMM30n, XMM30o, XMM30p);

reg_class xmm31_reg(XMM31, XMM31b, XMM31c, XMM31d);
reg_class ymm31_reg(XMM31, XMM31b, XMM31c, XMM31d, XMM31e, XMM31f, XMM31g, XMM31h);
reg_class zmm31_reg(XMM31, XMM31b, XMM31c, XMM31d, XMM31e, XMM31f, XMM31g, XMM31h, XMM31i, XMM31j, XMM31k, XMM31l, XMM31m, XMM31n, XMM31o, XMM31p);

#endif

%}


//----------SOURCE BLOCK-------------------------------------------------------
// This is a block of C++ code which provides values, functions, and
// definitions necessary in the rest of the architecture description

source_hpp %{
// Header information of the source block.
// Method declarations/definitions which are used outside
// the ad-scope can conveniently be defined here.
//
// To keep related declarations/definitions/uses close together,
// we switch between source %{ }% and source_hpp %{ }% freely as needed.

class NativeJump;

class CallStubImpl {

  //--------------------------------------------------------------
  //---<  Used for optimization in Compile::shorten_branches  >---
  //--------------------------------------------------------------

 public:
  // Size of call trampoline stub.
  static uint size_call_trampoline() {
    return 0; // no call trampolines on this platform
  }

  // number of relocations needed by a call trampoline stub
  static uint reloc_call_trampoline() {
    return 0; // no call trampolines on this platform
  }
};

class HandlerImpl {

 public:

  static int emit_exception_handler(CodeBuffer &cbuf);
  static int emit_deopt_handler(CodeBuffer& cbuf);

  static uint size_exception_handler() {
    // NativeCall instruction size is the same as NativeJump.
    // exception handler starts out as jump and can be patched to
    // a call be deoptimization.  (4932387)
    // Note that this value is also credited (in output.cpp) to
    // the size of the code section.
    return NativeJump::instruction_size;
  }

#ifdef _LP64
  static uint size_deopt_handler() {
    // three 5 byte instructions
    return 15;
  }
#else
  static uint size_deopt_handler() {
    // NativeCall instruction size is the same as NativeJump.
    // exception handler starts out as jump and can be patched to
    // a call be deoptimization.  (4932387)
    // Note that this value is also credited (in output.cpp) to
    // the size of the code section.
    return 5 + NativeJump::instruction_size; // pushl(); jmp;
  }
#endif
};

inline uint vector_length(const Node* n) {
  const TypeVect* vt = n->bottom_type()->is_vect();
  return vt->length();
}

inline uint vector_length_in_bytes(const Node* n) {
  const TypeVect* vt = n->bottom_type()->is_vect();
  return vt->length_in_bytes();
}

%} // end source_hpp

source %{

#include "opto/addnode.hpp"

// Emit exception handler code.
// Stuff framesize into a register and call a VM stub routine.
int HandlerImpl::emit_exception_handler(CodeBuffer& cbuf) {

  // Note that the code buffer's insts_mark is always relative to insts.
  // That's why we must use the macroassembler to generate a handler.
  MacroAssembler _masm(&cbuf);
  address base = __ start_a_stub(size_exception_handler());
  if (base == NULL) {
    ciEnv::current()->record_failure("CodeCache is full");
    return 0;  // CodeBuffer::expand failed
  }
  int offset = __ offset();
  __ jump(RuntimeAddress(OptoRuntime::exception_blob()->entry_point()));
  assert(__ offset() - offset <= (int) size_exception_handler(), "overflow");
  __ end_a_stub();
  return offset;
}

// Emit deopt handler code.
int HandlerImpl::emit_deopt_handler(CodeBuffer& cbuf) {

  // Note that the code buffer's insts_mark is always relative to insts.
  // That's why we must use the macroassembler to generate a handler.
  MacroAssembler _masm(&cbuf);
  address base = __ start_a_stub(size_deopt_handler());
  if (base == NULL) {
    ciEnv::current()->record_failure("CodeCache is full");
    return 0;  // CodeBuffer::expand failed
  }
  int offset = __ offset();

#ifdef _LP64
  address the_pc = (address) __ pc();
  Label next;
  // push a "the_pc" on the stack without destroying any registers
  // as they all may be live.

  // push address of "next"
  __ call(next, relocInfo::none); // reloc none is fine since it is a disp32
  __ bind(next);
  // adjust it so it matches "the_pc"
  __ subptr(Address(rsp, 0), __ offset() - offset);
#else
  InternalAddress here(__ pc());
  __ pushptr(here.addr());
#endif

  __ jump(RuntimeAddress(SharedRuntime::deopt_blob()->unpack()));
  assert(__ offset() - offset <= (int) size_deopt_handler(), "overflow");
  __ end_a_stub();
  return offset;
}


//=============================================================================

  // Float masks come from different places depending on platform.
#ifdef _LP64
  static address float_signmask()  { return StubRoutines::x86::float_sign_mask(); }
  static address float_signflip()  { return StubRoutines::x86::float_sign_flip(); }
  static address double_signmask() { return StubRoutines::x86::double_sign_mask(); }
  static address double_signflip() { return StubRoutines::x86::double_sign_flip(); }
#else
  static address float_signmask()  { return (address)float_signmask_pool; }
  static address float_signflip()  { return (address)float_signflip_pool; }
  static address double_signmask() { return (address)double_signmask_pool; }
  static address double_signflip() { return (address)double_signflip_pool; }
#endif
  static address vector_short_to_byte_mask() { return StubRoutines::x86::vector_short_to_byte_mask(); }
  static address vector_byte_perm_mask() { return StubRoutines::x86::vector_byte_perm_mask(); }
  static address vector_long_sign_mask() { return StubRoutines::x86::vector_long_sign_mask(); }

//=============================================================================
const bool Matcher::match_rule_supported(int opcode) {
  if (!has_match_rule(opcode)) {
    return false; // no match rule present
  }
  switch (opcode) {
    case Op_AbsVL:
      if (UseAVX < 3) {
        return false;
      }
      break;
    case Op_PopCountI:
    case Op_PopCountL:
      if (!UsePopCountInstruction) {
        return false;
      }
      break;
    case Op_PopCountVI:
      if (!UsePopCountInstruction || !VM_Version::supports_vpopcntdq()) {
        return false;
      }
      break;
    case Op_MulVI:
      if ((UseSSE < 4) && (UseAVX < 1)) { // only with SSE4_1 or AVX
        return false;
      }
      break;
    case Op_MulVL:
    case Op_MulReductionVL:
      if (VM_Version::supports_avx512dq() == false) {
        return false;
      }
      break;
    case Op_AddReductionVL:
      if (UseAVX < 3) { // only EVEX : vector connectivity becomes an issue here
        return false;
      }
      break;
    case Op_AbsVB:
    case Op_AbsVS:
    case Op_AbsVI:
    case Op_AddReductionVI:
      if (UseSSE < 3 || !VM_Version::supports_ssse3()) { // requires at least SSSE3
        return false;
      }
      break;
    case Op_MulReductionVI:
      if (UseSSE < 4) { // requires at least SSE4
        return false;
      }
      break;
    case Op_AddReductionVF:
    case Op_AddReductionVD:
    case Op_MulReductionVF:
    case Op_MulReductionVD:
      if (UseSSE < 1) { // requires at least SSE
        return false;
      }
      break;
    case Op_SqrtVD:
    case Op_SqrtVF:
      if (UseAVX < 1) { // enabled for AVX only
        return false;
      }
      break;
    case Op_CompareAndSwapL:
#ifdef _LP64
    case Op_CompareAndSwapP:
#endif
      if (!VM_Version::supports_cx8()) {
        return false;
      }
      break;
    case Op_CMoveVF:
    case Op_CMoveVD:
      if (UseAVX < 1 || UseAVX > 2) {
        return false;
      }
      break;
    case Op_StrIndexOf:
      if (!UseSSE42Intrinsics) {
        return false;
      }
      break;
    case Op_StrIndexOfChar:
      if (!UseSSE42Intrinsics) {
        return false;
      }
      break;
    case Op_OnSpinWait:
      if (VM_Version::supports_on_spin_wait() == false) {
        return false;
      }
      break;
    case Op_RShiftVL:
    case Op_AbsVD:
    case Op_NegVD:
      if (UseSSE < 2) {
        return false;
      }
      break;
    case Op_MulVB:
    case Op_LShiftVB:
    case Op_RShiftVB:
    case Op_URShiftVB:
      if (UseSSE < 4) {
        return false;
      }
      break;
#ifdef _LP64
    case Op_MaxD:
    case Op_MaxF:
    case Op_MinD:
    case Op_MinF:
      if (UseAVX < 1) { // enabled for AVX only
        return false;
      }
      break;
#endif
    case Op_RoundDoubleMode:
      if (UseSSE < 4) {
        return false;
      }
      break;
    case Op_RoundDoubleModeV:
      if (VM_Version::supports_avx() == false) {
        return false; // 128bit vroundpd is not available
      }
      break;
    case Op_SqrtF:
      if (UseSSE < 1) {
        return false;
      }
      break;
    case Op_SqrtD:
#ifdef _LP64
      if (UseSSE < 2) {
        return false;
      }
#else
      // x86_32.ad has a special match rule for SqrtD.
      // Together with common x86 rules, this handles all UseSSE cases.
#endif
      break;
  }
  return true;  // Match rules are supported by default.
<<<<<<< HEAD
}

//------------------------------------------------------------------------

// Identify extra cases that we might want to provide match rules for vector nodes and
// other intrinsics guarded with vector length (vlen) and element type (bt).
const bool Matcher::match_rule_supported_vector(int opcode, int vlen, BasicType bt) {
  if (!match_rule_supported(opcode)) {
    return false;
  }
  // Matcher::vector_size_supported() restricts vector sizes in the following way (see Matcher::vector_width_in_bytes):
  //   * SSE2 supports 128bit vectors for all types;
  //   * AVX1 supports 256bit vectors only for FLOAT and DOUBLE types;
  //   * AVX2 supports 256bit vectors for all types;
  //   * AVX512F supports 512bit vectors only for INT, FLOAT, and DOUBLE types;
  //   * AVX512BW supports 512bit vectors for BYTE, SHORT, and CHAR types.
  // There's also a limit on minimum vector size supported: 2 elements (or 4 bytes for BYTE).
  // And MaxVectorSize is taken into account as well.
  if (!vector_size_supported(bt, vlen)) {
    return false;
  }
  // Special cases which require vector length follow:
  //   * implementation limitations
  //   * some 512bit vector operations on FLOAT and DOUBLE types require AVX512DQ
  //   * 128bit vroundpd instruction is present only in AVX1
  switch (opcode) {
    case Op_AbsVF:
    case Op_NegVF:
      if ((vlen == 16) && (VM_Version::supports_avx512dq() == false)) {
        return false; // 512bit vandps and vxorps are not available
      }
      break;
    case Op_AbsVD:
    case Op_NegVD:
      if ((vlen == 8) && (VM_Version::supports_avx512dq() == false)) {
        return false; // 512bit vandpd and vxorpd are not available
      }
      break;
    case Op_CMoveVF:
      if (vlen != 8) {
        return false; // implementation limitation (only vcmov8F_reg is present)
      }
      break;
    case Op_CMoveVD:
      if (vlen != 4) {
        return false; // implementation limitation (only vcmov4D_reg is present)
      }
      break;
  }
  return true;  // Per default match rules are supported.
}

=======
}

//------------------------------------------------------------------------

// Identify extra cases that we might want to provide match rules for vector nodes and
// other intrinsics guarded with vector length (vlen) and element type (bt).
const bool Matcher::match_rule_supported_vector(int opcode, int vlen, BasicType bt) {
  if (!match_rule_supported(opcode)) {
    return false;
  }
  // Matcher::vector_size_supported() restricts vector sizes in the following way (see Matcher::vector_width_in_bytes):
  //   * SSE2 supports 128bit vectors for all types;
  //   * AVX1 supports 256bit vectors only for FLOAT and DOUBLE types;
  //   * AVX2 supports 256bit vectors for all types;
  //   * AVX512F supports 512bit vectors only for INT, FLOAT, and DOUBLE types;
  //   * AVX512BW supports 512bit vectors for BYTE, SHORT, and CHAR types.
  // There's also a limit on minimum vector size supported: 2 elements (or 4 bytes for BYTE).
  // And MaxVectorSize is taken into account as well.
  if (!vector_size_supported(bt, vlen)) {
    return false;
  }
  // Special cases which require vector length follow:
  //   * implementation limitations
  //   * some 512bit vector operations on FLOAT and DOUBLE types require AVX512DQ
  //   * 128bit vroundpd instruction is present only in AVX1
  switch (opcode) {
    case Op_AbsVF:
    case Op_NegVF:
      if ((vlen == 16) && (VM_Version::supports_avx512dq() == false)) {
        return false; // 512bit vandps and vxorps are not available
      }
      break;
    case Op_AbsVD:
    case Op_NegVD:
      if ((vlen == 8) && (VM_Version::supports_avx512dq() == false)) {
        return false; // 512bit vandpd and vxorpd are not available
      }
      break;
    case Op_CMoveVF:
      if (vlen != 8) {
        return false; // implementation limitation (only vcmov8F_reg is present)
      }
      break;
    case Op_CMoveVD:
      if (vlen != 4) {
        return false; // implementation limitation (only vcmov4D_reg is present)
      }
      break;
  }
  return true;  // Per default match rules are supported.
}

// x86 supports generic vector operands: vec and legVec.
const bool Matcher::supports_generic_vector_operands = true;

MachOper* Matcher::specialize_generic_vector_operand(MachOper* generic_opnd, uint ideal_reg) {
  assert(Matcher::is_generic_vector(generic_opnd), "not generic");
  bool legacy = (generic_opnd->opcode() == LEGVEC);
  if (legacy) {
    switch (ideal_reg) {
      case Op_VecS: return new legVecSOper();
      case Op_VecD: return new legVecDOper();
      case Op_VecX: return new legVecXOper();
      case Op_VecY: return new legVecYOper();
      case Op_VecZ: return new legVecZOper();
    }
  } else {
    switch (ideal_reg) {
      case Op_VecS: return new vecSOper();
      case Op_VecD: return new vecDOper();
      case Op_VecX: return new vecXOper();
      case Op_VecY: return new vecYOper();
      case Op_VecZ: return new vecZOper();
    }
  }
  ShouldNotReachHere();
  return NULL;
}

bool Matcher::is_generic_reg2reg_move(MachNode* m) {
  switch (m->rule()) {
    case MoveVec2Leg_rule:
    case MoveLeg2Vec_rule:
      return true;
    default:
      return false;
  }
}

bool Matcher::is_generic_vector(MachOper* opnd) {
  switch (opnd->opcode()) {
    case VEC:
    case LEGVEC:
      return true;
    default:
      return false;
  }
}

//------------------------------------------------------------------------
>>>>>>> cae491da

const bool Matcher::has_predicated_vectors(void) {
  bool ret_value = false;
  if (UseAVX > 2) {
    ret_value = VM_Version::supports_avx512vl();
  }

  return ret_value;
}

const int Matcher::float_pressure(int default_pressure_threshold) {
  int float_pressure_threshold = default_pressure_threshold;
#ifdef _LP64
  if (UseAVX > 2) {
    // Increase pressure threshold on machines with AVX3 which have
    // 2x more XMM registers.
    float_pressure_threshold = default_pressure_threshold * 2;
  }
#endif
  return float_pressure_threshold;
}

// Max vector size in bytes. 0 if not supported.
const int Matcher::vector_width_in_bytes(BasicType bt) {
  assert(is_java_primitive(bt), "only primitive type vectors");
  if (UseSSE < 2) return 0;
  // SSE2 supports 128bit vectors for all types.
  // AVX2 supports 256bit vectors for all types.
  // AVX2/EVEX supports 512bit vectors for all types.
  int size = (UseAVX > 1) ? (1 << UseAVX) * 8 : 16;
  // AVX1 supports 256bit vectors only for FLOAT and DOUBLE.
  if (UseAVX > 0 && (bt == T_FLOAT || bt == T_DOUBLE))
    size = (UseAVX > 2) ? 64 : 32;
  if (UseAVX > 2 && (bt == T_BYTE || bt == T_SHORT || bt == T_CHAR))
    size = (VM_Version::supports_avx512bw()) ? 64 : 32;
  // Use flag to limit vector size.
  size = MIN2(size,(int)MaxVectorSize);
  // Minimum 2 values in vector (or 4 for bytes).
  switch (bt) {
  case T_DOUBLE:
  case T_LONG:
    if (size < 16) return 0;
    break;
  case T_FLOAT:
  case T_INT:
    if (size < 8) return 0;
    break;
  case T_BOOLEAN:
    if (size < 4) return 0;
    break;
  case T_CHAR:
    if (size < 4) return 0;
    break;
  case T_BYTE:
    if (size < 4) return 0;
    break;
  case T_SHORT:
    if (size < 4) return 0;
    break;
  default:
    ShouldNotReachHere();
  }
  return size;
}

// Limits on vector size (number of elements) loaded into vector.
const int Matcher::max_vector_size(const BasicType bt) {
  return vector_width_in_bytes(bt)/type2aelembytes(bt);
}
const int Matcher::min_vector_size(const BasicType bt) {
  int max_size = max_vector_size(bt);
  // Min size which can be loaded into vector is 4 bytes.
  int size = (type2aelembytes(bt) == 1) ? 4 : 2;
  return MIN2(size,max_size);
}

// Vector ideal reg corresponding to specified size in bytes
const uint Matcher::vector_ideal_reg(int size) {
  assert(MaxVectorSize >= size, "");
  switch(size) {
    case  4: return Op_VecS;
    case  8: return Op_VecD;
    case 16: return Op_VecX;
    case 32: return Op_VecY;
    case 64: return Op_VecZ;
  }
  ShouldNotReachHere();
  return 0;
}

// Only lowest bits of xmm reg are used for vector shift count.
const uint Matcher::vector_shift_count_ideal_reg(int size) {
  return Op_VecS;
}

// x86 supports misaligned vectors store/load.
const bool Matcher::misaligned_vectors_ok() {
  return true;
}

// x86 AES instructions are compatible with SunJCE expanded
// keys, hence we do not need to pass the original key to stubs
const bool Matcher::pass_original_key_for_aes() {
  return false;
}


const bool Matcher::convi2l_type_required = true;

// Check for shift by small constant as well
static bool clone_shift(Node* shift, Matcher* matcher, Matcher::MStack& mstack, VectorSet& address_visited) {
  if (shift->Opcode() == Op_LShiftX && shift->in(2)->is_Con() &&
      shift->in(2)->get_int() <= 3 &&
      // Are there other uses besides address expressions?
      !matcher->is_visited(shift)) {
    address_visited.set(shift->_idx); // Flag as address_visited
    mstack.push(shift->in(2), Matcher::Visit);
    Node *conv = shift->in(1);
#ifdef _LP64
    // Allow Matcher to match the rule which bypass
    // ConvI2L operation for an array index on LP64
    // if the index value is positive.
    if (conv->Opcode() == Op_ConvI2L &&
        conv->as_Type()->type()->is_long()->_lo >= 0 &&
        // Are there other uses besides address expressions?
        !matcher->is_visited(conv)) {
      address_visited.set(conv->_idx); // Flag as address_visited
      mstack.push(conv->in(1), Matcher::Pre_Visit);
    } else
#endif
      mstack.push(conv, Matcher::Pre_Visit);
    return true;
  }
  return false;
}

// Should the Matcher clone shifts on addressing modes, expecting them
// to be subsumed into complex addressing expressions or compute them
// into registers?
bool Matcher::clone_address_expressions(AddPNode* m, Matcher::MStack& mstack, VectorSet& address_visited) {
  Node *off = m->in(AddPNode::Offset);
  if (off->is_Con()) {
    address_visited.test_set(m->_idx); // Flag as address_visited
    Node *adr = m->in(AddPNode::Address);

    // Intel can handle 2 adds in addressing mode
    // AtomicAdd is not an addressing expression.
    // Cheap to find it by looking for screwy base.
    if (adr->is_AddP() &&
        !adr->in(AddPNode::Base)->is_top() &&
        LP64_ONLY( off->get_long() == (int) (off->get_long()) && ) // immL32
        // Are there other uses besides address expressions?
        !is_visited(adr)) {
      address_visited.set(adr->_idx); // Flag as address_visited
      Node *shift = adr->in(AddPNode::Offset);
      if (!clone_shift(shift, this, mstack, address_visited)) {
        mstack.push(shift, Pre_Visit);
      }
      mstack.push(adr->in(AddPNode::Address), Pre_Visit);
      mstack.push(adr->in(AddPNode::Base), Pre_Visit);
    } else {
      mstack.push(adr, Pre_Visit);
    }

    // Clone X+offset as it also folds into most addressing expressions
    mstack.push(off, Visit);
    mstack.push(m->in(AddPNode::Base), Pre_Visit);
    return true;
  } else if (clone_shift(off, this, mstack, address_visited)) {
    address_visited.test_set(m->_idx); // Flag as address_visited
    mstack.push(m->in(AddPNode::Address), Pre_Visit);
    mstack.push(m->in(AddPNode::Base), Pre_Visit);
    return true;
  }
  return false;
}

void Compile::reshape_address(AddPNode* addp) {
}

// Helper methods for MachSpillCopyNode::implementation().
static int vec_mov_helper(CodeBuffer *cbuf, bool do_size, int src_lo, int dst_lo,
                          int src_hi, int dst_hi, uint ireg, outputStream* st) {
  // In 64-bit VM size calculation is very complex. Emitting instructions
  // into scratch buffer is used to get size in 64-bit VM.
  LP64_ONLY( assert(!do_size, "this method calculates size only for 32-bit VM"); )
  assert(ireg == Op_VecS || // 32bit vector
         (src_lo & 1) == 0 && (src_lo + 1) == src_hi &&
         (dst_lo & 1) == 0 && (dst_lo + 1) == dst_hi,
         "no non-adjacent vector moves" );
  if (cbuf) {
    MacroAssembler _masm(cbuf);
    int offset = __ offset();
    switch (ireg) {
    case Op_VecS: // copy whole register
    case Op_VecD:
    case Op_VecX:
#ifndef _LP64
      __ movdqu(as_XMMRegister(Matcher::_regEncode[dst_lo]), as_XMMRegister(Matcher::_regEncode[src_lo]));
#else
      if ((UseAVX < 3) || VM_Version::supports_avx512vl()) {
        __ movdqu(as_XMMRegister(Matcher::_regEncode[dst_lo]), as_XMMRegister(Matcher::_regEncode[src_lo]));
      } else {
        __ vextractf32x4(as_XMMRegister(Matcher::_regEncode[dst_lo]), as_XMMRegister(Matcher::_regEncode[src_lo]), 0x0);
     }
#endif
      break;
    case Op_VecY:
#ifndef _LP64
      __ vmovdqu(as_XMMRegister(Matcher::_regEncode[dst_lo]), as_XMMRegister(Matcher::_regEncode[src_lo]));
#else
      if ((UseAVX < 3) || VM_Version::supports_avx512vl()) {
        __ vmovdqu(as_XMMRegister(Matcher::_regEncode[dst_lo]), as_XMMRegister(Matcher::_regEncode[src_lo]));
      } else {
        __ vextractf64x4(as_XMMRegister(Matcher::_regEncode[dst_lo]), as_XMMRegister(Matcher::_regEncode[src_lo]), 0x0);
     }
#endif
      break;
    case Op_VecZ:
      __ evmovdquq(as_XMMRegister(Matcher::_regEncode[dst_lo]), as_XMMRegister(Matcher::_regEncode[src_lo]), 2);
      break;
    default:
      ShouldNotReachHere();
    }
    int size = __ offset() - offset;
#ifdef ASSERT
    // VEX_2bytes prefix is used if UseAVX > 0, so it takes the same 2 bytes as SIMD prefix.
    assert(!do_size || size == 4, "incorrect size calculattion");
#endif
    return size;
#ifndef PRODUCT
  } else if (!do_size) {
    switch (ireg) {
    case Op_VecS:
    case Op_VecD:
    case Op_VecX:
      st->print("movdqu  %s,%s\t# spill",Matcher::regName[dst_lo],Matcher::regName[src_lo]);
      break;
    case Op_VecY:
    case Op_VecZ:
      st->print("vmovdqu %s,%s\t# spill",Matcher::regName[dst_lo],Matcher::regName[src_lo]);
      break;
    default:
      ShouldNotReachHere();
    }
#endif
  }
  // VEX_2bytes prefix is used if UseAVX > 0, and it takes the same 2 bytes as SIMD prefix.
  return (UseAVX > 2) ? 6 : 4;
}

int vec_spill_helper(CodeBuffer *cbuf, bool do_size, bool is_load,
                            int stack_offset, int reg, uint ireg, outputStream* st) {
  // In 64-bit VM size calculation is very complex. Emitting instructions
  // into scratch buffer is used to get size in 64-bit VM.
  LP64_ONLY( assert(!do_size, "this method calculates size only for 32-bit VM"); )
  if (cbuf) {
    MacroAssembler _masm(cbuf);
    int offset = __ offset();
    if (is_load) {
      switch (ireg) {
      case Op_VecS:
        __ movdl(as_XMMRegister(Matcher::_regEncode[reg]), Address(rsp, stack_offset));
        break;
      case Op_VecD:
        __ movq(as_XMMRegister(Matcher::_regEncode[reg]), Address(rsp, stack_offset));
        break;
      case Op_VecX:
#ifndef _LP64
        __ movdqu(as_XMMRegister(Matcher::_regEncode[reg]), Address(rsp, stack_offset));
#else
        if ((UseAVX < 3) || VM_Version::supports_avx512vl()) {
          __ movdqu(as_XMMRegister(Matcher::_regEncode[reg]), Address(rsp, stack_offset));
        } else {
          __ vpxor(as_XMMRegister(Matcher::_regEncode[reg]), as_XMMRegister(Matcher::_regEncode[reg]), as_XMMRegister(Matcher::_regEncode[reg]), 2);
          __ vinsertf32x4(as_XMMRegister(Matcher::_regEncode[reg]), as_XMMRegister(Matcher::_regEncode[reg]), Address(rsp, stack_offset),0x0);
        }
#endif
        break;
      case Op_VecY:
#ifndef _LP64
        __ vmovdqu(as_XMMRegister(Matcher::_regEncode[reg]), Address(rsp, stack_offset));
#else
        if ((UseAVX < 3) || VM_Version::supports_avx512vl()) {
          __ vmovdqu(as_XMMRegister(Matcher::_regEncode[reg]), Address(rsp, stack_offset));
        } else {
          __ vpxor(as_XMMRegister(Matcher::_regEncode[reg]), as_XMMRegister(Matcher::_regEncode[reg]), as_XMMRegister(Matcher::_regEncode[reg]), 2);
          __ vinsertf64x4(as_XMMRegister(Matcher::_regEncode[reg]), as_XMMRegister(Matcher::_regEncode[reg]), Address(rsp, stack_offset),0x0);
        }
#endif
        break;
      case Op_VecZ:
        __ evmovdquq(as_XMMRegister(Matcher::_regEncode[reg]), Address(rsp, stack_offset), 2);
        break;
      default:
        ShouldNotReachHere();
      }
    } else { // store
      switch (ireg) {
      case Op_VecS:
        __ movdl(Address(rsp, stack_offset), as_XMMRegister(Matcher::_regEncode[reg]));
        break;
      case Op_VecD:
        __ movq(Address(rsp, stack_offset), as_XMMRegister(Matcher::_regEncode[reg]));
        break;
      case Op_VecX:
#ifndef _LP64
        __ movdqu(Address(rsp, stack_offset), as_XMMRegister(Matcher::_regEncode[reg]));
#else
        if ((UseAVX < 3) || VM_Version::supports_avx512vl()) {
          __ movdqu(Address(rsp, stack_offset), as_XMMRegister(Matcher::_regEncode[reg]));
        }
        else {
          __ vextractf32x4(Address(rsp, stack_offset), as_XMMRegister(Matcher::_regEncode[reg]), 0x0);
        }
#endif
        break;
      case Op_VecY:
#ifndef _LP64
        __ vmovdqu(Address(rsp, stack_offset), as_XMMRegister(Matcher::_regEncode[reg]));
#else
        if ((UseAVX < 3) || VM_Version::supports_avx512vl()) {
          __ vmovdqu(Address(rsp, stack_offset), as_XMMRegister(Matcher::_regEncode[reg]));
        }
        else {
          __ vextractf64x4(Address(rsp, stack_offset), as_XMMRegister(Matcher::_regEncode[reg]), 0x0);
        }
#endif
        break;
      case Op_VecZ:
        __ evmovdquq(Address(rsp, stack_offset), as_XMMRegister(Matcher::_regEncode[reg]), 2);
        break;
      default:
        ShouldNotReachHere();
      }
    }
    int size = __ offset() - offset;
#ifdef ASSERT
    int offset_size = (stack_offset == 0) ? 0 : ((stack_offset < 0x80) ? 1 : (UseAVX > 2) ? 6 : 4);
    // VEX_2bytes prefix is used if UseAVX > 0, so it takes the same 2 bytes as SIMD prefix.
    assert(!do_size || size == (5+offset_size), "incorrect size calculattion");
#endif
    return size;
#ifndef PRODUCT
  } else if (!do_size) {
    if (is_load) {
      switch (ireg) {
      case Op_VecS:
        st->print("movd    %s,[rsp + %d]\t# spill", Matcher::regName[reg], stack_offset);
        break;
      case Op_VecD:
        st->print("movq    %s,[rsp + %d]\t# spill", Matcher::regName[reg], stack_offset);
        break;
       case Op_VecX:
        st->print("movdqu  %s,[rsp + %d]\t# spill", Matcher::regName[reg], stack_offset);
        break;
      case Op_VecY:
      case Op_VecZ:
        st->print("vmovdqu %s,[rsp + %d]\t# spill", Matcher::regName[reg], stack_offset);
        break;
      default:
        ShouldNotReachHere();
      }
    } else { // store
      switch (ireg) {
      case Op_VecS:
        st->print("movd    [rsp + %d],%s\t# spill", stack_offset, Matcher::regName[reg]);
        break;
      case Op_VecD:
        st->print("movq    [rsp + %d],%s\t# spill", stack_offset, Matcher::regName[reg]);
        break;
       case Op_VecX:
        st->print("movdqu  [rsp + %d],%s\t# spill", stack_offset, Matcher::regName[reg]);
        break;
      case Op_VecY:
      case Op_VecZ:
        st->print("vmovdqu [rsp + %d],%s\t# spill", stack_offset, Matcher::regName[reg]);
        break;
      default:
        ShouldNotReachHere();
      }
    }
#endif
  }
  bool is_single_byte = false;
  int vec_len = 0;
  if ((UseAVX > 2) && (stack_offset != 0)) {
    int tuple_type = Assembler::EVEX_FVM;
    int input_size = Assembler::EVEX_32bit;
    switch (ireg) {
    case Op_VecS:
      tuple_type = Assembler::EVEX_T1S;
      break;
    case Op_VecD:
      tuple_type = Assembler::EVEX_T1S;
      input_size = Assembler::EVEX_64bit;
      break;
    case Op_VecX:
      break;
    case Op_VecY:
      vec_len = 1;
      break;
    case Op_VecZ:
      vec_len = 2;
      break;
    }
    is_single_byte = Assembler::query_compressed_disp_byte(stack_offset, true, vec_len, tuple_type, input_size, 0);
  }
  int offset_size = 0;
  int size = 5;
  if (UseAVX > 2 ) {
    if (VM_Version::supports_avx512novl() && (vec_len == 2)) {
      offset_size = (stack_offset == 0) ? 0 : ((is_single_byte) ? 1 : 4);
      size += 2; // Need an additional two bytes for EVEX encoding
    } else if (VM_Version::supports_avx512novl() && (vec_len < 2)) {
      offset_size = (stack_offset == 0) ? 0 : ((stack_offset <= 127) ? 1 : 4);
    } else {
      offset_size = (stack_offset == 0) ? 0 : ((is_single_byte) ? 1 : 4);
      size += 2; // Need an additional two bytes for EVEX encodding
    }
  } else {
    offset_size = (stack_offset == 0) ? 0 : ((stack_offset <= 127) ? 1 : 4);
  }
  // VEX_2bytes prefix is used if UseAVX > 0, so it takes the same 2 bytes as SIMD prefix.
  return size+offset_size;
}

static inline jint replicate4_imm(int con, int width) {
  // Load a constant of "width" (in bytes) and replicate it to fill 32bit.
  assert(width == 1 || width == 2, "only byte or short types here");
  int bit_width = width * 8;
  jint val = con;
  val &= (1 << bit_width) - 1;  // mask off sign bits
  while(bit_width < 32) {
    val |= (val << bit_width);
    bit_width <<= 1;
  }
  return val;
}

static inline jlong replicate8_imm(int con, int width) {
  // Load a constant of "width" (in bytes) and replicate it to fill 64bit.
  assert(width == 1 || width == 2 || width == 4, "only byte, short or int types here");
  int bit_width = width * 8;
  jlong val = con;
  val &= (((jlong) 1) << bit_width) - 1;  // mask off sign bits
  while(bit_width < 64) {
    val |= (val << bit_width);
    bit_width <<= 1;
  }
  return val;
}

#ifndef PRODUCT
  void MachNopNode::format(PhaseRegAlloc*, outputStream* st) const {
    st->print("nop \t# %d bytes pad for loops and calls", _count);
  }
#endif

  void MachNopNode::emit(CodeBuffer &cbuf, PhaseRegAlloc*) const {
    MacroAssembler _masm(&cbuf);
    __ nop(_count);
  }

  uint MachNopNode::size(PhaseRegAlloc*) const {
    return _count;
  }

#ifndef PRODUCT
  void MachBreakpointNode::format(PhaseRegAlloc*, outputStream* st) const {
    st->print("# breakpoint");
  }
#endif

  void MachBreakpointNode::emit(CodeBuffer &cbuf, PhaseRegAlloc* ra_) const {
    MacroAssembler _masm(&cbuf);
    __ int3();
  }

  uint MachBreakpointNode::size(PhaseRegAlloc* ra_) const {
    return MachNode::size(ra_);
  }

%}

encode %{

  enc_class call_epilog %{
    if (VerifyStackAtCalls) {
      // Check that stack depth is unchanged: find majik cookie on stack
      int framesize = ra_->reg2offset_unchecked(OptoReg::add(ra_->_matcher._old_SP, -3*VMRegImpl::slots_per_word));
      MacroAssembler _masm(&cbuf);
      Label L;
      __ cmpptr(Address(rsp, framesize), (int32_t)0xbadb100d);
      __ jccb(Assembler::equal, L);
      // Die if stack mismatch
      __ int3();
      __ bind(L);
    }
  %}

%}


//----------OPERANDS-----------------------------------------------------------
// Operand definitions must precede instruction definitions for correct parsing
// in the ADLC because operands constitute user defined types which are used in
// instruction definitions.

// Vectors

// Dummy generic vector class. Should be used for all vector operands.
// Replaced with vec[SDXYZ] during post-selection pass.
operand vec() %{
  constraint(ALLOC_IN_RC(dynamic));
  match(VecX);
  match(VecY);
  match(VecZ);
  match(VecS);
  match(VecD);

  format %{ %}
  interface(REG_INTER);
%}

// Dummy generic legacy vector class. Should be used for all legacy vector operands.
// Replaced with legVec[SDXYZ] during post-selection cleanup.
// Note: legacy register class is used to avoid extra (unneeded in 32-bit VM)
// runtime code generation via reg_class_dynamic.
operand legVec() %{
  constraint(ALLOC_IN_RC(dynamic));
  match(VecX);
  match(VecY);
  match(VecZ);
  match(VecS);
  match(VecD);

  format %{ %}
  interface(REG_INTER);
%}

// Replaces vec during post-selection cleanup. See above.
operand vecS() %{
  constraint(ALLOC_IN_RC(vectors_reg_vlbwdq));
  match(VecS);

  format %{ %}
  interface(REG_INTER);
%}

// Replaces legVec during post-selection cleanup. See above.
operand legVecS() %{
  constraint(ALLOC_IN_RC(vectors_reg_legacy));
  match(VecS);

  format %{ %}
  interface(REG_INTER);
%}

// Replaces vec during post-selection cleanup. See above.
operand vecD() %{
  constraint(ALLOC_IN_RC(vectord_reg_vlbwdq));
  match(VecD);

  format %{ %}
  interface(REG_INTER);
%}

// Replaces legVec during post-selection cleanup. See above.
operand legVecD() %{
  constraint(ALLOC_IN_RC(vectord_reg_legacy));
  match(VecD);

  format %{ %}
  interface(REG_INTER);
%}

// Replaces vec during post-selection cleanup. See above.
operand vecX() %{
  constraint(ALLOC_IN_RC(vectorx_reg_vlbwdq));
  match(VecX);

  format %{ %}
  interface(REG_INTER);
%}

// Replaces legVec during post-selection cleanup. See above.
operand legVecX() %{
  constraint(ALLOC_IN_RC(vectorx_reg_legacy));
  match(VecX);

  format %{ %}
  interface(REG_INTER);
%}

// Replaces vec during post-selection cleanup. See above.
operand vecY() %{
  constraint(ALLOC_IN_RC(vectory_reg_vlbwdq));
  match(VecY);

  format %{ %}
  interface(REG_INTER);
%}

// Replaces legVec during post-selection cleanup. See above.
operand legVecY() %{
  constraint(ALLOC_IN_RC(vectory_reg_legacy));
  match(VecY);

  format %{ %}
  interface(REG_INTER);
%}

// Replaces vec during post-selection cleanup. See above.
operand vecZ() %{
  constraint(ALLOC_IN_RC(vectorz_reg));
  match(VecZ);

  format %{ %}
  interface(REG_INTER);
%}

// Replaces legVec during post-selection cleanup. See above.
operand legVecZ() %{
  constraint(ALLOC_IN_RC(vectorz_reg_legacy));
  match(VecZ);

  format %{ %}
  interface(REG_INTER);
%}

// Comparison Code for FP conditional move
operand cmpOp_vcmppd() %{
  match(Bool);

  predicate(n->as_Bool()->_test._test != BoolTest::overflow &&
            n->as_Bool()->_test._test != BoolTest::no_overflow);
  format %{ "" %}
  interface(COND_INTER) %{
    equal        (0x0, "eq");
    less         (0x1, "lt");
    less_equal   (0x2, "le");
    not_equal    (0xC, "ne");
    greater_equal(0xD, "ge");
    greater      (0xE, "gt");
    //TODO cannot compile (adlc breaks) without two next lines with error:
    // x86_64.ad(13987) Syntax Error: :In operand cmpOp_vcmppd: Do not support this encode constant: ' %{
    // equal' for overflow.
    overflow     (0x20, "o");  // not really supported by the instruction
    no_overflow  (0x21, "no"); // not really supported by the instruction
  %}
%}


// INSTRUCTIONS -- Platform independent definitions (same for 32- and 64-bit)

// ============================================================================

instruct ShouldNotReachHere() %{
  match(Halt);
  format %{ "stop\t# ShouldNotReachHere" %}
  ins_encode %{
    if (is_reachable()) {
      __ stop(_halt_reason);
    }
  %}
  ins_pipe(pipe_slow);
%}

// =================================EVEX special===============================

instruct setMask(rRegI dst, rRegI src) %{
  predicate(Matcher::has_predicated_vectors());
  match(Set dst (SetVectMaskI  src));
  effect(TEMP dst);
  format %{ "setvectmask   $dst, $src" %}
  ins_encode %{
    __ setvectmask($dst$$Register, $src$$Register);
  %}
  ins_pipe(pipe_slow);
%}

// ============================================================================

instruct addF_reg(regF dst, regF src) %{
  predicate((UseSSE>=1) && (UseAVX == 0));
  match(Set dst (AddF dst src));

  format %{ "addss   $dst, $src" %}
  ins_cost(150);
  ins_encode %{
    __ addss($dst$$XMMRegister, $src$$XMMRegister);
  %}
  ins_pipe(pipe_slow);
%}

instruct addF_mem(regF dst, memory src) %{
  predicate((UseSSE>=1) && (UseAVX == 0));
  match(Set dst (AddF dst (LoadF src)));

  format %{ "addss   $dst, $src" %}
  ins_cost(150);
  ins_encode %{
    __ addss($dst$$XMMRegister, $src$$Address);
  %}
  ins_pipe(pipe_slow);
%}

instruct addF_imm(regF dst, immF con) %{
  predicate((UseSSE>=1) && (UseAVX == 0));
  match(Set dst (AddF dst con));
  format %{ "addss   $dst, [$constantaddress]\t# load from constant table: float=$con" %}
  ins_cost(150);
  ins_encode %{
    __ addss($dst$$XMMRegister, $constantaddress($con));
  %}
  ins_pipe(pipe_slow);
%}

instruct addF_reg_reg(regF dst, regF src1, regF src2) %{
  predicate(UseAVX > 0);
  match(Set dst (AddF src1 src2));

  format %{ "vaddss  $dst, $src1, $src2" %}
  ins_cost(150);
  ins_encode %{
    __ vaddss($dst$$XMMRegister, $src1$$XMMRegister, $src2$$XMMRegister);
  %}
  ins_pipe(pipe_slow);
%}

instruct addF_reg_mem(regF dst, regF src1, memory src2) %{
  predicate(UseAVX > 0);
  match(Set dst (AddF src1 (LoadF src2)));

  format %{ "vaddss  $dst, $src1, $src2" %}
  ins_cost(150);
  ins_encode %{
    __ vaddss($dst$$XMMRegister, $src1$$XMMRegister, $src2$$Address);
  %}
  ins_pipe(pipe_slow);
%}

instruct addF_reg_imm(regF dst, regF src, immF con) %{
  predicate(UseAVX > 0);
  match(Set dst (AddF src con));

  format %{ "vaddss  $dst, $src, [$constantaddress]\t# load from constant table: float=$con" %}
  ins_cost(150);
  ins_encode %{
    __ vaddss($dst$$XMMRegister, $src$$XMMRegister, $constantaddress($con));
  %}
  ins_pipe(pipe_slow);
%}

instruct addD_reg(regD dst, regD src) %{
  predicate((UseSSE>=2) && (UseAVX == 0));
  match(Set dst (AddD dst src));

  format %{ "addsd   $dst, $src" %}
  ins_cost(150);
  ins_encode %{
    __ addsd($dst$$XMMRegister, $src$$XMMRegister);
  %}
  ins_pipe(pipe_slow);
%}

instruct addD_mem(regD dst, memory src) %{
  predicate((UseSSE>=2) && (UseAVX == 0));
  match(Set dst (AddD dst (LoadD src)));

  format %{ "addsd   $dst, $src" %}
  ins_cost(150);
  ins_encode %{
    __ addsd($dst$$XMMRegister, $src$$Address);
  %}
  ins_pipe(pipe_slow);
%}

instruct addD_imm(regD dst, immD con) %{
  predicate((UseSSE>=2) && (UseAVX == 0));
  match(Set dst (AddD dst con));
  format %{ "addsd   $dst, [$constantaddress]\t# load from constant table: double=$con" %}
  ins_cost(150);
  ins_encode %{
    __ addsd($dst$$XMMRegister, $constantaddress($con));
  %}
  ins_pipe(pipe_slow);
%}

instruct addD_reg_reg(regD dst, regD src1, regD src2) %{
  predicate(UseAVX > 0);
  match(Set dst (AddD src1 src2));

  format %{ "vaddsd  $dst, $src1, $src2" %}
  ins_cost(150);
  ins_encode %{
    __ vaddsd($dst$$XMMRegister, $src1$$XMMRegister, $src2$$XMMRegister);
  %}
  ins_pipe(pipe_slow);
%}

instruct addD_reg_mem(regD dst, regD src1, memory src2) %{
  predicate(UseAVX > 0);
  match(Set dst (AddD src1 (LoadD src2)));

  format %{ "vaddsd  $dst, $src1, $src2" %}
  ins_cost(150);
  ins_encode %{
    __ vaddsd($dst$$XMMRegister, $src1$$XMMRegister, $src2$$Address);
  %}
  ins_pipe(pipe_slow);
%}

instruct addD_reg_imm(regD dst, regD src, immD con) %{
  predicate(UseAVX > 0);
  match(Set dst (AddD src con));

  format %{ "vaddsd  $dst, $src, [$constantaddress]\t# load from constant table: double=$con" %}
  ins_cost(150);
  ins_encode %{
    __ vaddsd($dst$$XMMRegister, $src$$XMMRegister, $constantaddress($con));
  %}
  ins_pipe(pipe_slow);
%}

instruct subF_reg(regF dst, regF src) %{
  predicate((UseSSE>=1) && (UseAVX == 0));
  match(Set dst (SubF dst src));

  format %{ "subss   $dst, $src" %}
  ins_cost(150);
  ins_encode %{
    __ subss($dst$$XMMRegister, $src$$XMMRegister);
  %}
  ins_pipe(pipe_slow);
%}

instruct subF_mem(regF dst, memory src) %{
  predicate((UseSSE>=1) && (UseAVX == 0));
  match(Set dst (SubF dst (LoadF src)));

  format %{ "subss   $dst, $src" %}
  ins_cost(150);
  ins_encode %{
    __ subss($dst$$XMMRegister, $src$$Address);
  %}
  ins_pipe(pipe_slow);
%}

instruct subF_imm(regF dst, immF con) %{
  predicate((UseSSE>=1) && (UseAVX == 0));
  match(Set dst (SubF dst con));
  format %{ "subss   $dst, [$constantaddress]\t# load from constant table: float=$con" %}
  ins_cost(150);
  ins_encode %{
    __ subss($dst$$XMMRegister, $constantaddress($con));
  %}
  ins_pipe(pipe_slow);
%}

instruct subF_reg_reg(regF dst, regF src1, regF src2) %{
  predicate(UseAVX > 0);
  match(Set dst (SubF src1 src2));

  format %{ "vsubss  $dst, $src1, $src2" %}
  ins_cost(150);
  ins_encode %{
    __ vsubss($dst$$XMMRegister, $src1$$XMMRegister, $src2$$XMMRegister);
  %}
  ins_pipe(pipe_slow);
%}

instruct subF_reg_mem(regF dst, regF src1, memory src2) %{
  predicate(UseAVX > 0);
  match(Set dst (SubF src1 (LoadF src2)));

  format %{ "vsubss  $dst, $src1, $src2" %}
  ins_cost(150);
  ins_encode %{
    __ vsubss($dst$$XMMRegister, $src1$$XMMRegister, $src2$$Address);
  %}
  ins_pipe(pipe_slow);
%}

instruct subF_reg_imm(regF dst, regF src, immF con) %{
  predicate(UseAVX > 0);
  match(Set dst (SubF src con));

  format %{ "vsubss  $dst, $src, [$constantaddress]\t# load from constant table: float=$con" %}
  ins_cost(150);
  ins_encode %{
    __ vsubss($dst$$XMMRegister, $src$$XMMRegister, $constantaddress($con));
  %}
  ins_pipe(pipe_slow);
%}

instruct subD_reg(regD dst, regD src) %{
  predicate((UseSSE>=2) && (UseAVX == 0));
  match(Set dst (SubD dst src));

  format %{ "subsd   $dst, $src" %}
  ins_cost(150);
  ins_encode %{
    __ subsd($dst$$XMMRegister, $src$$XMMRegister);
  %}
  ins_pipe(pipe_slow);
%}

instruct subD_mem(regD dst, memory src) %{
  predicate((UseSSE>=2) && (UseAVX == 0));
  match(Set dst (SubD dst (LoadD src)));

  format %{ "subsd   $dst, $src" %}
  ins_cost(150);
  ins_encode %{
    __ subsd($dst$$XMMRegister, $src$$Address);
  %}
  ins_pipe(pipe_slow);
%}

instruct subD_imm(regD dst, immD con) %{
  predicate((UseSSE>=2) && (UseAVX == 0));
  match(Set dst (SubD dst con));
  format %{ "subsd   $dst, [$constantaddress]\t# load from constant table: double=$con" %}
  ins_cost(150);
  ins_encode %{
    __ subsd($dst$$XMMRegister, $constantaddress($con));
  %}
  ins_pipe(pipe_slow);
%}

instruct subD_reg_reg(regD dst, regD src1, regD src2) %{
  predicate(UseAVX > 0);
  match(Set dst (SubD src1 src2));

  format %{ "vsubsd  $dst, $src1, $src2" %}
  ins_cost(150);
  ins_encode %{
    __ vsubsd($dst$$XMMRegister, $src1$$XMMRegister, $src2$$XMMRegister);
  %}
  ins_pipe(pipe_slow);
%}

instruct subD_reg_mem(regD dst, regD src1, memory src2) %{
  predicate(UseAVX > 0);
  match(Set dst (SubD src1 (LoadD src2)));

  format %{ "vsubsd  $dst, $src1, $src2" %}
  ins_cost(150);
  ins_encode %{
    __ vsubsd($dst$$XMMRegister, $src1$$XMMRegister, $src2$$Address);
  %}
  ins_pipe(pipe_slow);
%}

instruct subD_reg_imm(regD dst, regD src, immD con) %{
  predicate(UseAVX > 0);
  match(Set dst (SubD src con));

  format %{ "vsubsd  $dst, $src, [$constantaddress]\t# load from constant table: double=$con" %}
  ins_cost(150);
  ins_encode %{
    __ vsubsd($dst$$XMMRegister, $src$$XMMRegister, $constantaddress($con));
  %}
  ins_pipe(pipe_slow);
%}

instruct mulF_reg(regF dst, regF src) %{
  predicate((UseSSE>=1) && (UseAVX == 0));
  match(Set dst (MulF dst src));

  format %{ "mulss   $dst, $src" %}
  ins_cost(150);
  ins_encode %{
    __ mulss($dst$$XMMRegister, $src$$XMMRegister);
  %}
  ins_pipe(pipe_slow);
%}

instruct mulF_mem(regF dst, memory src) %{
  predicate((UseSSE>=1) && (UseAVX == 0));
  match(Set dst (MulF dst (LoadF src)));

  format %{ "mulss   $dst, $src" %}
  ins_cost(150);
  ins_encode %{
    __ mulss($dst$$XMMRegister, $src$$Address);
  %}
  ins_pipe(pipe_slow);
%}

instruct mulF_imm(regF dst, immF con) %{
  predicate((UseSSE>=1) && (UseAVX == 0));
  match(Set dst (MulF dst con));
  format %{ "mulss   $dst, [$constantaddress]\t# load from constant table: float=$con" %}
  ins_cost(150);
  ins_encode %{
    __ mulss($dst$$XMMRegister, $constantaddress($con));
  %}
  ins_pipe(pipe_slow);
%}

instruct mulF_reg_reg(regF dst, regF src1, regF src2) %{
  predicate(UseAVX > 0);
  match(Set dst (MulF src1 src2));

  format %{ "vmulss  $dst, $src1, $src2" %}
  ins_cost(150);
  ins_encode %{
    __ vmulss($dst$$XMMRegister, $src1$$XMMRegister, $src2$$XMMRegister);
  %}
  ins_pipe(pipe_slow);
%}

instruct mulF_reg_mem(regF dst, regF src1, memory src2) %{
  predicate(UseAVX > 0);
  match(Set dst (MulF src1 (LoadF src2)));

  format %{ "vmulss  $dst, $src1, $src2" %}
  ins_cost(150);
  ins_encode %{
    __ vmulss($dst$$XMMRegister, $src1$$XMMRegister, $src2$$Address);
  %}
  ins_pipe(pipe_slow);
%}

instruct mulF_reg_imm(regF dst, regF src, immF con) %{
  predicate(UseAVX > 0);
  match(Set dst (MulF src con));

  format %{ "vmulss  $dst, $src, [$constantaddress]\t# load from constant table: float=$con" %}
  ins_cost(150);
  ins_encode %{
    __ vmulss($dst$$XMMRegister, $src$$XMMRegister, $constantaddress($con));
  %}
  ins_pipe(pipe_slow);
%}

instruct mulD_reg(regD dst, regD src) %{
  predicate((UseSSE>=2) && (UseAVX == 0));
  match(Set dst (MulD dst src));

  format %{ "mulsd   $dst, $src" %}
  ins_cost(150);
  ins_encode %{
    __ mulsd($dst$$XMMRegister, $src$$XMMRegister);
  %}
  ins_pipe(pipe_slow);
%}

instruct mulD_mem(regD dst, memory src) %{
  predicate((UseSSE>=2) && (UseAVX == 0));
  match(Set dst (MulD dst (LoadD src)));

  format %{ "mulsd   $dst, $src" %}
  ins_cost(150);
  ins_encode %{
    __ mulsd($dst$$XMMRegister, $src$$Address);
  %}
  ins_pipe(pipe_slow);
%}

instruct mulD_imm(regD dst, immD con) %{
  predicate((UseSSE>=2) && (UseAVX == 0));
  match(Set dst (MulD dst con));
  format %{ "mulsd   $dst, [$constantaddress]\t# load from constant table: double=$con" %}
  ins_cost(150);
  ins_encode %{
    __ mulsd($dst$$XMMRegister, $constantaddress($con));
  %}
  ins_pipe(pipe_slow);
%}

instruct mulD_reg_reg(regD dst, regD src1, regD src2) %{
  predicate(UseAVX > 0);
  match(Set dst (MulD src1 src2));

  format %{ "vmulsd  $dst, $src1, $src2" %}
  ins_cost(150);
  ins_encode %{
    __ vmulsd($dst$$XMMRegister, $src1$$XMMRegister, $src2$$XMMRegister);
  %}
  ins_pipe(pipe_slow);
%}

instruct mulD_reg_mem(regD dst, regD src1, memory src2) %{
  predicate(UseAVX > 0);
  match(Set dst (MulD src1 (LoadD src2)));

  format %{ "vmulsd  $dst, $src1, $src2" %}
  ins_cost(150);
  ins_encode %{
    __ vmulsd($dst$$XMMRegister, $src1$$XMMRegister, $src2$$Address);
  %}
  ins_pipe(pipe_slow);
%}

instruct mulD_reg_imm(regD dst, regD src, immD con) %{
  predicate(UseAVX > 0);
  match(Set dst (MulD src con));

  format %{ "vmulsd  $dst, $src, [$constantaddress]\t# load from constant table: double=$con" %}
  ins_cost(150);
  ins_encode %{
    __ vmulsd($dst$$XMMRegister, $src$$XMMRegister, $constantaddress($con));
  %}
  ins_pipe(pipe_slow);
%}

instruct divF_reg(regF dst, regF src) %{
  predicate((UseSSE>=1) && (UseAVX == 0));
  match(Set dst (DivF dst src));

  format %{ "divss   $dst, $src" %}
  ins_cost(150);
  ins_encode %{
    __ divss($dst$$XMMRegister, $src$$XMMRegister);
  %}
  ins_pipe(pipe_slow);
%}

instruct divF_mem(regF dst, memory src) %{
  predicate((UseSSE>=1) && (UseAVX == 0));
  match(Set dst (DivF dst (LoadF src)));

  format %{ "divss   $dst, $src" %}
  ins_cost(150);
  ins_encode %{
    __ divss($dst$$XMMRegister, $src$$Address);
  %}
  ins_pipe(pipe_slow);
%}

instruct divF_imm(regF dst, immF con) %{
  predicate((UseSSE>=1) && (UseAVX == 0));
  match(Set dst (DivF dst con));
  format %{ "divss   $dst, [$constantaddress]\t# load from constant table: float=$con" %}
  ins_cost(150);
  ins_encode %{
    __ divss($dst$$XMMRegister, $constantaddress($con));
  %}
  ins_pipe(pipe_slow);
%}

instruct divF_reg_reg(regF dst, regF src1, regF src2) %{
  predicate(UseAVX > 0);
  match(Set dst (DivF src1 src2));

  format %{ "vdivss  $dst, $src1, $src2" %}
  ins_cost(150);
  ins_encode %{
    __ vdivss($dst$$XMMRegister, $src1$$XMMRegister, $src2$$XMMRegister);
  %}
  ins_pipe(pipe_slow);
%}

instruct divF_reg_mem(regF dst, regF src1, memory src2) %{
  predicate(UseAVX > 0);
  match(Set dst (DivF src1 (LoadF src2)));

  format %{ "vdivss  $dst, $src1, $src2" %}
  ins_cost(150);
  ins_encode %{
    __ vdivss($dst$$XMMRegister, $src1$$XMMRegister, $src2$$Address);
  %}
  ins_pipe(pipe_slow);
%}

instruct divF_reg_imm(regF dst, regF src, immF con) %{
  predicate(UseAVX > 0);
  match(Set dst (DivF src con));

  format %{ "vdivss  $dst, $src, [$constantaddress]\t# load from constant table: float=$con" %}
  ins_cost(150);
  ins_encode %{
    __ vdivss($dst$$XMMRegister, $src$$XMMRegister, $constantaddress($con));
  %}
  ins_pipe(pipe_slow);
%}

instruct divD_reg(regD dst, regD src) %{
  predicate((UseSSE>=2) && (UseAVX == 0));
  match(Set dst (DivD dst src));

  format %{ "divsd   $dst, $src" %}
  ins_cost(150);
  ins_encode %{
    __ divsd($dst$$XMMRegister, $src$$XMMRegister);
  %}
  ins_pipe(pipe_slow);
%}

instruct divD_mem(regD dst, memory src) %{
  predicate((UseSSE>=2) && (UseAVX == 0));
  match(Set dst (DivD dst (LoadD src)));

  format %{ "divsd   $dst, $src" %}
  ins_cost(150);
  ins_encode %{
    __ divsd($dst$$XMMRegister, $src$$Address);
  %}
  ins_pipe(pipe_slow);
%}

instruct divD_imm(regD dst, immD con) %{
  predicate((UseSSE>=2) && (UseAVX == 0));
  match(Set dst (DivD dst con));
  format %{ "divsd   $dst, [$constantaddress]\t# load from constant table: double=$con" %}
  ins_cost(150);
  ins_encode %{
    __ divsd($dst$$XMMRegister, $constantaddress($con));
  %}
  ins_pipe(pipe_slow);
%}

instruct divD_reg_reg(regD dst, regD src1, regD src2) %{
  predicate(UseAVX > 0);
  match(Set dst (DivD src1 src2));

  format %{ "vdivsd  $dst, $src1, $src2" %}
  ins_cost(150);
  ins_encode %{
    __ vdivsd($dst$$XMMRegister, $src1$$XMMRegister, $src2$$XMMRegister);
  %}
  ins_pipe(pipe_slow);
%}

instruct divD_reg_mem(regD dst, regD src1, memory src2) %{
  predicate(UseAVX > 0);
  match(Set dst (DivD src1 (LoadD src2)));

  format %{ "vdivsd  $dst, $src1, $src2" %}
  ins_cost(150);
  ins_encode %{
    __ vdivsd($dst$$XMMRegister, $src1$$XMMRegister, $src2$$Address);
  %}
  ins_pipe(pipe_slow);
%}

instruct divD_reg_imm(regD dst, regD src, immD con) %{
  predicate(UseAVX > 0);
  match(Set dst (DivD src con));

  format %{ "vdivsd  $dst, $src, [$constantaddress]\t# load from constant table: double=$con" %}
  ins_cost(150);
  ins_encode %{
    __ vdivsd($dst$$XMMRegister, $src$$XMMRegister, $constantaddress($con));
  %}
  ins_pipe(pipe_slow);
%}

instruct absF_reg(regF dst) %{
  predicate((UseSSE>=1) && (UseAVX == 0));
  match(Set dst (AbsF dst));
  ins_cost(150);
  format %{ "andps   $dst, [0x7fffffff]\t# abs float by sign masking" %}
  ins_encode %{
    __ andps($dst$$XMMRegister, ExternalAddress(float_signmask()));
  %}
  ins_pipe(pipe_slow);
%}

instruct absF_reg_reg(vlRegF dst, vlRegF src) %{
  predicate(UseAVX > 0);
  match(Set dst (AbsF src));
  ins_cost(150);
  format %{ "vandps  $dst, $src, [0x7fffffff]\t# abs float by sign masking" %}
  ins_encode %{
    int vector_len = 0;
    __ vandps($dst$$XMMRegister, $src$$XMMRegister,
              ExternalAddress(float_signmask()), vector_len);
  %}
  ins_pipe(pipe_slow);
%}

instruct absD_reg(regD dst) %{
  predicate((UseSSE>=2) && (UseAVX == 0));
  match(Set dst (AbsD dst));
  ins_cost(150);
  format %{ "andpd   $dst, [0x7fffffffffffffff]\t"
            "# abs double by sign masking" %}
  ins_encode %{
    __ andpd($dst$$XMMRegister, ExternalAddress(double_signmask()));
  %}
  ins_pipe(pipe_slow);
%}

instruct absD_reg_reg(vlRegD dst, vlRegD src) %{
  predicate(UseAVX > 0);
  match(Set dst (AbsD src));
  ins_cost(150);
  format %{ "vandpd  $dst, $src, [0x7fffffffffffffff]\t"
            "# abs double by sign masking" %}
  ins_encode %{
    int vector_len = 0;
    __ vandpd($dst$$XMMRegister, $src$$XMMRegister,
              ExternalAddress(double_signmask()), vector_len);
  %}
  ins_pipe(pipe_slow);
%}

instruct negF_reg(regF dst) %{
  predicate((UseSSE>=1) && (UseAVX == 0));
  match(Set dst (NegF dst));
  ins_cost(150);
  format %{ "xorps   $dst, [0x80000000]\t# neg float by sign flipping" %}
  ins_encode %{
    __ xorps($dst$$XMMRegister, ExternalAddress(float_signflip()));
  %}
  ins_pipe(pipe_slow);
%}

instruct negF_reg_reg(vlRegF dst, vlRegF src) %{
  predicate(UseAVX > 0);
  match(Set dst (NegF src));
  ins_cost(150);
  format %{ "vnegatess  $dst, $src, [0x80000000]\t# neg float by sign flipping" %}
  ins_encode %{
    __ vnegatess($dst$$XMMRegister, $src$$XMMRegister,
                 ExternalAddress(float_signflip()));
  %}
  ins_pipe(pipe_slow);
%}

instruct negD_reg(regD dst) %{
  predicate((UseSSE>=2) && (UseAVX == 0));
  match(Set dst (NegD dst));
  ins_cost(150);
  format %{ "xorpd   $dst, [0x8000000000000000]\t"
            "# neg double by sign flipping" %}
  ins_encode %{
    __ xorpd($dst$$XMMRegister, ExternalAddress(double_signflip()));
  %}
  ins_pipe(pipe_slow);
%}

instruct negD_reg_reg(vlRegD dst, vlRegD src) %{
  predicate(UseAVX > 0);
  match(Set dst (NegD src));
  ins_cost(150);
  format %{ "vnegatesd  $dst, $src, [0x8000000000000000]\t"
            "# neg double by sign flipping" %}
  ins_encode %{
    __ vnegatesd($dst$$XMMRegister, $src$$XMMRegister,
                 ExternalAddress(double_signflip()));
  %}
  ins_pipe(pipe_slow);
%}

instruct sqrtF_reg(regF dst, regF src) %{
  predicate(UseSSE>=1);
  match(Set dst (SqrtF src));

  format %{ "sqrtss  $dst, $src" %}
  ins_cost(150);
  ins_encode %{
    __ sqrtss($dst$$XMMRegister, $src$$XMMRegister);
  %}
  ins_pipe(pipe_slow);
%}

instruct sqrtF_mem(regF dst, memory src) %{
  predicate(UseSSE>=1);
  match(Set dst (SqrtF (LoadF src)));

  format %{ "sqrtss  $dst, $src" %}
  ins_cost(150);
  ins_encode %{
    __ sqrtss($dst$$XMMRegister, $src$$Address);
  %}
  ins_pipe(pipe_slow);
%}

instruct sqrtF_imm(regF dst, immF con) %{
  predicate(UseSSE>=1);
  match(Set dst (SqrtF con));

  format %{ "sqrtss  $dst, [$constantaddress]\t# load from constant table: float=$con" %}
  ins_cost(150);
  ins_encode %{
    __ sqrtss($dst$$XMMRegister, $constantaddress($con));
  %}
  ins_pipe(pipe_slow);
%}

instruct sqrtD_reg(regD dst, regD src) %{
  predicate(UseSSE>=2);
  match(Set dst (SqrtD src));

  format %{ "sqrtsd  $dst, $src" %}
  ins_cost(150);
  ins_encode %{
    __ sqrtsd($dst$$XMMRegister, $src$$XMMRegister);
  %}
  ins_pipe(pipe_slow);
%}

instruct sqrtD_mem(regD dst, memory src) %{
  predicate(UseSSE>=2);
  match(Set dst (SqrtD (LoadD src)));

  format %{ "sqrtsd  $dst, $src" %}
  ins_cost(150);
  ins_encode %{
    __ sqrtsd($dst$$XMMRegister, $src$$Address);
  %}
  ins_pipe(pipe_slow);
%}

instruct sqrtD_imm(regD dst, immD con) %{
  predicate(UseSSE>=2);
  match(Set dst (SqrtD con));
  format %{ "sqrtsd  $dst, [$constantaddress]\t# load from constant table: double=$con" %}
  ins_cost(150);
  ins_encode %{
    __ sqrtsd($dst$$XMMRegister, $constantaddress($con));
  %}
  ins_pipe(pipe_slow);
%}


#ifdef _LP64
instruct roundD_reg(legRegD dst, legRegD src, immU8 rmode) %{
  predicate(UseSSE>=4);
  match(Set dst (RoundDoubleMode src rmode));
  format %{ "roundsd  $dst, $src" %}
  ins_cost(150);
  ins_encode %{
    __ roundsd($dst$$XMMRegister, $src$$XMMRegister, $rmode$$constant);
  %}
  ins_pipe(pipe_slow);
%}

instruct roundD_mem(legRegD dst, memory src, immU8 rmode) %{
  predicate(UseSSE>=4);
  match(Set dst (RoundDoubleMode (LoadD src) rmode));
  format %{ "roundsd  $dst, $src" %}
  ins_cost(150);
  ins_encode %{
    __ roundsd($dst$$XMMRegister, $src$$Address, $rmode$$constant);
  %}
  ins_pipe(pipe_slow);
%}

instruct roundD_imm(legRegD dst, immD con, immU8 rmode, rRegI scratch_reg) %{
  predicate(UseSSE>=4);
  match(Set dst (RoundDoubleMode con rmode));
  effect(TEMP scratch_reg);
  format %{ "roundsd $dst, [$constantaddress]\t# load from constant table: double=$con" %}
  ins_cost(150);
  ins_encode %{
    __ roundsd($dst$$XMMRegister, $constantaddress($con), $rmode$$constant, $scratch_reg$$Register);
  %}
  ins_pipe(pipe_slow);
%}

instruct vround2D_reg(legVec dst, legVec src, immU8 rmode) %{
  predicate(UseAVX > 0 && n->as_Vector()->length() == 2);
  match(Set dst (RoundDoubleModeV src rmode));
  format %{ "vroundpd  $dst, $src, $rmode\t! round packed2D" %}
  ins_encode %{
    int vector_len = 0;
    __ vroundpd($dst$$XMMRegister, $src$$XMMRegister, $rmode$$constant, vector_len);
  %}
  ins_pipe( pipe_slow );
%}

instruct vround2D_mem(legVec dst, memory mem, immU8 rmode) %{
  predicate(UseAVX > 0 && n->as_Vector()->length() == 2);
  match(Set dst (RoundDoubleModeV (LoadVector mem) rmode));
  format %{ "vroundpd $dst, $mem, $rmode\t! round packed2D" %}
  ins_encode %{
    int vector_len = 0;
    __ vroundpd($dst$$XMMRegister, $mem$$Address, $rmode$$constant, vector_len);
  %}
  ins_pipe( pipe_slow );
%}

instruct vround4D_reg(legVec dst, legVec src, legVec rmode) %{
  predicate(UseAVX > 0 && n->as_Vector()->length() == 4);
  match(Set dst (RoundDoubleModeV src rmode));
  format %{ "vroundpd  $dst, $src, $rmode\t! round packed4D" %}
  ins_encode %{
    int vector_len = 1;
    __ vroundpd($dst$$XMMRegister, $src$$XMMRegister, $rmode$$constant, vector_len);
  %}
  ins_pipe( pipe_slow );
%}

instruct vround4D_mem(legVec dst, memory mem, immU8 rmode) %{
  predicate(UseAVX > 0 && n->as_Vector()->length() == 4);
  match(Set dst (RoundDoubleModeV (LoadVector mem) rmode));
  format %{ "vroundpd $dst, $mem, $rmode\t! round packed4D" %}
  ins_encode %{
    int vector_len = 1;
    __ vroundpd($dst$$XMMRegister, $mem$$Address, $rmode$$constant, vector_len);
  %}
  ins_pipe( pipe_slow );
%}


instruct vround8D_reg(vec dst, vec src, immU8 rmode) %{
  predicate(UseAVX > 2 && n->as_Vector()->length() == 8);
  match(Set dst (RoundDoubleModeV src rmode));
  format %{ "vrndscalepd $dst, $src, $rmode\t! round packed8D" %}
  ins_encode %{
    int vector_len = 2;
    __ vrndscalepd($dst$$XMMRegister, $src$$XMMRegister, $rmode$$constant, vector_len);
  %}
  ins_pipe( pipe_slow );
%}

instruct vround8D_mem(vec dst, memory mem, immU8 rmode) %{
  predicate(UseAVX > 2 && n->as_Vector()->length() == 8);
  match(Set dst (RoundDoubleModeV (LoadVector mem) rmode));
  format %{ "vrndscalepd $dst, $mem, $rmode\t! round packed8D" %}
  ins_encode %{
    int vector_len = 2;
    __ vrndscalepd($dst$$XMMRegister, $mem$$Address, $rmode$$constant, vector_len);
  %}
  ins_pipe( pipe_slow );
%}
#endif // _LP64

instruct onspinwait() %{
  match(OnSpinWait);
  ins_cost(200);

  format %{
    $$template
    if (os::is_MP()) {
      $$emit$$"pause\t! membar_onspinwait"
    } else {
      $$emit$$"MEMBAR-onspinwait ! (empty encoding)"
    }
  %}
  ins_encode %{
    __ pause();
  %}
  ins_pipe(pipe_slow);
%}

// a * b + c
instruct fmaD_reg(regD a, regD b, regD c) %{
  predicate(UseFMA);
  match(Set c (FmaD  c (Binary a b)));
  format %{ "fmasd $a,$b,$c\t# $c = $a * $b + $c" %}
  ins_cost(150);
  ins_encode %{
    __ fmad($c$$XMMRegister, $a$$XMMRegister, $b$$XMMRegister, $c$$XMMRegister);
  %}
  ins_pipe( pipe_slow );
%}

// a * b + c
instruct fmaF_reg(regF a, regF b, regF c) %{
  predicate(UseFMA);
  match(Set c (FmaF  c (Binary a b)));
  format %{ "fmass $a,$b,$c\t# $c = $a * $b + $c" %}
  ins_cost(150);
  ins_encode %{
    __ fmaf($c$$XMMRegister, $a$$XMMRegister, $b$$XMMRegister, $c$$XMMRegister);
  %}
  ins_pipe( pipe_slow );
%}

// ====================VECTOR INSTRUCTIONS=====================================

// Dummy reg-to-reg vector moves. Removed during post-selection cleanup.
instruct MoveVec2Leg(legVec dst, vec src) %{
  match(Set dst src);
  format %{ "" %}
  ins_encode %{
    ShouldNotReachHere();
  %}
  ins_pipe( fpu_reg_reg );
%}

instruct MoveLeg2Vec(vec dst, legVec src) %{
  match(Set dst src);
  format %{ "" %}
  ins_encode %{
    ShouldNotReachHere();
  %}
  ins_pipe( fpu_reg_reg );
%}

// Load vectors (4 bytes long)
instruct loadV4(vec dst, memory mem) %{
  predicate(n->as_LoadVector()->memory_size() == 4);
  match(Set dst (LoadVector mem));
  ins_cost(125);
  format %{ "movd    $dst,$mem\t! load vector (4 bytes)" %}
  ins_encode %{
    __ movdl($dst$$XMMRegister, $mem$$Address);
  %}
  ins_pipe( pipe_slow );
%}

// Load vectors (8 bytes long)
instruct loadV8(vec dst, memory mem) %{
  predicate(n->as_LoadVector()->memory_size() == 8);
  match(Set dst (LoadVector mem));
  ins_cost(125);
  format %{ "movq    $dst,$mem\t! load vector (8 bytes)" %}
  ins_encode %{
    __ movq($dst$$XMMRegister, $mem$$Address);
  %}
  ins_pipe( pipe_slow );
%}

// Load vectors (16 bytes long)
instruct loadV16(vec dst, memory mem) %{
  predicate(n->as_LoadVector()->memory_size() == 16);
  match(Set dst (LoadVector mem));
  ins_cost(125);
  format %{ "movdqu  $dst,$mem\t! load vector (16 bytes)" %}
  ins_encode %{
    __ movdqu($dst$$XMMRegister, $mem$$Address);
  %}
  ins_pipe( pipe_slow );
%}

// Load vectors (32 bytes long)
instruct loadV32(vec dst, memory mem) %{
  predicate(n->as_LoadVector()->memory_size() == 32);
  match(Set dst (LoadVector mem));
  ins_cost(125);
  format %{ "vmovdqu $dst,$mem\t! load vector (32 bytes)" %}
  ins_encode %{
    __ vmovdqu($dst$$XMMRegister, $mem$$Address);
  %}
  ins_pipe( pipe_slow );
%}

// Load vectors (64 bytes long)
instruct loadV64_dword(vec dst, memory mem) %{
  predicate(n->as_LoadVector()->memory_size() == 64 && n->as_LoadVector()->element_size() <= 4);
  match(Set dst (LoadVector mem));
  ins_cost(125);
  format %{ "vmovdqul $dst k0,$mem\t! load vector (64 bytes)" %}
  ins_encode %{
    int vector_len = 2;
    __ evmovdqul($dst$$XMMRegister, $mem$$Address, vector_len);
  %}
  ins_pipe( pipe_slow );
%}

// Load vectors (64 bytes long)
instruct loadV64_qword(vec dst, memory mem) %{
  predicate(n->as_LoadVector()->memory_size() == 64 && n->as_LoadVector()->element_size() > 4);
  match(Set dst (LoadVector mem));
  ins_cost(125);
  format %{ "vmovdquq $dst k0,$mem\t! load vector (64 bytes)" %}
  ins_encode %{
    int vector_len = 2;
    __ evmovdquq($dst$$XMMRegister, $mem$$Address, vector_len);
  %}
  ins_pipe( pipe_slow );
%}

// Store vectors
instruct storeV4(memory mem, vec src) %{
  predicate(n->as_StoreVector()->memory_size() == 4);
  match(Set mem (StoreVector mem src));
  ins_cost(145);
  format %{ "movd    $mem,$src\t! store vector (4 bytes)" %}
  ins_encode %{
    __ movdl($mem$$Address, $src$$XMMRegister);
  %}
  ins_pipe( pipe_slow );
%}

instruct storeV8(memory mem, vec src) %{
  predicate(n->as_StoreVector()->memory_size() == 8);
  match(Set mem (StoreVector mem src));
  ins_cost(145);
  format %{ "movq    $mem,$src\t! store vector (8 bytes)" %}
  ins_encode %{
    __ movq($mem$$Address, $src$$XMMRegister);
  %}
  ins_pipe( pipe_slow );
%}

instruct storeV16(memory mem, vec src) %{
  predicate(n->as_StoreVector()->memory_size() == 16);
  match(Set mem (StoreVector mem src));
  ins_cost(145);
  format %{ "movdqu  $mem,$src\t! store vector (16 bytes)" %}
  ins_encode %{
    __ movdqu($mem$$Address, $src$$XMMRegister);
  %}
  ins_pipe( pipe_slow );
%}

instruct storeV32(memory mem, vec src) %{
  predicate(n->as_StoreVector()->memory_size() == 32);
  match(Set mem (StoreVector mem src));
  ins_cost(145);
  format %{ "vmovdqu $mem,$src\t! store vector (32 bytes)" %}
  ins_encode %{
    __ vmovdqu($mem$$Address, $src$$XMMRegister);
  %}
  ins_pipe( pipe_slow );
%}

instruct storeV64_dword(memory mem, vec src) %{
  predicate(n->as_StoreVector()->memory_size() == 64 && n->as_StoreVector()->element_size() <= 4);
  match(Set mem (StoreVector mem src));
  ins_cost(145);
  format %{ "vmovdqul $mem k0,$src\t! store vector (64 bytes)" %}
  ins_encode %{
    int vector_len = 2;
    __ evmovdqul($mem$$Address, $src$$XMMRegister, vector_len);
  %}
  ins_pipe( pipe_slow );
%}

instruct storeV64_qword(memory mem, vec src) %{
  predicate(n->as_StoreVector()->memory_size() == 64 && n->as_StoreVector()->element_size() > 4);
  match(Set mem (StoreVector mem src));
  ins_cost(145);
  format %{ "vmovdquq $mem k0,$src\t! store vector (64 bytes)" %}
  ins_encode %{
    int vector_len = 2;
    __ evmovdquq($mem$$Address, $src$$XMMRegister, vector_len);
  %}
  ins_pipe( pipe_slow );
%}

// ====================LEGACY REPLICATE=======================================

instruct Repl16B(vec dst, rRegI src) %{
  predicate(n->as_Vector()->length() == 16 && !VM_Version::supports_avx512vlbw());
  match(Set dst (ReplicateB src));
  format %{ "movd    $dst,$src\n\t"
            "punpcklbw $dst,$dst\n\t"
            "pshuflw $dst,$dst,0x00\n\t"
            "punpcklqdq $dst,$dst\t! replicate16B" %}
  ins_encode %{
    __ movdl($dst$$XMMRegister, $src$$Register);
    __ punpcklbw($dst$$XMMRegister, $dst$$XMMRegister);
    __ pshuflw($dst$$XMMRegister, $dst$$XMMRegister, 0x00);
    __ punpcklqdq($dst$$XMMRegister, $dst$$XMMRegister);
  %}
  ins_pipe( pipe_slow );
%}

instruct Repl32B(vec dst, rRegI src) %{
  predicate(n->as_Vector()->length() == 32 && !VM_Version::supports_avx512vlbw());
  match(Set dst (ReplicateB src));
  format %{ "movd    $dst,$src\n\t"
            "punpcklbw $dst,$dst\n\t"
            "pshuflw $dst,$dst,0x00\n\t"
            "punpcklqdq $dst,$dst\n\t"
            "vinserti128_high $dst,$dst\t! replicate32B" %}
  ins_encode %{
    __ movdl($dst$$XMMRegister, $src$$Register);
    __ punpcklbw($dst$$XMMRegister, $dst$$XMMRegister);
    __ pshuflw($dst$$XMMRegister, $dst$$XMMRegister, 0x00);
    __ punpcklqdq($dst$$XMMRegister, $dst$$XMMRegister);
    __ vinserti128_high($dst$$XMMRegister, $dst$$XMMRegister);
  %}
  ins_pipe( pipe_slow );
%}

instruct Repl64B(legVec dst, rRegI src) %{
  predicate(n->as_Vector()->length() == 64 && !VM_Version::supports_avx512vlbw());
  match(Set dst (ReplicateB src));
  format %{ "movd    $dst,$src\n\t"
            "punpcklbw $dst,$dst\n\t"
            "pshuflw $dst,$dst,0x00\n\t"
            "punpcklqdq $dst,$dst\n\t"
            "vinserti128_high $dst,$dst\t"
            "vinserti64x4 $dst,$dst,$dst,0x1\t! replicate64B" %}
  ins_encode %{
    __ movdl($dst$$XMMRegister, $src$$Register);
    __ punpcklbw($dst$$XMMRegister, $dst$$XMMRegister);
    __ pshuflw($dst$$XMMRegister, $dst$$XMMRegister, 0x00);
    __ punpcklqdq($dst$$XMMRegister, $dst$$XMMRegister);
    __ vinserti128_high($dst$$XMMRegister, $dst$$XMMRegister);
    __ vinserti64x4($dst$$XMMRegister, $dst$$XMMRegister, $dst$$XMMRegister, 0x1);
  %}
  ins_pipe( pipe_slow );
%}

instruct Repl16B_imm(vec dst, immI con) %{
  predicate(n->as_Vector()->length() == 16 && !VM_Version::supports_avx512vlbw());
  match(Set dst (ReplicateB con));
  format %{ "movq    $dst,[$constantaddress]\n\t"
            "punpcklqdq $dst,$dst\t! replicate16B($con)" %}
  ins_encode %{
    __ movq($dst$$XMMRegister, $constantaddress(replicate8_imm($con$$constant, 1)));
    __ punpcklqdq($dst$$XMMRegister, $dst$$XMMRegister);
  %}
  ins_pipe( pipe_slow );
%}

instruct Repl32B_imm(vec dst, immI con) %{
  predicate(n->as_Vector()->length() == 32 && !VM_Version::supports_avx512vlbw());
  match(Set dst (ReplicateB con));
  format %{ "movq    $dst,[$constantaddress]\n\t"
            "punpcklqdq $dst,$dst\n\t"
            "vinserti128_high $dst,$dst\t! lreplicate32B($con)" %}
  ins_encode %{
    __ movq($dst$$XMMRegister, $constantaddress(replicate8_imm($con$$constant, 1)));
    __ punpcklqdq($dst$$XMMRegister, $dst$$XMMRegister);
    __ vinserti128_high($dst$$XMMRegister, $dst$$XMMRegister);
  %}
  ins_pipe( pipe_slow );
%}

instruct Repl64B_imm(legVec dst, immI con) %{
  predicate(n->as_Vector()->length() == 64 && !VM_Version::supports_avx512vlbw());
  match(Set dst (ReplicateB con));
  format %{ "movq    $dst,[$constantaddress]\n\t"
            "punpcklqdq $dst,$dst\n\t"
            "vinserti128_high $dst,$dst\t"
            "vinserti64x4 $dst,$dst,$dst,0x1\t! replicate64B($con)" %}
  ins_encode %{
    __ movq($dst$$XMMRegister, $constantaddress(replicate8_imm($con$$constant, 1)));
    __ punpcklqdq($dst$$XMMRegister, $dst$$XMMRegister);
    __ vinserti128_high($dst$$XMMRegister, $dst$$XMMRegister);
    __ vinserti64x4($dst$$XMMRegister, $dst$$XMMRegister, $dst$$XMMRegister, 0x1);
  %}
  ins_pipe( pipe_slow );
%}

instruct Repl4S(vec dst, rRegI src) %{
  predicate(n->as_Vector()->length() == 4 && !VM_Version::supports_avx512vlbw());
  match(Set dst (ReplicateS src));
  format %{ "movd    $dst,$src\n\t"
            "pshuflw $dst,$dst,0x00\t! replicate4S" %}
  ins_encode %{
    __ movdl($dst$$XMMRegister, $src$$Register);
    __ pshuflw($dst$$XMMRegister, $dst$$XMMRegister, 0x00);
  %}
  ins_pipe( pipe_slow );
%}

instruct Repl4S_mem(vec dst, memory mem) %{
  predicate(n->as_Vector()->length() == 4 && UseAVX > 0 && !VM_Version::supports_avx512vlbw());
  match(Set dst (ReplicateS (LoadS mem)));
  format %{ "pshuflw $dst,$mem,0x00\t! replicate4S" %}
  ins_encode %{
    __ pshuflw($dst$$XMMRegister, $mem$$Address, 0x00);
  %}
  ins_pipe( pipe_slow );
%}

instruct Repl8S(vec dst, rRegI src) %{
  predicate(n->as_Vector()->length() == 8 && !VM_Version::supports_avx512vlbw());
  match(Set dst (ReplicateS src));
  format %{ "movd    $dst,$src\n\t"
            "pshuflw $dst,$dst,0x00\n\t"
            "punpcklqdq $dst,$dst\t! replicate8S" %}
  ins_encode %{
    __ movdl($dst$$XMMRegister, $src$$Register);
    __ pshuflw($dst$$XMMRegister, $dst$$XMMRegister, 0x00);
    __ punpcklqdq($dst$$XMMRegister, $dst$$XMMRegister);
  %}
  ins_pipe( pipe_slow );
%}

instruct Repl8S_mem(vec dst, memory mem) %{
  predicate(n->as_Vector()->length() == 8 && UseAVX > 0 && !VM_Version::supports_avx512vlbw());
  match(Set dst (ReplicateS (LoadS mem)));
  format %{ "pshuflw $dst,$mem,0x00\n\t"
            "punpcklqdq $dst,$dst\t! replicate8S" %}
  ins_encode %{
    __ pshuflw($dst$$XMMRegister, $mem$$Address, 0x00);
    __ punpcklqdq($dst$$XMMRegister, $dst$$XMMRegister);
  %}
  ins_pipe( pipe_slow );
%}

instruct Repl8S_imm(vec dst, immI con) %{
  predicate(n->as_Vector()->length() == 8 && !VM_Version::supports_avx512vlbw());
  match(Set dst (ReplicateS con));
  format %{ "movq    $dst,[$constantaddress]\n\t"
            "punpcklqdq $dst,$dst\t! replicate8S($con)" %}
  ins_encode %{
    __ movq($dst$$XMMRegister, $constantaddress(replicate8_imm($con$$constant, 2)));
    __ punpcklqdq($dst$$XMMRegister, $dst$$XMMRegister);
  %}
  ins_pipe( pipe_slow );
%}

instruct Repl16S(vec dst, rRegI src) %{
  predicate(n->as_Vector()->length() == 16 && !VM_Version::supports_avx512vlbw());
  match(Set dst (ReplicateS src));
  format %{ "movd    $dst,$src\n\t"
            "pshuflw $dst,$dst,0x00\n\t"
            "punpcklqdq $dst,$dst\n\t"
            "vinserti128_high $dst,$dst\t! replicate16S" %}
  ins_encode %{
    __ movdl($dst$$XMMRegister, $src$$Register);
    __ pshuflw($dst$$XMMRegister, $dst$$XMMRegister, 0x00);
    __ punpcklqdq($dst$$XMMRegister, $dst$$XMMRegister);
    __ vinserti128_high($dst$$XMMRegister, $dst$$XMMRegister);
  %}
  ins_pipe( pipe_slow );
%}

instruct Repl16S_mem(vec dst, memory mem) %{
  predicate(n->as_Vector()->length() == 16 && !VM_Version::supports_avx512vlbw());
  match(Set dst (ReplicateS (LoadS mem)));
  format %{ "pshuflw $dst,$mem,0x00\n\t"
            "punpcklqdq $dst,$dst\n\t"
            "vinserti128_high $dst,$dst\t! replicate16S" %}
  ins_encode %{
    __ pshuflw($dst$$XMMRegister, $mem$$Address, 0x00);
    __ punpcklqdq($dst$$XMMRegister, $dst$$XMMRegister);
    __ vinserti128_high($dst$$XMMRegister, $dst$$XMMRegister);
  %}
  ins_pipe( pipe_slow );
%}

instruct Repl16S_imm(vec dst, immI con) %{
  predicate(n->as_Vector()->length() == 16 && !VM_Version::supports_avx512vlbw());
  match(Set dst (ReplicateS con));
  format %{ "movq    $dst,[$constantaddress]\n\t"
            "punpcklqdq $dst,$dst\n\t"
            "vinserti128_high $dst,$dst\t! replicate16S($con)" %}
  ins_encode %{
    __ movq($dst$$XMMRegister, $constantaddress(replicate8_imm($con$$constant, 2)));
    __ punpcklqdq($dst$$XMMRegister, $dst$$XMMRegister);
    __ vinserti128_high($dst$$XMMRegister, $dst$$XMMRegister);
  %}
  ins_pipe( pipe_slow );
%}

instruct Repl32S(legVec dst, rRegI src) %{
  predicate(n->as_Vector()->length() == 32 && !VM_Version::supports_avx512vlbw());
  match(Set dst (ReplicateS src));
  format %{ "movd    $dst,$src\n\t"
            "pshuflw $dst,$dst,0x00\n\t"
            "punpcklqdq $dst,$dst\n\t"
            "vinserti128_high $dst,$dst\t"
            "vinserti64x4 $dst,$dst,$dst,0x1\t! replicate32S" %}
  ins_encode %{
    __ movdl($dst$$XMMRegister, $src$$Register);
    __ pshuflw($dst$$XMMRegister, $dst$$XMMRegister, 0x00);
    __ punpcklqdq($dst$$XMMRegister, $dst$$XMMRegister);
    __ vinserti128_high($dst$$XMMRegister, $dst$$XMMRegister);
    __ vinserti64x4($dst$$XMMRegister, $dst$$XMMRegister, $dst$$XMMRegister, 0x1);
  %}
  ins_pipe( pipe_slow );
%}

instruct Repl32S_mem(legVec dst, memory mem) %{
  predicate(n->as_Vector()->length() == 32 && !VM_Version::supports_avx512vlbw());
  match(Set dst (ReplicateS (LoadS mem)));
  format %{ "pshuflw $dst,$mem,0x00\n\t"
            "punpcklqdq $dst,$dst\n\t"
            "vinserti128_high $dst,$dst\t"
            "vinserti64x4 $dst,$dst,$dst,0x1\t! replicate32S" %}
  ins_encode %{
    __ pshuflw($dst$$XMMRegister, $mem$$Address, 0x00);
    __ punpcklqdq($dst$$XMMRegister, $dst$$XMMRegister);
    __ vinserti128_high($dst$$XMMRegister, $dst$$XMMRegister);
    __ vinserti64x4($dst$$XMMRegister, $dst$$XMMRegister, $dst$$XMMRegister, 0x1);
  %}
  ins_pipe( pipe_slow );
%}

instruct Repl32S_imm(legVec dst, immI con) %{
  predicate(n->as_Vector()->length() == 32 && !VM_Version::supports_avx512vlbw());
  match(Set dst (ReplicateS con));
  format %{ "movq    $dst,[$constantaddress]\n\t"
            "punpcklqdq $dst,$dst\n\t"
            "vinserti128_high $dst,$dst\t"
            "vinserti64x4 $dst,$dst,$dst,0x1\t! replicate32S($con)" %}
  ins_encode %{
    __ movq($dst$$XMMRegister, $constantaddress(replicate8_imm($con$$constant, 2)));
    __ punpcklqdq($dst$$XMMRegister, $dst$$XMMRegister);
    __ vinserti128_high($dst$$XMMRegister, $dst$$XMMRegister);
    __ vinserti64x4($dst$$XMMRegister, $dst$$XMMRegister, $dst$$XMMRegister, 0x1);
  %}
  ins_pipe( pipe_slow );
%}

instruct Repl4I(vec dst, rRegI src) %{
  predicate(n->as_Vector()->length() == 4 && !VM_Version::supports_avx512vl());
  match(Set dst (ReplicateI src));
  format %{ "movd    $dst,$src\n\t"
            "pshufd  $dst,$dst,0x00\t! replicate4I" %}
  ins_encode %{
    __ movdl($dst$$XMMRegister, $src$$Register);
    __ pshufd($dst$$XMMRegister, $dst$$XMMRegister, 0x00);
  %}
  ins_pipe( pipe_slow );
%}

instruct Repl4I_mem(vec dst, memory mem) %{
  predicate(n->as_Vector()->length() == 4 && UseAVX > 0 && !VM_Version::supports_avx512vl());
  match(Set dst (ReplicateI (LoadI mem)));
  format %{ "pshufd  $dst,$mem,0x00\t! replicate4I" %}
  ins_encode %{
    __ pshufd($dst$$XMMRegister, $mem$$Address, 0x00);
  %}
  ins_pipe( pipe_slow );
%}

instruct Repl8I(vec dst, rRegI src) %{
  predicate(n->as_Vector()->length() == 8 && !VM_Version::supports_avx512vl());
  match(Set dst (ReplicateI src));
  format %{ "movd    $dst,$src\n\t"
            "pshufd  $dst,$dst,0x00\n\t"
            "vinserti128_high $dst,$dst\t! replicate8I" %}
  ins_encode %{
    __ movdl($dst$$XMMRegister, $src$$Register);
    __ pshufd($dst$$XMMRegister, $dst$$XMMRegister, 0x00);
    __ vinserti128_high($dst$$XMMRegister, $dst$$XMMRegister);
  %}
  ins_pipe( pipe_slow );
%}

instruct Repl8I_mem(vec dst, memory mem) %{
  predicate(n->as_Vector()->length() == 8 && !VM_Version::supports_avx512vl());
  match(Set dst (ReplicateI (LoadI mem)));
  format %{ "pshufd  $dst,$mem,0x00\n\t"
            "vinserti128_high $dst,$dst\t! replicate8I" %}
  ins_encode %{
    __ pshufd($dst$$XMMRegister, $mem$$Address, 0x00);
    __ vinserti128_high($dst$$XMMRegister, $dst$$XMMRegister);
  %}
  ins_pipe( pipe_slow );
%}

instruct Repl16I(legVec dst, rRegI src) %{
  predicate(n->as_Vector()->length() == 16 && !VM_Version::supports_avx512vl());
  match(Set dst (ReplicateI src));
  format %{ "movd    $dst,$src\n\t"
            "pshufd  $dst,$dst,0x00\n\t"
            "vinserti128_high $dst,$dst\t"
            "vinserti64x4 $dst,$dst,$dst,0x1\t! replicate16I" %}
  ins_encode %{
    __ movdl($dst$$XMMRegister, $src$$Register);
    __ pshufd($dst$$XMMRegister, $dst$$XMMRegister, 0x00);
    __ vinserti128_high($dst$$XMMRegister, $dst$$XMMRegister);
    __ vinserti64x4($dst$$XMMRegister, $dst$$XMMRegister, $dst$$XMMRegister, 0x1);
  %}
  ins_pipe( pipe_slow );
%}

instruct Repl16I_mem(legVec dst, memory mem) %{
  predicate(n->as_Vector()->length() == 16 && !VM_Version::supports_avx512vl());
  match(Set dst (ReplicateI (LoadI mem)));
  format %{ "pshufd  $dst,$mem,0x00\n\t"
            "vinserti128_high $dst,$dst\t"
            "vinserti64x4 $dst,$dst,$dst,0x1\t! replicate16I" %}
  ins_encode %{
    __ pshufd($dst$$XMMRegister, $mem$$Address, 0x00);
    __ vinserti128_high($dst$$XMMRegister, $dst$$XMMRegister);
    __ vinserti64x4($dst$$XMMRegister, $dst$$XMMRegister, $dst$$XMMRegister, 0x1);
  %}
  ins_pipe( pipe_slow );
%}

instruct Repl4I_imm(vec dst, immI con) %{
  predicate(n->as_Vector()->length() == 4 && !VM_Version::supports_avx512vl());
  match(Set dst (ReplicateI con));
  format %{ "movq    $dst,[$constantaddress]\t! replicate4I($con)\n\t"
            "punpcklqdq $dst,$dst" %}
  ins_encode %{
    __ movq($dst$$XMMRegister, $constantaddress(replicate8_imm($con$$constant, 4)));
    __ punpcklqdq($dst$$XMMRegister, $dst$$XMMRegister);
  %}
  ins_pipe( pipe_slow );
%}

instruct Repl8I_imm(vec dst, immI con) %{
  predicate(n->as_Vector()->length() == 8 && !VM_Version::supports_avx512vl());
  match(Set dst (ReplicateI con));
  format %{ "movq    $dst,[$constantaddress]\t! replicate8I($con)\n\t"
            "punpcklqdq $dst,$dst\n\t"
            "vinserti128_high $dst,$dst" %}
  ins_encode %{
    __ movq($dst$$XMMRegister, $constantaddress(replicate8_imm($con$$constant, 4)));
    __ punpcklqdq($dst$$XMMRegister, $dst$$XMMRegister);
    __ vinserti128_high($dst$$XMMRegister, $dst$$XMMRegister);
  %}
  ins_pipe( pipe_slow );
%}

instruct Repl16I_imm(legVec dst, immI con) %{
  predicate(n->as_Vector()->length() == 16 && !VM_Version::supports_avx512vl());
  match(Set dst (ReplicateI con));
  format %{ "movq    $dst,[$constantaddress]\t"
            "punpcklqdq $dst,$dst\n\t"
            "vinserti128_high $dst,$dst"
            "vinserti64x4 $dst,$dst,$dst,0x1\t! replicate16I($con)" %}
  ins_encode %{
    __ movq($dst$$XMMRegister, $constantaddress(replicate8_imm($con$$constant, 4)));
    __ punpcklqdq($dst$$XMMRegister, $dst$$XMMRegister);
    __ vinserti128_high($dst$$XMMRegister, $dst$$XMMRegister);
    __ vinserti64x4($dst$$XMMRegister, $dst$$XMMRegister, $dst$$XMMRegister, 0x1);
  %}
  ins_pipe( pipe_slow );
%}

// Long could be loaded into xmm register directly from memory.
instruct Repl2L_mem(vec dst, memory mem) %{
  predicate(n->as_Vector()->length() == 2 && !VM_Version::supports_avx512vlbw());
  match(Set dst (ReplicateL (LoadL mem)));
  format %{ "movq    $dst,$mem\n\t"
            "punpcklqdq $dst,$dst\t! replicate2L" %}
  ins_encode %{
    __ movq($dst$$XMMRegister, $mem$$Address);
    __ punpcklqdq($dst$$XMMRegister, $dst$$XMMRegister);
  %}
  ins_pipe( pipe_slow );
%}

// Replicate long (8 byte) scalar to be vector
#ifdef _LP64
instruct Repl4L(vec dst, rRegL src) %{
  predicate(n->as_Vector()->length() == 4 && !VM_Version::supports_avx512vl());
  match(Set dst (ReplicateL src));
  format %{ "movdq   $dst,$src\n\t"
            "punpcklqdq $dst,$dst\n\t"
            "vinserti128_high $dst,$dst\t! replicate4L" %}
  ins_encode %{
    __ movdq($dst$$XMMRegister, $src$$Register);
    __ punpcklqdq($dst$$XMMRegister, $dst$$XMMRegister);
    __ vinserti128_high($dst$$XMMRegister, $dst$$XMMRegister);
  %}
  ins_pipe( pipe_slow );
%}

instruct Repl8L(legVec dst, rRegL src) %{
  predicate(n->as_Vector()->length() == 8 && !VM_Version::supports_avx512vl());
  match(Set dst (ReplicateL src));
  format %{ "movdq   $dst,$src\n\t"
            "punpcklqdq $dst,$dst\n\t"
            "vinserti128_high $dst,$dst\t"
            "vinserti64x4 $dst,$dst,$dst,0x1\t! replicate8L" %}
  ins_encode %{
    __ movdq($dst$$XMMRegister, $src$$Register);
    __ punpcklqdq($dst$$XMMRegister, $dst$$XMMRegister);
    __ vinserti128_high($dst$$XMMRegister, $dst$$XMMRegister);
    __ vinserti64x4($dst$$XMMRegister, $dst$$XMMRegister, $dst$$XMMRegister, 0x1);
  %}
  ins_pipe( pipe_slow );
%}
#else // _LP64
instruct Repl4L(vec dst, eRegL src, vec tmp) %{
  predicate(n->as_Vector()->length() == 4 && !VM_Version::supports_avx512vl());
  match(Set dst (ReplicateL src));
  effect(TEMP dst, USE src, TEMP tmp);
  format %{ "movdl   $dst,$src.lo\n\t"
            "movdl   $tmp,$src.hi\n\t"
            "punpckldq $dst,$tmp\n\t"
            "punpcklqdq $dst,$dst\n\t"
            "vinserti128_high $dst,$dst\t! replicate4L" %}
  ins_encode %{
    __ movdl($dst$$XMMRegister, $src$$Register);
    __ movdl($tmp$$XMMRegister, HIGH_FROM_LOW($src$$Register));
    __ punpckldq($dst$$XMMRegister, $tmp$$XMMRegister);
    __ punpcklqdq($dst$$XMMRegister, $dst$$XMMRegister);
    __ vinserti128_high($dst$$XMMRegister, $dst$$XMMRegister);
  %}
  ins_pipe( pipe_slow );
%}

instruct Repl8L(legVec dst, eRegL src, legVec tmp) %{
  predicate(n->as_Vector()->length() == 8 && !VM_Version::supports_avx512vl());
  match(Set dst (ReplicateL src));
  effect(TEMP dst, USE src, TEMP tmp);
  format %{ "movdl   $dst,$src.lo\n\t"
            "movdl   $tmp,$src.hi\n\t"
            "punpckldq $dst,$tmp\n\t"
            "punpcklqdq $dst,$dst\n\t"
            "vinserti128_high $dst,$dst\t"
            "vinserti64x4 $dst,$dst,$dst,0x1\t! replicate8L" %}
  ins_encode %{
    __ movdl($dst$$XMMRegister, $src$$Register);
    __ movdl($tmp$$XMMRegister, HIGH_FROM_LOW($src$$Register));
    __ punpckldq($dst$$XMMRegister, $tmp$$XMMRegister);
    __ punpcklqdq($dst$$XMMRegister, $dst$$XMMRegister);
    __ vinserti128_high($dst$$XMMRegister, $dst$$XMMRegister);
    __ vinserti64x4($dst$$XMMRegister, $dst$$XMMRegister, $dst$$XMMRegister, 0x1);
  %}
  ins_pipe( pipe_slow );
%}
#endif // _LP64

instruct Repl4L_imm(vec dst, immL con) %{
  predicate(n->as_Vector()->length() == 4 && !VM_Version::supports_avx512vl());
  match(Set dst (ReplicateL con));
  format %{ "movq    $dst,[$constantaddress]\n\t"
            "punpcklqdq $dst,$dst\n\t"
            "vinserti128_high $dst,$dst\t! replicate4L($con)" %}
  ins_encode %{
    __ movq($dst$$XMMRegister, $constantaddress($con));
    __ punpcklqdq($dst$$XMMRegister, $dst$$XMMRegister);
    __ vinserti128_high($dst$$XMMRegister, $dst$$XMMRegister);
  %}
  ins_pipe( pipe_slow );
%}

instruct Repl8L_imm(legVec dst, immL con) %{
  predicate(n->as_Vector()->length() == 8 && !VM_Version::supports_avx512vl());
  match(Set dst (ReplicateL con));
  format %{ "movq    $dst,[$constantaddress]\n\t"
            "punpcklqdq $dst,$dst\n\t"
            "vinserti128_high $dst,$dst\t"
            "vinserti64x4 $dst,$dst,$dst,0x1\t! replicate8L($con)" %}
  ins_encode %{
    __ movq($dst$$XMMRegister, $constantaddress($con));
    __ punpcklqdq($dst$$XMMRegister, $dst$$XMMRegister);
    __ vinserti128_high($dst$$XMMRegister, $dst$$XMMRegister);
    __ vinserti64x4($dst$$XMMRegister, $dst$$XMMRegister, $dst$$XMMRegister, 0x1);
  %}
  ins_pipe( pipe_slow );
%}

instruct Repl4L_mem(vec dst, memory mem) %{
  predicate(n->as_Vector()->length() == 4 && !VM_Version::supports_avx512vl());
  match(Set dst (ReplicateL (LoadL mem)));
  format %{ "movq    $dst,$mem\n\t"
            "punpcklqdq $dst,$dst\n\t"
            "vinserti128_high $dst,$dst\t! replicate4L" %}
  ins_encode %{
    __ movq($dst$$XMMRegister, $mem$$Address);
    __ punpcklqdq($dst$$XMMRegister, $dst$$XMMRegister);
    __ vinserti128_high($dst$$XMMRegister, $dst$$XMMRegister);
  %}
  ins_pipe( pipe_slow );
%}

instruct Repl8L_mem(legVec dst, memory mem) %{
  predicate(n->as_Vector()->length() == 8 && !VM_Version::supports_avx512vl());
  match(Set dst (ReplicateL (LoadL mem)));
  format %{ "movq    $dst,$mem\n\t"
            "punpcklqdq $dst,$dst\n\t"
            "vinserti128_high $dst,$dst\t"
            "vinserti64x4 $dst,$dst,$dst,0x1\t! replicate8L" %}
  ins_encode %{
    __ movq($dst$$XMMRegister, $mem$$Address);
    __ punpcklqdq($dst$$XMMRegister, $dst$$XMMRegister);
    __ vinserti128_high($dst$$XMMRegister, $dst$$XMMRegister);
    __ vinserti64x4($dst$$XMMRegister, $dst$$XMMRegister, $dst$$XMMRegister, 0x1);
  %}
  ins_pipe( pipe_slow );
%}

instruct Repl2F_mem(vec dst, memory mem) %{
  predicate(n->as_Vector()->length() == 2 && UseAVX > 0 && !VM_Version::supports_avx512vl());
  match(Set dst (ReplicateF (LoadF mem)));
  format %{ "pshufd  $dst,$mem,0x00\t! replicate2F" %}
  ins_encode %{
    __ pshufd($dst$$XMMRegister, $mem$$Address, 0x00);
  %}
  ins_pipe( pipe_slow );
%}

instruct Repl4F_mem(vec dst, memory mem) %{
  predicate(n->as_Vector()->length() == 4 && UseAVX > 0 && !VM_Version::supports_avx512vl());
  match(Set dst (ReplicateF (LoadF mem)));
  format %{ "pshufd  $dst,$mem,0x00\t! replicate4F" %}
  ins_encode %{
    __ pshufd($dst$$XMMRegister, $mem$$Address, 0x00);
  %}
  ins_pipe( pipe_slow );
%}

instruct Repl8F(vec dst, vlRegF src) %{
  predicate(n->as_Vector()->length() == 8 && UseAVX > 0 && !VM_Version::supports_avx512vl());
  match(Set dst (ReplicateF src));
  format %{ "pshufd  $dst,$src,0x00\n\t"
            "vinsertf128_high $dst,$dst\t! replicate8F" %}
  ins_encode %{
    __ pshufd($dst$$XMMRegister, $src$$XMMRegister, 0x00);
    __ vinsertf128_high($dst$$XMMRegister, $dst$$XMMRegister);
  %}
  ins_pipe( pipe_slow );
%}

instruct Repl8F_mem(vec dst, memory mem) %{
  predicate(n->as_Vector()->length() == 8 && !VM_Version::supports_avx512vl());
  match(Set dst (ReplicateF (LoadF mem)));
  format %{ "pshufd  $dst,$mem,0x00\n\t"
            "vinsertf128_high $dst,$dst\t! replicate8F" %}
  ins_encode %{
    __ pshufd($dst$$XMMRegister, $mem$$Address, 0x00);
    __ vinsertf128_high($dst$$XMMRegister, $dst$$XMMRegister);
  %}
  ins_pipe( pipe_slow );
%}

instruct Repl16F(legVec dst, vlRegF src) %{
  predicate(n->as_Vector()->length() == 16 && UseAVX > 0 && !VM_Version::supports_avx512vl());
  match(Set dst (ReplicateF src));
  format %{ "pshufd  $dst,$src,0x00\n\t"
            "vinsertf128_high $dst,$dst\t"
            "vinserti64x4 $dst,$dst,$dst,0x1\t! replicate16F" %}
  ins_encode %{
    __ pshufd($dst$$XMMRegister, $src$$XMMRegister, 0x00);
    __ vinsertf128_high($dst$$XMMRegister, $dst$$XMMRegister);
    __ vinserti64x4($dst$$XMMRegister, $dst$$XMMRegister, $dst$$XMMRegister, 0x1);
  %}
  ins_pipe( pipe_slow );
%}

instruct Repl16F_mem(legVec dst, memory mem) %{
  predicate(n->as_Vector()->length() == 16 && !VM_Version::supports_avx512vl());
  match(Set dst (ReplicateF (LoadF mem)));
  format %{ "pshufd  $dst,$mem,0x00\n\t"
            "vinsertf128_high $dst,$dst\t"
            "vinserti64x4 $dst,$dst,$dst,0x1\t! replicate16F" %}
  ins_encode %{
    __ pshufd($dst$$XMMRegister, $mem$$Address, 0x00);
    __ vinsertf128_high($dst$$XMMRegister, $dst$$XMMRegister);
    __ vinserti64x4($dst$$XMMRegister, $dst$$XMMRegister, $dst$$XMMRegister, 0x1);
  %}
  ins_pipe( pipe_slow );
%}

instruct Repl2F_zero(vec dst, immF0 zero) %{
  predicate(n->as_Vector()->length() == 2);
  match(Set dst (ReplicateF zero));
  format %{ "xorps   $dst,$dst\t! replicate2F zero" %}
  ins_encode %{
    __ xorps($dst$$XMMRegister, $dst$$XMMRegister);
  %}
  ins_pipe( fpu_reg_reg );
%}

instruct Repl4F_zero(vec dst, immF0 zero) %{
  predicate(n->as_Vector()->length() == 4);
  match(Set dst (ReplicateF zero));
  format %{ "xorps   $dst,$dst\t! replicate4F zero" %}
  ins_encode %{
    __ xorps($dst$$XMMRegister, $dst$$XMMRegister);
  %}
  ins_pipe( fpu_reg_reg );
%}

instruct Repl8F_zero(vec dst, immF0 zero) %{
  predicate(n->as_Vector()->length() == 8 && UseAVX > 0);
  match(Set dst (ReplicateF zero));
  format %{ "vxorps  $dst,$dst,$dst\t! replicate8F zero" %}
  ins_encode %{
    int vector_len = 1;
    __ vxorps($dst$$XMMRegister, $dst$$XMMRegister, $dst$$XMMRegister, vector_len);
  %}
  ins_pipe( fpu_reg_reg );
%}

instruct Repl2D_mem(vec dst, memory mem) %{
  predicate(n->as_Vector()->length() == 2 && UseAVX > 0 && !VM_Version::supports_avx512vl());
  match(Set dst (ReplicateD (LoadD mem)));
  format %{ "pshufd  $dst,$mem,0x44\t! replicate2D" %}
  ins_encode %{
    __ pshufd($dst$$XMMRegister, $mem$$Address, 0x44);
  %}
  ins_pipe( pipe_slow );
%}

instruct Repl4D(vec dst, vlRegD src) %{
  predicate(n->as_Vector()->length() == 4 && UseAVX > 0 && !VM_Version::supports_avx512vl());
  match(Set dst (ReplicateD src));
  format %{ "pshufd  $dst,$src,0x44\n\t"
            "vinsertf128_high $dst,$dst\t! replicate4D" %}
  ins_encode %{
    __ pshufd($dst$$XMMRegister, $src$$XMMRegister, 0x44);
    __ vinsertf128_high($dst$$XMMRegister, $dst$$XMMRegister);
  %}
  ins_pipe( pipe_slow );
%}

instruct Repl4D_mem(vec dst, memory mem) %{
  predicate(n->as_Vector()->length() == 4 && !VM_Version::supports_avx512vl());
  match(Set dst (ReplicateD (LoadD mem)));
  format %{ "pshufd  $dst,$mem,0x44\n\t"
            "vinsertf128_high $dst,$dst\t! replicate4D" %}
  ins_encode %{
    __ pshufd($dst$$XMMRegister, $mem$$Address, 0x44);
    __ vinsertf128_high($dst$$XMMRegister, $dst$$XMMRegister);
  %}
  ins_pipe( pipe_slow );
%}

instruct Repl8D(legVec dst, vlRegD src) %{
  predicate(n->as_Vector()->length() == 8 && UseAVX > 0 && !VM_Version::supports_avx512vl());
  match(Set dst (ReplicateD src));
  format %{ "pshufd  $dst,$src,0x44\n\t"
            "vinsertf128_high $dst,$dst\t"
            "vinserti64x4 $dst,$dst,$dst,0x1\t! replicate8D" %}
  ins_encode %{
    __ pshufd($dst$$XMMRegister, $src$$XMMRegister, 0x44);
    __ vinsertf128_high($dst$$XMMRegister, $dst$$XMMRegister);
    __ vinserti64x4($dst$$XMMRegister, $dst$$XMMRegister, $dst$$XMMRegister, 0x1);
  %}
  ins_pipe( pipe_slow );
%}

instruct Repl8D_mem(legVec dst, memory mem) %{
  predicate(n->as_Vector()->length() == 8 && !VM_Version::supports_avx512vl());
  match(Set dst (ReplicateD (LoadD mem)));
  format %{ "pshufd  $dst,$mem,0x44\n\t"
            "vinsertf128_high $dst,$dst\t"
            "vinserti64x4 $dst,$dst,$dst,0x1\t! replicate8D" %}
  ins_encode %{
    __ pshufd($dst$$XMMRegister, $mem$$Address, 0x44);
    __ vinsertf128_high($dst$$XMMRegister, $dst$$XMMRegister);
    __ vinserti64x4($dst$$XMMRegister, $dst$$XMMRegister, $dst$$XMMRegister, 0x1);
  %}
  ins_pipe( pipe_slow );
%}

// Replicate double (8 byte) scalar zero to be vector
instruct Repl2D_zero(vec dst, immD0 zero) %{
  predicate(n->as_Vector()->length() == 2);
  match(Set dst (ReplicateD zero));
  format %{ "xorpd   $dst,$dst\t! replicate2D zero" %}
  ins_encode %{
    __ xorpd($dst$$XMMRegister, $dst$$XMMRegister);
  %}
  ins_pipe( fpu_reg_reg );
%}

instruct Repl4D_zero(vec dst, immD0 zero) %{
  predicate(n->as_Vector()->length() == 4 && UseAVX > 0);
  match(Set dst (ReplicateD zero));
  format %{ "vxorpd  $dst,$dst,$dst,vect256\t! replicate4D zero" %}
  ins_encode %{
    int vector_len = 1;
    __ vxorpd($dst$$XMMRegister, $dst$$XMMRegister, $dst$$XMMRegister, vector_len);
  %}
  ins_pipe( fpu_reg_reg );
%}

// ====================GENERIC REPLICATE==========================================

// Replicate byte scalar to be vector
instruct Repl4B(vec dst, rRegI src) %{
  predicate(n->as_Vector()->length() == 4);
  match(Set dst (ReplicateB src));
  format %{ "movd    $dst,$src\n\t"
            "punpcklbw $dst,$dst\n\t"
            "pshuflw $dst,$dst,0x00\t! replicate4B" %}
  ins_encode %{
    __ movdl($dst$$XMMRegister, $src$$Register);
    __ punpcklbw($dst$$XMMRegister, $dst$$XMMRegister);
    __ pshuflw($dst$$XMMRegister, $dst$$XMMRegister, 0x00);
  %}
  ins_pipe( pipe_slow );
%}

instruct Repl8B(vec dst, rRegI src) %{
  predicate(n->as_Vector()->length() == 8);
  match(Set dst (ReplicateB src));
  format %{ "movd    $dst,$src\n\t"
            "punpcklbw $dst,$dst\n\t"
            "pshuflw $dst,$dst,0x00\t! replicate8B" %}
  ins_encode %{
    __ movdl($dst$$XMMRegister, $src$$Register);
    __ punpcklbw($dst$$XMMRegister, $dst$$XMMRegister);
    __ pshuflw($dst$$XMMRegister, $dst$$XMMRegister, 0x00);
  %}
  ins_pipe( pipe_slow );
%}

// Replicate byte scalar immediate to be vector by loading from const table.
instruct Repl4B_imm(vec dst, immI con) %{
  predicate(n->as_Vector()->length() == 4);
  match(Set dst (ReplicateB con));
  format %{ "movdl   $dst,[$constantaddress]\t! replicate4B($con)" %}
  ins_encode %{
    __ movdl($dst$$XMMRegister, $constantaddress(replicate4_imm($con$$constant, 1)));
  %}
  ins_pipe( pipe_slow );
%}

instruct Repl8B_imm(vec dst, immI con) %{
  predicate(n->as_Vector()->length() == 8);
  match(Set dst (ReplicateB con));
  format %{ "movq    $dst,[$constantaddress]\t! replicate8B($con)" %}
  ins_encode %{
    __ movq($dst$$XMMRegister, $constantaddress(replicate8_imm($con$$constant, 1)));
  %}
  ins_pipe( pipe_slow );
%}

// Replicate byte scalar zero to be vector
instruct Repl4B_zero(vec dst, immI0 zero) %{
  predicate(n->as_Vector()->length() == 4);
  match(Set dst (ReplicateB zero));
  format %{ "pxor    $dst,$dst\t! replicate4B zero" %}
  ins_encode %{
    __ pxor($dst$$XMMRegister, $dst$$XMMRegister);
  %}
  ins_pipe( fpu_reg_reg );
%}

instruct Repl8B_zero(vec dst, immI0 zero) %{
  predicate(n->as_Vector()->length() == 8);
  match(Set dst (ReplicateB zero));
  format %{ "pxor    $dst,$dst\t! replicate8B zero" %}
  ins_encode %{
    __ pxor($dst$$XMMRegister, $dst$$XMMRegister);
  %}
  ins_pipe( fpu_reg_reg );
%}

instruct Repl16B_zero(vec dst, immI0 zero) %{
  predicate(n->as_Vector()->length() == 16);
  match(Set dst (ReplicateB zero));
  format %{ "pxor    $dst,$dst\t! replicate16B zero" %}
  ins_encode %{
    __ pxor($dst$$XMMRegister, $dst$$XMMRegister);
  %}
  ins_pipe( fpu_reg_reg );
%}

instruct Repl32B_zero(vec dst, immI0 zero) %{
  predicate(n->as_Vector()->length() == 32);
  match(Set dst (ReplicateB zero));
  format %{ "vpxor   $dst,$dst,$dst\t! replicate32B zero" %}
  ins_encode %{
    // Use vxorpd since AVX does not have vpxor for 256-bit (AVX2 will have it).
    int vector_len = 1;
    __ vpxor($dst$$XMMRegister, $dst$$XMMRegister, $dst$$XMMRegister, vector_len);
  %}
  ins_pipe( fpu_reg_reg );
%}

// Replicate char/short (2 byte) scalar to be vector
instruct Repl2S(vec dst, rRegI src) %{
  predicate(n->as_Vector()->length() == 2);
  match(Set dst (ReplicateS src));
  format %{ "movd    $dst,$src\n\t"
            "pshuflw $dst,$dst,0x00\t! replicate2S" %}
  ins_encode %{
    __ movdl($dst$$XMMRegister, $src$$Register);
    __ pshuflw($dst$$XMMRegister, $dst$$XMMRegister, 0x00);
  %}
  ins_pipe( fpu_reg_reg );
%}

// Replicate char/short (2 byte) scalar immediate to be vector by loading from const table.
instruct Repl2S_imm(vec dst, immI con) %{
  predicate(n->as_Vector()->length() == 2);
  match(Set dst (ReplicateS con));
  format %{ "movdl   $dst,[$constantaddress]\t! replicate2S($con)" %}
  ins_encode %{
    __ movdl($dst$$XMMRegister, $constantaddress(replicate4_imm($con$$constant, 2)));
  %}
  ins_pipe( fpu_reg_reg );
%}

instruct Repl4S_imm(vec dst, immI con) %{
  predicate(n->as_Vector()->length() == 4);
  match(Set dst (ReplicateS con));
  format %{ "movq    $dst,[$constantaddress]\t! replicate4S($con)" %}
  ins_encode %{
    __ movq($dst$$XMMRegister, $constantaddress(replicate8_imm($con$$constant, 2)));
  %}
  ins_pipe( fpu_reg_reg );
%}

// Replicate char/short (2 byte) scalar zero to be vector
instruct Repl2S_zero(vec dst, immI0 zero) %{
  predicate(n->as_Vector()->length() == 2);
  match(Set dst (ReplicateS zero));
  format %{ "pxor    $dst,$dst\t! replicate2S zero" %}
  ins_encode %{
    __ pxor($dst$$XMMRegister, $dst$$XMMRegister);
  %}
  ins_pipe( fpu_reg_reg );
%}

instruct Repl4S_zero(vec dst, immI0 zero) %{
  predicate(n->as_Vector()->length() == 4);
  match(Set dst (ReplicateS zero));
  format %{ "pxor    $dst,$dst\t! replicate4S zero" %}
  ins_encode %{
    __ pxor($dst$$XMMRegister, $dst$$XMMRegister);
  %}
  ins_pipe( fpu_reg_reg );
%}

instruct Repl8S_zero(vec dst, immI0 zero) %{
  predicate(n->as_Vector()->length() == 8);
  match(Set dst (ReplicateS zero));
  format %{ "pxor    $dst,$dst\t! replicate8S zero" %}
  ins_encode %{
    __ pxor($dst$$XMMRegister, $dst$$XMMRegister);
  %}
  ins_pipe( fpu_reg_reg );
%}

instruct Repl16S_zero(vec dst, immI0 zero) %{
  predicate(n->as_Vector()->length() == 16);
  match(Set dst (ReplicateS zero));
  format %{ "vpxor   $dst,$dst,$dst\t! replicate16S zero" %}
  ins_encode %{
    // Use vxorpd since AVX does not have vpxor for 256-bit (AVX2 will have it).
    int vector_len = 1;
    __ vpxor($dst$$XMMRegister, $dst$$XMMRegister, $dst$$XMMRegister, vector_len);
  %}
  ins_pipe( fpu_reg_reg );
%}

// Replicate integer (4 byte) scalar to be vector
instruct Repl2I(vec dst, rRegI src) %{
  predicate(n->as_Vector()->length() == 2);
  match(Set dst (ReplicateI src));
  format %{ "movd    $dst,$src\n\t"
            "pshufd  $dst,$dst,0x00\t! replicate2I" %}
  ins_encode %{
    __ movdl($dst$$XMMRegister, $src$$Register);
    __ pshufd($dst$$XMMRegister, $dst$$XMMRegister, 0x00);
  %}
  ins_pipe( fpu_reg_reg );
%}

// Integer could be loaded into xmm register directly from memory.
instruct Repl2I_mem(vec dst, memory mem) %{
  predicate(n->as_Vector()->length() == 2);
  match(Set dst (ReplicateI (LoadI mem)));
  format %{ "movd    $dst,$mem\n\t"
            "pshufd  $dst,$dst,0x00\t! replicate2I" %}
  ins_encode %{
    __ movdl($dst$$XMMRegister, $mem$$Address);
    __ pshufd($dst$$XMMRegister, $dst$$XMMRegister, 0x00);
  %}
  ins_pipe( fpu_reg_reg );
%}

// Replicate integer (4 byte) scalar immediate to be vector by loading from const table.
instruct Repl2I_imm(vec dst, immI con) %{
  predicate(n->as_Vector()->length() == 2);
  match(Set dst (ReplicateI con));
  format %{ "movq    $dst,[$constantaddress]\t! replicate2I($con)" %}
  ins_encode %{
    __ movq($dst$$XMMRegister, $constantaddress(replicate8_imm($con$$constant, 4)));
  %}
  ins_pipe( fpu_reg_reg );
%}

// Replicate integer (4 byte) scalar zero to be vector
instruct Repl2I_zero(vec dst, immI0 zero) %{
  predicate(n->as_Vector()->length() == 2);
  match(Set dst (ReplicateI zero));
  format %{ "pxor    $dst,$dst\t! replicate2I" %}
  ins_encode %{
    __ pxor($dst$$XMMRegister, $dst$$XMMRegister);
  %}
  ins_pipe( fpu_reg_reg );
%}

instruct Repl4I_zero(vec dst, immI0 zero) %{
  predicate(n->as_Vector()->length() == 4);
  match(Set dst (ReplicateI zero));
  format %{ "pxor    $dst,$dst\t! replicate4I zero)" %}
  ins_encode %{
    __ pxor($dst$$XMMRegister, $dst$$XMMRegister);
  %}
  ins_pipe( fpu_reg_reg );
%}

instruct Repl8I_zero(vec dst, immI0 zero) %{
  predicate(n->as_Vector()->length() == 8);
  match(Set dst (ReplicateI zero));
  format %{ "vpxor   $dst,$dst,$dst\t! replicate8I zero" %}
  ins_encode %{
    // Use vxorpd since AVX does not have vpxor for 256-bit (AVX2 will have it).
    int vector_len = 1;
    __ vpxor($dst$$XMMRegister, $dst$$XMMRegister, $dst$$XMMRegister, vector_len);
  %}
  ins_pipe( fpu_reg_reg );
%}

// Replicate long (8 byte) scalar to be vector
#ifdef _LP64
instruct Repl2L(vec dst, rRegL src) %{
  predicate(n->as_Vector()->length() == 2);
  match(Set dst (ReplicateL src));
  format %{ "movdq   $dst,$src\n\t"
            "punpcklqdq $dst,$dst\t! replicate2L" %}
  ins_encode %{
    __ movdq($dst$$XMMRegister, $src$$Register);
    __ punpcklqdq($dst$$XMMRegister, $dst$$XMMRegister);
  %}
  ins_pipe( pipe_slow );
%}
#else // _LP64
instruct Repl2L(vec dst, eRegL src, vec tmp) %{
  predicate(n->as_Vector()->length() == 2);
  match(Set dst (ReplicateL src));
  effect(TEMP dst, USE src, TEMP tmp);
  format %{ "movdl   $dst,$src.lo\n\t"
            "movdl   $tmp,$src.hi\n\t"
            "punpckldq $dst,$tmp\n\t"
            "punpcklqdq $dst,$dst\t! replicate2L"%}
  ins_encode %{
    __ movdl($dst$$XMMRegister, $src$$Register);
    __ movdl($tmp$$XMMRegister, HIGH_FROM_LOW($src$$Register));
    __ punpckldq($dst$$XMMRegister, $tmp$$XMMRegister);
    __ punpcklqdq($dst$$XMMRegister, $dst$$XMMRegister);
  %}
  ins_pipe( pipe_slow );
%}
#endif // _LP64

// Replicate long (8 byte) scalar immediate to be vector by loading from const table.
instruct Repl2L_imm(vec dst, immL con) %{
  predicate(n->as_Vector()->length() == 2);
  match(Set dst (ReplicateL con));
  format %{ "movq    $dst,[$constantaddress]\n\t"
            "punpcklqdq $dst,$dst\t! replicate2L($con)" %}
  ins_encode %{
    __ movq($dst$$XMMRegister, $constantaddress($con));
    __ punpcklqdq($dst$$XMMRegister, $dst$$XMMRegister);
  %}
  ins_pipe( pipe_slow );
%}

// Replicate long (8 byte) scalar zero to be vector
instruct Repl2L_zero(vec dst, immL0 zero) %{
  predicate(n->as_Vector()->length() == 2);
  match(Set dst (ReplicateL zero));
  format %{ "pxor    $dst,$dst\t! replicate2L zero" %}
  ins_encode %{
    __ pxor($dst$$XMMRegister, $dst$$XMMRegister);
  %}
  ins_pipe( fpu_reg_reg );
%}

instruct Repl4L_zero(vec dst, immL0 zero) %{
  predicate(n->as_Vector()->length() == 4);
  match(Set dst (ReplicateL zero));
  format %{ "vpxor   $dst,$dst,$dst\t! replicate4L zero" %}
  ins_encode %{
    // Use vxorpd since AVX does not have vpxor for 256-bit (AVX2 will have it).
    int vector_len = 1;
    __ vpxor($dst$$XMMRegister, $dst$$XMMRegister, $dst$$XMMRegister, vector_len);
  %}
  ins_pipe( fpu_reg_reg );
%}

// Replicate float (4 byte) scalar to be vector
instruct Repl2F(vec dst, vlRegF src) %{
  predicate(n->as_Vector()->length() == 2);
  match(Set dst (ReplicateF src));
  format %{ "pshufd  $dst,$dst,0x00\t! replicate2F" %}
  ins_encode %{
    __ pshufd($dst$$XMMRegister, $src$$XMMRegister, 0x00);
  %}
  ins_pipe( fpu_reg_reg );
%}

instruct Repl4F(vec dst, vlRegF src) %{
  predicate(n->as_Vector()->length() == 4);
  match(Set dst (ReplicateF src));
  format %{ "pshufd  $dst,$dst,0x00\t! replicate4F" %}
  ins_encode %{
    __ pshufd($dst$$XMMRegister, $src$$XMMRegister, 0x00);
  %}
  ins_pipe( pipe_slow );
%}

// Replicate double (8 bytes) scalar to be vector
instruct Repl2D(vec dst, vlRegD src) %{
  predicate(n->as_Vector()->length() == 2);
  match(Set dst (ReplicateD src));
  format %{ "pshufd  $dst,$src,0x44\t! replicate2D" %}
  ins_encode %{
    __ pshufd($dst$$XMMRegister, $src$$XMMRegister, 0x44);
  %}
  ins_pipe( pipe_slow );
%}

// ====================EVEX REPLICATE=============================================

instruct Repl4B_mem_evex(vec dst, memory mem) %{
  predicate(n->as_Vector()->length() == 4 && UseAVX > 2 && VM_Version::supports_avx512vlbw());
  match(Set dst (ReplicateB (LoadB mem)));
  format %{ "vpbroadcastb  $dst,$mem\t! replicate4B" %}
  ins_encode %{
    int vector_len = 0;
    __ vpbroadcastb($dst$$XMMRegister, $mem$$Address, vector_len);
  %}
  ins_pipe( pipe_slow );
%}

instruct Repl8B_mem_evex(vec dst, memory mem) %{
  predicate(n->as_Vector()->length() == 8 && UseAVX > 2 && VM_Version::supports_avx512vlbw());
  match(Set dst (ReplicateB (LoadB mem)));
  format %{ "vpbroadcastb  $dst,$mem\t! replicate8B" %}
  ins_encode %{
    int vector_len = 0;
    __ vpbroadcastb($dst$$XMMRegister, $mem$$Address, vector_len);
  %}
  ins_pipe( pipe_slow );
%}

instruct Repl16B_evex(vec dst, rRegI src) %{
  predicate(n->as_Vector()->length() == 16 && UseAVX > 2 && VM_Version::supports_avx512vlbw());
  match(Set dst (ReplicateB src));
  format %{ "evpbroadcastb $dst,$src\t! replicate16B" %}
  ins_encode %{
   int vector_len = 0;
    __ evpbroadcastb($dst$$XMMRegister, $src$$Register, vector_len);
  %}
  ins_pipe( pipe_slow );
%}

instruct Repl16B_mem_evex(vec dst, memory mem) %{
  predicate(n->as_Vector()->length() == 16 && UseAVX > 2 && VM_Version::supports_avx512vlbw());
  match(Set dst (ReplicateB (LoadB mem)));
  format %{ "vpbroadcastb  $dst,$mem\t! replicate16B" %}
  ins_encode %{
    int vector_len = 0;
    __ vpbroadcastb($dst$$XMMRegister, $mem$$Address, vector_len);
  %}
  ins_pipe( pipe_slow );
%}

instruct Repl32B_evex(vec dst, rRegI src) %{
  predicate(n->as_Vector()->length() == 32 && UseAVX > 2 && VM_Version::supports_avx512vlbw());
  match(Set dst (ReplicateB src));
  format %{ "evpbroadcastb $dst,$src\t! replicate32B" %}
  ins_encode %{
   int vector_len = 1;
    __ evpbroadcastb($dst$$XMMRegister, $src$$Register, vector_len);
  %}
  ins_pipe( pipe_slow );
%}

instruct Repl32B_mem_evex(vec dst, memory mem) %{
  predicate(n->as_Vector()->length() == 32 && UseAVX > 2 && VM_Version::supports_avx512vlbw());
  match(Set dst (ReplicateB (LoadB mem)));
  format %{ "vpbroadcastb  $dst,$mem\t! replicate32B" %}
  ins_encode %{
    int vector_len = 1;
    __ vpbroadcastb($dst$$XMMRegister, $mem$$Address, vector_len);
  %}
  ins_pipe( pipe_slow );
%}

instruct Repl64B_evex(vec dst, rRegI src) %{
  predicate(n->as_Vector()->length() == 64 && UseAVX > 2 && VM_Version::supports_avx512bw());
  match(Set dst (ReplicateB src));
  format %{ "evpbroadcastb $dst,$src\t! upper replicate64B" %}
  ins_encode %{
   int vector_len = 2;
    __ evpbroadcastb($dst$$XMMRegister, $src$$Register, vector_len);
  %}
  ins_pipe( pipe_slow );
%}

instruct Repl64B_mem_evex(vec dst, memory mem) %{
  predicate(n->as_Vector()->length() == 64 && UseAVX > 2 && VM_Version::supports_avx512bw());
  match(Set dst (ReplicateB (LoadB mem)));
  format %{ "vpbroadcastb  $dst,$mem\t! replicate64B" %}
  ins_encode %{
    int vector_len = 2;
    __ vpbroadcastb($dst$$XMMRegister, $mem$$Address, vector_len);
  %}
  ins_pipe( pipe_slow );
%}

instruct Repl16B_imm_evex(vec dst, immI con) %{
  predicate(n->as_Vector()->length() == 16 && UseAVX > 2 && VM_Version::supports_avx512vlbw());
  match(Set dst (ReplicateB con));
  format %{ "movq    $dst,[$constantaddress]\n\t"
            "vpbroadcastb $dst,$dst\t! replicate16B" %}
  ins_encode %{
   int vector_len = 0;
    __ movq($dst$$XMMRegister, $constantaddress(replicate8_imm($con$$constant, 1)));
    __ vpbroadcastb($dst$$XMMRegister, $dst$$XMMRegister, vector_len);
  %}
  ins_pipe( pipe_slow );
%}

instruct Repl32B_imm_evex(vec dst, immI con) %{
  predicate(n->as_Vector()->length() == 32 && UseAVX > 2 && VM_Version::supports_avx512vlbw());
  match(Set dst (ReplicateB con));
  format %{ "movq    $dst,[$constantaddress]\n\t"
            "vpbroadcastb $dst,$dst\t! replicate32B" %}
  ins_encode %{
   int vector_len = 1;
    __ movq($dst$$XMMRegister, $constantaddress(replicate8_imm($con$$constant, 1)));
    __ vpbroadcastb($dst$$XMMRegister, $dst$$XMMRegister, vector_len);
  %}
  ins_pipe( pipe_slow );
%}

instruct Repl64B_imm_evex(vec dst, immI con) %{
  predicate(n->as_Vector()->length() == 64 && UseAVX > 2 && VM_Version::supports_avx512bw());
  match(Set dst (ReplicateB con));
  format %{ "movq    $dst,[$constantaddress]\n\t"
            "vpbroadcastb $dst,$dst\t! upper replicate64B" %}
  ins_encode %{
   int vector_len = 2;
    __ movq($dst$$XMMRegister, $constantaddress(replicate8_imm($con$$constant, 1)));
    __ vpbroadcastb($dst$$XMMRegister, $dst$$XMMRegister, vector_len);
  %}
  ins_pipe( pipe_slow );
%}

instruct Repl64B_zero_evex(vec dst, immI0 zero) %{
  predicate(n->as_Vector()->length() == 64 && UseAVX > 2);
  match(Set dst (ReplicateB zero));
  format %{ "vpxor   $dst k0,$dst,$dst\t! replicate64B zero" %}
  ins_encode %{
    // Use vxorpd since AVX does not have vpxor for 512-bit (EVEX will have it).
    int vector_len = 2;
    __ vpxor($dst$$XMMRegister,$dst$$XMMRegister, $dst$$XMMRegister, vector_len);
  %}
  ins_pipe( fpu_reg_reg );
%}

instruct Repl4S_evex(vec dst, rRegI src) %{
  predicate(n->as_Vector()->length() == 4 && UseAVX > 2 && VM_Version::supports_avx512vlbw());
  match(Set dst (ReplicateS src));
  format %{ "evpbroadcastw $dst,$src\t! replicate4S" %}
  ins_encode %{
   int vector_len = 0;
    __ evpbroadcastw($dst$$XMMRegister, $src$$Register, vector_len);
  %}
  ins_pipe( pipe_slow );
%}

instruct Repl4S_mem_evex(vec dst, memory mem) %{
  predicate(n->as_Vector()->length() == 4 && UseAVX > 2 && VM_Version::supports_avx512vlbw());
  match(Set dst (ReplicateS (LoadS mem)));
  format %{ "vpbroadcastw  $dst,$mem\t! replicate4S" %}
  ins_encode %{
    int vector_len = 0;
    __ vpbroadcastw($dst$$XMMRegister, $mem$$Address, vector_len);
  %}
  ins_pipe( pipe_slow );
%}

instruct Repl8S_evex(vec dst, rRegI src) %{
  predicate(n->as_Vector()->length() == 8 && UseAVX > 2 && VM_Version::supports_avx512vlbw());
  match(Set dst (ReplicateS src));
  format %{ "evpbroadcastw $dst,$src\t! replicate8S" %}
  ins_encode %{
   int vector_len = 0;
    __ evpbroadcastw($dst$$XMMRegister, $src$$Register, vector_len);
  %}
  ins_pipe( pipe_slow );
%}

instruct Repl8S_mem_evex(vec dst, memory mem) %{
  predicate(n->as_Vector()->length() == 8 && UseAVX > 2 && VM_Version::supports_avx512vlbw());
  match(Set dst (ReplicateS (LoadS mem)));
  format %{ "vpbroadcastw  $dst,$mem\t! replicate8S" %}
  ins_encode %{
    int vector_len = 0;
    __ vpbroadcastw($dst$$XMMRegister, $mem$$Address, vector_len);
  %}
  ins_pipe( pipe_slow );
%}

instruct Repl16S_evex(vec dst, rRegI src) %{
  predicate(n->as_Vector()->length() == 16 && UseAVX > 2 && VM_Version::supports_avx512vlbw());
  match(Set dst (ReplicateS src));
  format %{ "evpbroadcastw $dst,$src\t! replicate16S" %}
  ins_encode %{
   int vector_len = 1;
    __ evpbroadcastw($dst$$XMMRegister, $src$$Register, vector_len);
  %}
  ins_pipe( pipe_slow );
%}

instruct Repl16S_mem_evex(vec dst, memory mem) %{
  predicate(n->as_Vector()->length() == 16 && UseAVX > 2 && VM_Version::supports_avx512vlbw());
  match(Set dst (ReplicateS (LoadS mem)));
  format %{ "vpbroadcastw  $dst,$mem\t! replicate16S" %}
  ins_encode %{
    int vector_len = 1;
    __ vpbroadcastw($dst$$XMMRegister, $mem$$Address, vector_len);
  %}
  ins_pipe( pipe_slow );
%}

instruct Repl32S_evex(vec dst, rRegI src) %{
  predicate(n->as_Vector()->length() == 32 && UseAVX > 2 && VM_Version::supports_avx512bw());
  match(Set dst (ReplicateS src));
  format %{ "evpbroadcastw $dst,$src\t! replicate32S" %}
  ins_encode %{
   int vector_len = 2;
    __ evpbroadcastw($dst$$XMMRegister, $src$$Register, vector_len);
  %}
  ins_pipe( pipe_slow );
%}

instruct Repl32S_mem_evex(vec dst, memory mem) %{
  predicate(n->as_Vector()->length() == 32 && UseAVX > 2 && VM_Version::supports_avx512bw());
  match(Set dst (ReplicateS (LoadS mem)));
  format %{ "vpbroadcastw  $dst,$mem\t! replicate32S" %}
  ins_encode %{
    int vector_len = 2;
    __ vpbroadcastw($dst$$XMMRegister, $mem$$Address, vector_len);
  %}
  ins_pipe( pipe_slow );
%}

instruct Repl8S_imm_evex(vec dst, immI con) %{
  predicate(n->as_Vector()->length() == 8 && UseAVX > 2 && VM_Version::supports_avx512vlbw());
  match(Set dst (ReplicateS con));
  format %{ "movq    $dst,[$constantaddress]\n\t"
            "vpbroadcastw $dst,$dst\t! replicate8S" %}
  ins_encode %{
   int vector_len = 0;
    __ movq($dst$$XMMRegister, $constantaddress(replicate8_imm($con$$constant, 2)));
    __ vpbroadcastw($dst$$XMMRegister, $dst$$XMMRegister, vector_len);
  %}
  ins_pipe( pipe_slow );
%}

instruct Repl16S_imm_evex(vec dst, immI con) %{
  predicate(n->as_Vector()->length() == 16 && UseAVX > 2 && VM_Version::supports_avx512vlbw());
  match(Set dst (ReplicateS con));
  format %{ "movq    $dst,[$constantaddress]\n\t"
            "vpbroadcastw $dst,$dst\t! replicate16S" %}
  ins_encode %{
   int vector_len = 1;
    __ movq($dst$$XMMRegister, $constantaddress(replicate8_imm($con$$constant, 2)));
    __ vpbroadcastw($dst$$XMMRegister, $dst$$XMMRegister, vector_len);
  %}
  ins_pipe( pipe_slow );
%}

instruct Repl32S_imm_evex(vec dst, immI con) %{
  predicate(n->as_Vector()->length() == 32 && UseAVX > 2 && VM_Version::supports_avx512bw());
  match(Set dst (ReplicateS con));
  format %{ "movq    $dst,[$constantaddress]\n\t"
            "vpbroadcastw $dst,$dst\t! replicate32S" %}
  ins_encode %{
   int vector_len = 2;
    __ movq($dst$$XMMRegister, $constantaddress(replicate8_imm($con$$constant, 2)));
    __ vpbroadcastw($dst$$XMMRegister, $dst$$XMMRegister, vector_len);
  %}
  ins_pipe( pipe_slow );
%}

instruct Repl32S_zero_evex(vec dst, immI0 zero) %{
  predicate(n->as_Vector()->length() == 32 && UseAVX > 2);
  match(Set dst (ReplicateS zero));
  format %{ "vpxor   $dst k0,$dst,$dst\t! replicate32S zero" %}
  ins_encode %{
    // Use vxorpd since AVX does not have vpxor for 512-bit (EVEX will have it).
    int vector_len = 2;
    __ vpxor($dst$$XMMRegister, $dst$$XMMRegister, $dst$$XMMRegister, vector_len);
  %}
  ins_pipe( fpu_reg_reg );
%}

instruct Repl4I_evex(vec dst, rRegI src) %{
  predicate(n->as_Vector()->length() == 4 && UseAVX > 2 && VM_Version::supports_avx512vl());
  match(Set dst (ReplicateI src));
  format %{ "evpbroadcastd  $dst,$src\t! replicate4I" %}
  ins_encode %{
    int vector_len = 0;
    __ evpbroadcastd($dst$$XMMRegister, $src$$Register, vector_len);
  %}
  ins_pipe( pipe_slow );
%}

instruct Repl4I_mem_evex(vec dst, memory mem) %{
  predicate(n->as_Vector()->length() == 4 && UseAVX > 2 && VM_Version::supports_avx512vl());
  match(Set dst (ReplicateI (LoadI mem)));
  format %{ "vpbroadcastd  $dst,$mem\t! replicate4I" %}
  ins_encode %{
    int vector_len = 0;
    __ vpbroadcastd($dst$$XMMRegister, $mem$$Address, vector_len);
  %}
  ins_pipe( pipe_slow );
%}

instruct Repl8I_evex(vec dst, rRegI src) %{
  predicate(n->as_Vector()->length() == 8 && UseAVX > 2 && VM_Version::supports_avx512vl());
  match(Set dst (ReplicateI src));
  format %{ "evpbroadcastd  $dst,$src\t! replicate8I" %}
  ins_encode %{
    int vector_len = 1;
    __ evpbroadcastd($dst$$XMMRegister, $src$$Register, vector_len);
  %}
  ins_pipe( pipe_slow );
%}

instruct Repl8I_mem_evex(vec dst, memory mem) %{
  predicate(n->as_Vector()->length() == 8 && UseAVX > 2 && VM_Version::supports_avx512vl());
  match(Set dst (ReplicateI (LoadI mem)));
  format %{ "vpbroadcastd  $dst,$mem\t! replicate8I" %}
  ins_encode %{
    int vector_len = 1;
    __ vpbroadcastd($dst$$XMMRegister, $mem$$Address, vector_len);
  %}
  ins_pipe( pipe_slow );
%}

instruct Repl16I_evex(vec dst, rRegI src) %{
  predicate(n->as_Vector()->length() == 16 && UseAVX > 2);
  match(Set dst (ReplicateI src));
  format %{ "evpbroadcastd  $dst,$src\t! replicate16I" %}
  ins_encode %{
    int vector_len = 2;
    __ evpbroadcastd($dst$$XMMRegister, $src$$Register, vector_len);
  %}
  ins_pipe( pipe_slow );
%}

instruct Repl16I_mem_evex(vec dst, memory mem) %{
  predicate(n->as_Vector()->length() == 16 && UseAVX > 2);
  match(Set dst (ReplicateI (LoadI mem)));
  format %{ "vpbroadcastd  $dst,$mem\t! replicate16I" %}
  ins_encode %{
    int vector_len = 2;
    __ vpbroadcastd($dst$$XMMRegister, $mem$$Address, vector_len);
  %}
  ins_pipe( pipe_slow );
%}

instruct Repl4I_imm_evex(vec dst, immI con) %{
  predicate(n->as_Vector()->length() == 4 && UseAVX > 2 && VM_Version::supports_avx512vl());
  match(Set dst (ReplicateI con));
  format %{ "movq    $dst,[$constantaddress]\t! replicate8I($con)\n\t"
            "vpbroadcastd  $dst,$dst\t! replicate4I" %}
  ins_encode %{
    int vector_len = 0;
    __ movq($dst$$XMMRegister, $constantaddress(replicate8_imm($con$$constant, 4)));
    __ vpbroadcastd($dst$$XMMRegister, $dst$$XMMRegister, vector_len);
  %}
  ins_pipe( pipe_slow );
%}

instruct Repl8I_imm_evex(vec dst, immI con) %{
  predicate(n->as_Vector()->length() == 8 && UseAVX > 2 && VM_Version::supports_avx512vl());
  match(Set dst (ReplicateI con));
  format %{ "movq    $dst,[$constantaddress]\t! replicate8I($con)\n\t"
            "vpbroadcastd  $dst,$dst\t! replicate8I" %}
  ins_encode %{
    int vector_len = 1;
    __ movq($dst$$XMMRegister, $constantaddress(replicate8_imm($con$$constant, 4)));
    __ vpbroadcastd($dst$$XMMRegister, $dst$$XMMRegister, vector_len);
  %}
  ins_pipe( pipe_slow );
%}

instruct Repl16I_imm_evex(vec dst, immI con) %{
  predicate(n->as_Vector()->length() == 16 && UseAVX > 2);
  match(Set dst (ReplicateI con));
  format %{ "movq    $dst,[$constantaddress]\t! replicate16I($con)\n\t"
            "vpbroadcastd  $dst,$dst\t! replicate16I" %}
  ins_encode %{
    int vector_len = 2;
    __ movq($dst$$XMMRegister, $constantaddress(replicate8_imm($con$$constant, 4)));
    __ vpbroadcastd($dst$$XMMRegister, $dst$$XMMRegister, vector_len);
  %}
  ins_pipe( pipe_slow );
%}

instruct Repl16I_zero_evex(vec dst, immI0 zero) %{
  predicate(n->as_Vector()->length() == 16 && UseAVX > 2);
  match(Set dst (ReplicateI zero));
  format %{ "vpxor   $dst k0,$dst,$dst\t! replicate16I zero" %}
  ins_encode %{
    // Use vxorpd since AVX does not have vpxor for 512-bit (AVX2 will have it).
    int vector_len = 2;
    __ vpxor($dst$$XMMRegister, $dst$$XMMRegister, $dst$$XMMRegister, vector_len);
  %}
  ins_pipe( fpu_reg_reg );
%}

// Replicate long (8 byte) scalar to be vector
#ifdef _LP64
instruct Repl4L_evex(vec dst, rRegL src) %{
  predicate(n->as_Vector()->length() == 4 && UseAVX > 2 && VM_Version::supports_avx512vl());
  match(Set dst (ReplicateL src));
  format %{ "evpbroadcastq  $dst,$src\t! replicate4L" %}
  ins_encode %{
    int vector_len = 1;
    __ evpbroadcastq($dst$$XMMRegister, $src$$Register, vector_len);
  %}
  ins_pipe( pipe_slow );
%}

instruct Repl8L_evex(vec dst, rRegL src) %{
  predicate(n->as_Vector()->length() == 8 && UseAVX > 2);
  match(Set dst (ReplicateL src));
  format %{ "evpbroadcastq  $dst,$src\t! replicate8L" %}
  ins_encode %{
    int vector_len = 2;
    __ evpbroadcastq($dst$$XMMRegister, $src$$Register, vector_len);
  %}
  ins_pipe( pipe_slow );
%}
#else // _LP64
instruct Repl4L_evex(vec dst, eRegL src, regD tmp) %{
  predicate(n->as_Vector()->length() == 4 && UseAVX > 2 && VM_Version::supports_avx512vl());
  match(Set dst (ReplicateL src));
  effect(TEMP dst, USE src, TEMP tmp);
  format %{ "movdl   $dst,$src.lo\n\t"
            "movdl   $tmp,$src.hi\n\t"
            "punpckldq $dst,$tmp\n\t"
            "vpbroadcastq  $dst,$dst\t! replicate4L" %}
  ins_encode %{
    int vector_len = 1;
    __ movdl($dst$$XMMRegister, $src$$Register);
    __ movdl($tmp$$XMMRegister, HIGH_FROM_LOW($src$$Register));
    __ punpckldq($dst$$XMMRegister, $tmp$$XMMRegister);
    __ vpbroadcastq($dst$$XMMRegister, $dst$$XMMRegister, vector_len);
  %}
  ins_pipe( pipe_slow );
%}

instruct Repl8L_evex(legVec dst, eRegL src, legVec tmp) %{
  predicate(n->as_Vector()->length() == 8 && UseAVX > 2);
  match(Set dst (ReplicateL src));
  effect(TEMP dst, USE src, TEMP tmp);
  format %{ "movdl   $dst,$src.lo\n\t"
            "movdl   $tmp,$src.hi\n\t"
            "punpckldq $dst,$tmp\n\t"
            "vpbroadcastq  $dst,$dst\t! replicate8L" %}
  ins_encode %{
    int vector_len = 2;
    __ movdl($dst$$XMMRegister, $src$$Register);
    __ movdl($tmp$$XMMRegister, HIGH_FROM_LOW($src$$Register));
    __ punpckldq($dst$$XMMRegister, $tmp$$XMMRegister);
    __ vpbroadcastq($dst$$XMMRegister, $dst$$XMMRegister, vector_len);
  %}
  ins_pipe( pipe_slow );
%}
#endif // _LP64

instruct Repl4L_imm_evex(vec dst, immL con) %{
  predicate(n->as_Vector()->length() == 4 && UseAVX > 2 && VM_Version::supports_avx512vl());
  match(Set dst (ReplicateL con));
  format %{ "movq    $dst,[$constantaddress]\n\t"
            "vpbroadcastq  $dst,$dst\t! replicate4L" %}
  ins_encode %{
    int vector_len = 1;
    __ movq($dst$$XMMRegister, $constantaddress($con));
    __ vpbroadcastq($dst$$XMMRegister, $dst$$XMMRegister, vector_len);
  %}
  ins_pipe( pipe_slow );
%}

instruct Repl8L_imm_evex(vec dst, immL con) %{
  predicate(n->as_Vector()->length() == 8 && UseAVX > 2);
  match(Set dst (ReplicateL con));
  format %{ "movq    $dst,[$constantaddress]\n\t"
            "vpbroadcastq  $dst,$dst\t! replicate8L" %}
  ins_encode %{
    int vector_len = 2;
    __ movq($dst$$XMMRegister, $constantaddress($con));
    __ vpbroadcastq($dst$$XMMRegister, $dst$$XMMRegister, vector_len);
  %}
  ins_pipe( pipe_slow );
%}

instruct Repl2L_mem_evex(vec dst, memory mem) %{
  predicate(n->as_Vector()->length() == 2 && UseAVX > 2 && VM_Version::supports_avx512vl());
  match(Set dst (ReplicateL (LoadL mem)));
  format %{ "vpbroadcastd  $dst,$mem\t! replicate2L" %}
  ins_encode %{
    int vector_len = 0;
    __ vpbroadcastq($dst$$XMMRegister, $mem$$Address, vector_len);
  %}
  ins_pipe( pipe_slow );
%}

instruct Repl4L_mem_evex(vec dst, memory mem) %{
  predicate(n->as_Vector()->length() == 4 && UseAVX > 2 && VM_Version::supports_avx512vl());
  match(Set dst (ReplicateL (LoadL mem)));
  format %{ "vpbroadcastd  $dst,$mem\t! replicate4L" %}
  ins_encode %{
    int vector_len = 1;
    __ vpbroadcastq($dst$$XMMRegister, $mem$$Address, vector_len);
  %}
  ins_pipe( pipe_slow );
%}

instruct Repl8L_mem_evex(vec dst, memory mem) %{
  predicate(n->as_Vector()->length() == 8 && UseAVX > 2);
  match(Set dst (ReplicateL (LoadL mem)));
  format %{ "vpbroadcastd  $dst,$mem\t! replicate8L" %}
  ins_encode %{
    int vector_len = 2;
    __ vpbroadcastq($dst$$XMMRegister, $mem$$Address, vector_len);
  %}
  ins_pipe( pipe_slow );
%}

instruct Repl8L_zero_evex(vec dst, immL0 zero) %{
  predicate(n->as_Vector()->length() == 8 && UseAVX > 2);
  match(Set dst (ReplicateL zero));
  format %{ "vpxor   $dst k0,$dst,$dst\t! replicate8L zero" %}
  ins_encode %{
    // Use vxorpd since AVX does not have vpxor for 512-bit (EVEX will have it).
    int vector_len = 2;
    __ vpxor($dst$$XMMRegister,$dst$$XMMRegister, $dst$$XMMRegister, vector_len);
  %}
  ins_pipe( fpu_reg_reg );
%}

instruct Repl8F_evex(vec dst, regF src) %{
  predicate(n->as_Vector()->length() == 8 && UseAVX > 2 && VM_Version::supports_avx512vl());
  match(Set dst (ReplicateF src));
  format %{ "vpbroadcastss $dst,$src\t! replicate8F" %}
  ins_encode %{
    int vector_len = 1;
    __ vpbroadcastss($dst$$XMMRegister, $src$$XMMRegister, vector_len);
  %}
  ins_pipe( pipe_slow );
%}

instruct Repl8F_mem_evex(vec dst, memory mem) %{
  predicate(n->as_Vector()->length() == 8 && UseAVX > 2 && VM_Version::supports_avx512vl());
  match(Set dst (ReplicateF (LoadF mem)));
  format %{ "vbroadcastss  $dst,$mem\t! replicate8F" %}
  ins_encode %{
    int vector_len = 1;
    __ vpbroadcastss($dst$$XMMRegister, $mem$$Address, vector_len);
  %}
  ins_pipe( pipe_slow );
%}

instruct Repl16F_evex(vec dst, regF src) %{
  predicate(n->as_Vector()->length() == 16 && UseAVX > 2);
  match(Set dst (ReplicateF src));
  format %{ "vpbroadcastss $dst,$src\t! replicate16F" %}
  ins_encode %{
    int vector_len = 2;
    __ vpbroadcastss($dst$$XMMRegister, $src$$XMMRegister, vector_len);
  %}
  ins_pipe( pipe_slow );
%}

instruct Repl16F_mem_evex(vec dst, memory mem) %{
  predicate(n->as_Vector()->length() == 16 && UseAVX > 2);
  match(Set dst (ReplicateF (LoadF mem)));
  format %{ "vbroadcastss  $dst,$mem\t! replicate16F" %}
  ins_encode %{
    int vector_len = 2;
    __ vpbroadcastss($dst$$XMMRegister, $mem$$Address, vector_len);
  %}
  ins_pipe( pipe_slow );
%}

instruct Repl16F_zero_evex(vec dst, immF0 zero) %{
  predicate(n->as_Vector()->length() == 16 && UseAVX > 2);
  match(Set dst (ReplicateF zero));
  format %{ "vpxor  $dst k0,$dst,$dst\t! replicate16F zero" %}
  ins_encode %{
    // Use vpxor in place of vxorps since EVEX has a constriant on dq for vxorps: this is a 512-bit operation
    int vector_len = 2;
    __ vpxor($dst$$XMMRegister,$dst$$XMMRegister, $dst$$XMMRegister, vector_len);
  %}
  ins_pipe( fpu_reg_reg );
%}

instruct Repl4D_evex(vec dst, regD src) %{
  predicate(n->as_Vector()->length() == 4 && UseAVX > 2 && VM_Version::supports_avx512vl());
  match(Set dst (ReplicateD src));
  format %{ "vpbroadcastsd $dst,$src\t! replicate4D" %}
  ins_encode %{
    int vector_len = 1;
    __ vpbroadcastsd($dst$$XMMRegister, $src$$XMMRegister, vector_len);
  %}
  ins_pipe( pipe_slow );
%}

instruct Repl4D_mem_evex(vec dst, memory mem) %{
  predicate(n->as_Vector()->length() == 4 && UseAVX > 2 && VM_Version::supports_avx512vl());
  match(Set dst (ReplicateD (LoadD mem)));
  format %{ "vbroadcastsd  $dst,$mem\t! replicate4D" %}
  ins_encode %{
    int vector_len = 1;
    __ vpbroadcastsd($dst$$XMMRegister, $mem$$Address, vector_len);
  %}
  ins_pipe( pipe_slow );
%}

instruct Repl8D_evex(vec dst, regD src) %{
  predicate(n->as_Vector()->length() == 8 && UseAVX > 2);
  match(Set dst (ReplicateD src));
  format %{ "vpbroadcastsd $dst,$src\t! replicate8D" %}
  ins_encode %{
    int vector_len = 2;
    __ vpbroadcastsd($dst$$XMMRegister, $src$$XMMRegister, vector_len);
  %}
  ins_pipe( pipe_slow );
%}

instruct Repl8D_mem_evex(vec dst, memory mem) %{
  predicate(n->as_Vector()->length() == 8 && UseAVX > 2);
  match(Set dst (ReplicateD (LoadD mem)));
  format %{ "vbroadcastsd  $dst,$mem\t! replicate8D" %}
  ins_encode %{
    int vector_len = 2;
    __ vpbroadcastsd($dst$$XMMRegister, $mem$$Address, vector_len);
  %}
  ins_pipe( pipe_slow );
%}

instruct Repl8D_zero_evex(vec dst, immD0 zero) %{
  predicate(n->as_Vector()->length() == 8 && UseAVX > 2);
  match(Set dst (ReplicateD zero));
  format %{ "vpxor  $dst k0,$dst,$dst,vect512\t! replicate8D zero" %}
  ins_encode %{
    // Use vpxor in place of vxorpd since EVEX has a constriant on dq for vxorpd: this is a 512-bit operation
    int vector_len = 2;
    __ vpxor($dst$$XMMRegister,$dst$$XMMRegister, $dst$$XMMRegister, vector_len);
  %}
  ins_pipe( fpu_reg_reg );
%}

// ====================REDUCTION ARITHMETIC=======================================

instruct rsadd2I_reduction_reg(rRegI dst, rRegI src1, vec src2, vec tmp, vec tmp2) %{
  predicate(UseSSE > 2 && UseAVX == 0 && n->in(2)->bottom_type()->is_vect()->length() == 2);
  match(Set dst (AddReductionVI src1 src2));
  effect(TEMP tmp2, TEMP tmp);
  format %{ "movdqu  $tmp2,$src2\n\t"
            "phaddd  $tmp2,$tmp2\n\t"
            "movd    $tmp,$src1\n\t"
            "paddd   $tmp,$tmp2\n\t"
            "movd    $dst,$tmp\t! add reduction2I" %}
  ins_encode %{
    __ movdqu($tmp2$$XMMRegister, $src2$$XMMRegister);
    __ phaddd($tmp2$$XMMRegister, $tmp2$$XMMRegister);
    __ movdl($tmp$$XMMRegister, $src1$$Register);
    __ paddd($tmp$$XMMRegister, $tmp2$$XMMRegister);
    __ movdl($dst$$Register, $tmp$$XMMRegister);
  %}
  ins_pipe( pipe_slow );
%}

instruct rvadd2I_reduction_reg(rRegI dst, rRegI src1, vec src2, vec tmp, vec tmp2) %{
  predicate(UseAVX > 0 && VM_Version::supports_avxonly() && n->in(2)->bottom_type()->is_vect()->length() == 2);
  match(Set dst (AddReductionVI src1 src2));
  effect(TEMP tmp, TEMP tmp2);
  format %{ "vphaddd  $tmp,$src2,$src2\n\t"
            "movd     $tmp2,$src1\n\t"
            "vpaddd   $tmp2,$tmp2,$tmp\n\t"
            "movd     $dst,$tmp2\t! add reduction2I" %}
  ins_encode %{
    int vector_len = 0;
    __ vphaddd($tmp$$XMMRegister, $src2$$XMMRegister, $src2$$XMMRegister, vector_len);
    __ movdl($tmp2$$XMMRegister, $src1$$Register);
    __ vpaddd($tmp2$$XMMRegister, $tmp2$$XMMRegister, $tmp$$XMMRegister, vector_len);
    __ movdl($dst$$Register, $tmp2$$XMMRegister);
  %}
  ins_pipe( pipe_slow );
%}

instruct rvadd2I_reduction_reg_evex(rRegI dst, rRegI src1, vec src2, vec tmp, vec tmp2) %{
  predicate(UseAVX > 2 && n->in(2)->bottom_type()->is_vect()->length() == 2);
  match(Set dst (AddReductionVI src1 src2));
  effect(TEMP tmp, TEMP tmp2);
  format %{ "pshufd  $tmp2,$src2,0x1\n\t"
            "vpaddd  $tmp,$src2,$tmp2\n\t"
            "movd    $tmp2,$src1\n\t"
            "vpaddd  $tmp2,$tmp,$tmp2\n\t"
            "movd    $dst,$tmp2\t! add reduction2I" %}
  ins_encode %{
    int vector_len = 0;
    __ pshufd($tmp2$$XMMRegister, $src2$$XMMRegister, 0x1);
    __ vpaddd($tmp$$XMMRegister, $src2$$XMMRegister, $tmp2$$XMMRegister, vector_len);
    __ movdl($tmp2$$XMMRegister, $src1$$Register);
    __ vpaddd($tmp2$$XMMRegister, $tmp$$XMMRegister, $tmp2$$XMMRegister, vector_len);
    __ movdl($dst$$Register, $tmp2$$XMMRegister);
  %}
  ins_pipe( pipe_slow );
%}

instruct rsadd4I_reduction_reg(rRegI dst, rRegI src1, vec src2, vec tmp, vec tmp2) %{
  predicate(UseSSE > 2 && UseAVX == 0 && n->in(2)->bottom_type()->is_vect()->length() == 4);
  match(Set dst (AddReductionVI src1 src2));
  effect(TEMP tmp, TEMP tmp2);
  format %{ "movdqu  $tmp,$src2\n\t"
            "phaddd  $tmp,$tmp\n\t"
            "phaddd  $tmp,$tmp\n\t"
            "movd    $tmp2,$src1\n\t"
            "paddd   $tmp2,$tmp\n\t"
            "movd    $dst,$tmp2\t! add reduction4I" %}
  ins_encode %{
    __ movdqu($tmp$$XMMRegister, $src2$$XMMRegister);
    __ phaddd($tmp$$XMMRegister, $tmp$$XMMRegister);
    __ phaddd($tmp$$XMMRegister, $tmp$$XMMRegister);
    __ movdl($tmp2$$XMMRegister, $src1$$Register);
    __ paddd($tmp2$$XMMRegister, $tmp$$XMMRegister);
    __ movdl($dst$$Register, $tmp2$$XMMRegister);
  %}
  ins_pipe( pipe_slow );
%}

instruct rvadd4I_reduction_reg(rRegI dst, rRegI src1, vec src2, vec tmp, vec tmp2) %{
  predicate(UseAVX > 0 && VM_Version::supports_avxonly() && n->in(2)->bottom_type()->is_vect()->length() == 4);
  match(Set dst (AddReductionVI src1 src2));
  effect(TEMP tmp, TEMP tmp2);
  format %{ "vphaddd  $tmp,$src2,$src2\n\t"
            "vphaddd  $tmp,$tmp,$tmp\n\t"
            "movd     $tmp2,$src1\n\t"
            "vpaddd   $tmp2,$tmp2,$tmp\n\t"
            "movd     $dst,$tmp2\t! add reduction4I" %}
  ins_encode %{
    int vector_len = 0;
    __ vphaddd($tmp$$XMMRegister, $src2$$XMMRegister, $src2$$XMMRegister, vector_len);
    __ vphaddd($tmp$$XMMRegister, $tmp$$XMMRegister, $tmp$$XMMRegister, vector_len);
    __ movdl($tmp2$$XMMRegister, $src1$$Register);
    __ vpaddd($tmp2$$XMMRegister, $tmp2$$XMMRegister, $tmp$$XMMRegister, vector_len);
    __ movdl($dst$$Register, $tmp2$$XMMRegister);
  %}
  ins_pipe( pipe_slow );
%}

instruct rvadd4I_reduction_reg_evex(rRegI dst, rRegI src1, vec src2, vec tmp, vec tmp2) %{
  predicate(UseAVX > 2 && n->in(2)->bottom_type()->is_vect()->length() == 4);
  match(Set dst (AddReductionVI src1 src2));
  effect(TEMP tmp, TEMP tmp2);
  format %{ "pshufd  $tmp2,$src2,0xE\n\t"
            "vpaddd  $tmp,$src2,$tmp2\n\t"
            "pshufd  $tmp2,$tmp,0x1\n\t"
            "vpaddd  $tmp,$tmp,$tmp2\n\t"
            "movd    $tmp2,$src1\n\t"
            "vpaddd  $tmp2,$tmp,$tmp2\n\t"
            "movd    $dst,$tmp2\t! add reduction4I" %}
  ins_encode %{
    int vector_len = 0;
    __ pshufd($tmp2$$XMMRegister, $src2$$XMMRegister, 0xE);
    __ vpaddd($tmp$$XMMRegister, $src2$$XMMRegister, $tmp2$$XMMRegister, vector_len);
    __ pshufd($tmp2$$XMMRegister, $tmp$$XMMRegister, 0x1);
    __ vpaddd($tmp$$XMMRegister, $tmp$$XMMRegister, $tmp2$$XMMRegister, vector_len);
    __ movdl($tmp2$$XMMRegister, $src1$$Register);
    __ vpaddd($tmp2$$XMMRegister, $tmp$$XMMRegister, $tmp2$$XMMRegister, vector_len);
    __ movdl($dst$$Register, $tmp2$$XMMRegister);
  %}
  ins_pipe( pipe_slow );
%}

instruct rvadd8I_reduction_reg(rRegI dst, rRegI src1, vec src2, vec tmp, vec tmp2) %{
  predicate(UseAVX > 0 && VM_Version::supports_avxonly() && n->in(2)->bottom_type()->is_vect()->length() == 8);
  match(Set dst (AddReductionVI src1 src2));
  effect(TEMP tmp, TEMP tmp2);
  format %{ "vphaddd  $tmp,$src2,$src2\n\t"
            "vphaddd  $tmp,$tmp,$tmp2\n\t"
            "vextracti128_high  $tmp2,$tmp\n\t"
            "vpaddd   $tmp,$tmp,$tmp2\n\t"
            "movd     $tmp2,$src1\n\t"
            "vpaddd   $tmp2,$tmp2,$tmp\n\t"
            "movd     $dst,$tmp2\t! add reduction8I" %}
  ins_encode %{
    int vector_len = 1;
    __ vphaddd($tmp$$XMMRegister, $src2$$XMMRegister, $src2$$XMMRegister, vector_len);
    __ vphaddd($tmp$$XMMRegister, $tmp$$XMMRegister, $tmp2$$XMMRegister, vector_len);
    __ vextracti128_high($tmp2$$XMMRegister, $tmp$$XMMRegister);
    __ vpaddd($tmp$$XMMRegister, $tmp$$XMMRegister, $tmp2$$XMMRegister, 0);
    __ movdl($tmp2$$XMMRegister, $src1$$Register);
    __ vpaddd($tmp2$$XMMRegister, $tmp2$$XMMRegister, $tmp$$XMMRegister, 0);
    __ movdl($dst$$Register, $tmp2$$XMMRegister);
  %}
  ins_pipe( pipe_slow );
%}

instruct rvadd8I_reduction_reg_evex(rRegI dst, rRegI src1, vec src2, vec tmp, vec tmp2) %{
  predicate(UseAVX > 2 && n->in(2)->bottom_type()->is_vect()->length() == 8);
  match(Set dst (AddReductionVI src1 src2));
  effect(TEMP tmp, TEMP tmp2);
  format %{ "vextracti128_high  $tmp,$src2\n\t"
            "vpaddd  $tmp,$tmp,$src2\n\t"
            "pshufd  $tmp2,$tmp,0xE\n\t"
            "vpaddd  $tmp,$tmp,$tmp2\n\t"
            "pshufd  $tmp2,$tmp,0x1\n\t"
            "vpaddd  $tmp,$tmp,$tmp2\n\t"
            "movd    $tmp2,$src1\n\t"
            "vpaddd  $tmp2,$tmp,$tmp2\n\t"
            "movd    $dst,$tmp2\t! add reduction8I" %}
  ins_encode %{
    int vector_len = 0;
    __ vextracti128_high($tmp$$XMMRegister, $src2$$XMMRegister);
    __ vpaddd($tmp$$XMMRegister, $tmp$$XMMRegister, $src2$$XMMRegister, vector_len);
    __ pshufd($tmp2$$XMMRegister, $tmp$$XMMRegister, 0xE);
    __ vpaddd($tmp$$XMMRegister, $tmp$$XMMRegister, $tmp2$$XMMRegister, vector_len);
    __ pshufd($tmp2$$XMMRegister, $tmp$$XMMRegister, 0x1);
    __ vpaddd($tmp$$XMMRegister, $tmp$$XMMRegister, $tmp2$$XMMRegister, vector_len);
    __ movdl($tmp2$$XMMRegister, $src1$$Register);
    __ vpaddd($tmp2$$XMMRegister, $tmp$$XMMRegister, $tmp2$$XMMRegister, vector_len);
    __ movdl($dst$$Register, $tmp2$$XMMRegister);
  %}
  ins_pipe( pipe_slow );
%}

instruct rvadd16I_reduction_reg_evex(rRegI dst, rRegI src1, legVec src2, legVec tmp, legVec tmp2, legVec tmp3) %{
  predicate(UseAVX > 2 && n->in(2)->bottom_type()->is_vect()->length() == 16);
  match(Set dst (AddReductionVI src1 src2));
  effect(TEMP tmp, TEMP tmp2, TEMP tmp3);
  format %{ "vextracti64x4_high  $tmp3,$src2\n\t"
            "vpaddd  $tmp3,$tmp3,$src2\n\t"
            "vextracti128_high  $tmp,$tmp3\n\t"
            "vpaddd  $tmp,$tmp,$tmp3\n\t"
            "pshufd  $tmp2,$tmp,0xE\n\t"
            "vpaddd  $tmp,$tmp,$tmp2\n\t"
            "pshufd  $tmp2,$tmp,0x1\n\t"
            "vpaddd  $tmp,$tmp,$tmp2\n\t"
            "movd    $tmp2,$src1\n\t"
            "vpaddd  $tmp2,$tmp,$tmp2\n\t"
            "movd    $dst,$tmp2\t! mul reduction16I" %}
  ins_encode %{
    __ vextracti64x4_high($tmp3$$XMMRegister, $src2$$XMMRegister);
    __ vpaddd($tmp3$$XMMRegister, $tmp3$$XMMRegister, $src2$$XMMRegister, 1);
    __ vextracti128_high($tmp$$XMMRegister, $tmp3$$XMMRegister);
    __ vpaddd($tmp$$XMMRegister, $tmp$$XMMRegister, $tmp3$$XMMRegister, 0);
    __ pshufd($tmp2$$XMMRegister, $tmp$$XMMRegister, 0xE);
    __ vpaddd($tmp$$XMMRegister, $tmp$$XMMRegister, $tmp2$$XMMRegister, 0);
    __ pshufd($tmp2$$XMMRegister, $tmp$$XMMRegister, 0x1);
    __ vpaddd($tmp$$XMMRegister, $tmp$$XMMRegister, $tmp2$$XMMRegister, 0);
    __ movdl($tmp2$$XMMRegister, $src1$$Register);
    __ vpaddd($tmp2$$XMMRegister, $tmp$$XMMRegister, $tmp2$$XMMRegister, 0);
    __ movdl($dst$$Register, $tmp2$$XMMRegister);
  %}
  ins_pipe( pipe_slow );
%}

#ifdef _LP64
instruct rvadd2L_reduction_reg(rRegL dst, rRegL src1, vec src2, vec tmp, vec tmp2) %{
  predicate(UseAVX > 2 && n->in(2)->bottom_type()->is_vect()->length() == 2);
  match(Set dst (AddReductionVL src1 src2));
  effect(TEMP tmp, TEMP tmp2);
  format %{ "pshufd  $tmp2,$src2,0xE\n\t"
            "vpaddq  $tmp,$src2,$tmp2\n\t"
            "movdq   $tmp2,$src1\n\t"
            "vpaddq  $tmp2,$tmp,$tmp2\n\t"
            "movdq   $dst,$tmp2\t! add reduction2L" %}
  ins_encode %{
    __ pshufd($tmp2$$XMMRegister, $src2$$XMMRegister, 0xE);
    __ vpaddq($tmp$$XMMRegister, $src2$$XMMRegister, $tmp2$$XMMRegister, 0);
    __ movdq($tmp2$$XMMRegister, $src1$$Register);
    __ vpaddq($tmp2$$XMMRegister, $tmp$$XMMRegister, $tmp2$$XMMRegister, 0);
    __ movdq($dst$$Register, $tmp2$$XMMRegister);
  %}
  ins_pipe( pipe_slow );
%}

instruct rvadd4L_reduction_reg(rRegL dst, rRegL src1, vec src2, vec tmp, vec tmp2) %{
  predicate(UseAVX > 2 && n->in(2)->bottom_type()->is_vect()->length() == 4);
  match(Set dst (AddReductionVL src1 src2));
  effect(TEMP tmp, TEMP tmp2);
  format %{ "vextracti128_high  $tmp,$src2\n\t"
            "vpaddq  $tmp2,$tmp,$src2\n\t"
            "pshufd  $tmp,$tmp2,0xE\n\t"
            "vpaddq  $tmp2,$tmp2,$tmp\n\t"
            "movdq   $tmp,$src1\n\t"
            "vpaddq  $tmp2,$tmp2,$tmp\n\t"
            "movdq   $dst,$tmp2\t! add reduction4L" %}
  ins_encode %{
    __ vextracti128_high($tmp$$XMMRegister, $src2$$XMMRegister);
    __ vpaddq($tmp2$$XMMRegister, $tmp$$XMMRegister, $src2$$XMMRegister, 0);
    __ pshufd($tmp$$XMMRegister, $tmp2$$XMMRegister, 0xE);
    __ vpaddq($tmp2$$XMMRegister, $tmp2$$XMMRegister, $tmp$$XMMRegister, 0);
    __ movdq($tmp$$XMMRegister, $src1$$Register);
    __ vpaddq($tmp2$$XMMRegister, $tmp2$$XMMRegister, $tmp$$XMMRegister, 0);
    __ movdq($dst$$Register, $tmp2$$XMMRegister);
  %}
  ins_pipe( pipe_slow );
%}

instruct rvadd8L_reduction_reg(rRegL dst, rRegL src1, legVec src2, legVec tmp, legVec tmp2) %{
  predicate(UseAVX > 2 && n->in(2)->bottom_type()->is_vect()->length() == 8);
  match(Set dst (AddReductionVL src1 src2));
  effect(TEMP tmp, TEMP tmp2);
  format %{ "vextracti64x4_high  $tmp2,$src2\n\t"
            "vpaddq  $tmp2,$tmp2,$src2\n\t"
            "vextracti128_high  $tmp,$tmp2\n\t"
            "vpaddq  $tmp2,$tmp2,$tmp\n\t"
            "pshufd  $tmp,$tmp2,0xE\n\t"
            "vpaddq  $tmp2,$tmp2,$tmp\n\t"
            "movdq   $tmp,$src1\n\t"
            "vpaddq  $tmp2,$tmp2,$tmp\n\t"
            "movdq   $dst,$tmp2\t! add reduction8L" %}
  ins_encode %{
    __ vextracti64x4_high($tmp2$$XMMRegister, $src2$$XMMRegister);
    __ vpaddq($tmp2$$XMMRegister, $tmp2$$XMMRegister, $src2$$XMMRegister, 1);
    __ vextracti128_high($tmp$$XMMRegister, $tmp2$$XMMRegister);
    __ vpaddq($tmp2$$XMMRegister, $tmp2$$XMMRegister, $tmp$$XMMRegister, 0);
    __ pshufd($tmp$$XMMRegister, $tmp2$$XMMRegister, 0xE);
    __ vpaddq($tmp2$$XMMRegister, $tmp2$$XMMRegister, $tmp$$XMMRegister, 0);
    __ movdq($tmp$$XMMRegister, $src1$$Register);
    __ vpaddq($tmp2$$XMMRegister, $tmp2$$XMMRegister, $tmp$$XMMRegister, 0);
    __ movdq($dst$$Register, $tmp2$$XMMRegister);
  %}
  ins_pipe( pipe_slow );
%}
#endif

instruct rsadd2F_reduction_reg(regF dst, vec src2, vec tmp) %{
  predicate(UseSSE >= 1 && UseAVX == 0 && n->in(2)->bottom_type()->is_vect()->length() == 2);
  match(Set dst (AddReductionVF dst src2));
  effect(TEMP dst, TEMP tmp);
  format %{ "addss   $dst,$src2\n\t"
            "pshufd  $tmp,$src2,0x01\n\t"
            "addss   $dst,$tmp\t! add reduction2F" %}
  ins_encode %{
    __ addss($dst$$XMMRegister, $src2$$XMMRegister);
    __ pshufd($tmp$$XMMRegister, $src2$$XMMRegister, 0x01);
    __ addss($dst$$XMMRegister, $tmp$$XMMRegister);
  %}
  ins_pipe( pipe_slow );
%}

instruct rvadd2F_reduction_reg(regF dst, vec src2, vec tmp) %{
  predicate(UseAVX > 0 && n->in(2)->bottom_type()->is_vect()->length() == 2);
  match(Set dst (AddReductionVF dst src2));
  effect(TEMP dst, TEMP tmp);
  format %{ "vaddss  $dst,$dst,$src2\n\t"
            "pshufd  $tmp,$src2,0x01\n\t"
            "vaddss  $dst,$dst,$tmp\t! add reduction2F" %}
  ins_encode %{
    __ vaddss($dst$$XMMRegister, $dst$$XMMRegister, $src2$$XMMRegister);
    __ pshufd($tmp$$XMMRegister, $src2$$XMMRegister, 0x01);
    __ vaddss($dst$$XMMRegister, $dst$$XMMRegister, $tmp$$XMMRegister);
  %}
  ins_pipe( pipe_slow );
%}

instruct rsadd4F_reduction_reg(regF dst, vec src2, vec tmp) %{
  predicate(UseSSE >= 1 && UseAVX == 0 && n->in(2)->bottom_type()->is_vect()->length() == 4);
  match(Set dst (AddReductionVF dst src2));
  effect(TEMP dst, TEMP tmp);
  format %{ "addss   $dst,$src2\n\t"
            "pshufd  $tmp,$src2,0x01\n\t"
            "addss   $dst,$tmp\n\t"
            "pshufd  $tmp,$src2,0x02\n\t"
            "addss   $dst,$tmp\n\t"
            "pshufd  $tmp,$src2,0x03\n\t"
            "addss   $dst,$tmp\t! add reduction4F" %}
  ins_encode %{
    __ addss($dst$$XMMRegister, $src2$$XMMRegister);
    __ pshufd($tmp$$XMMRegister, $src2$$XMMRegister, 0x01);
    __ addss($dst$$XMMRegister, $tmp$$XMMRegister);
    __ pshufd($tmp$$XMMRegister, $src2$$XMMRegister, 0x02);
    __ addss($dst$$XMMRegister, $tmp$$XMMRegister);
    __ pshufd($tmp$$XMMRegister, $src2$$XMMRegister, 0x03);
    __ addss($dst$$XMMRegister, $tmp$$XMMRegister);
  %}
  ins_pipe( pipe_slow );
%}

instruct rvadd4F_reduction_reg(regF dst, vec src2, vec tmp) %{
  predicate(UseAVX > 0 && n->in(2)->bottom_type()->is_vect()->length() == 4);
  match(Set dst (AddReductionVF dst src2));
  effect(TEMP tmp, TEMP dst);
  format %{ "vaddss  $dst,dst,$src2\n\t"
            "pshufd  $tmp,$src2,0x01\n\t"
            "vaddss  $dst,$dst,$tmp\n\t"
            "pshufd  $tmp,$src2,0x02\n\t"
            "vaddss  $dst,$dst,$tmp\n\t"
            "pshufd  $tmp,$src2,0x03\n\t"
            "vaddss  $dst,$dst,$tmp\t! add reduction4F" %}
  ins_encode %{
    __ vaddss($dst$$XMMRegister, $dst$$XMMRegister, $src2$$XMMRegister);
    __ pshufd($tmp$$XMMRegister, $src2$$XMMRegister, 0x01);
    __ vaddss($dst$$XMMRegister, $dst$$XMMRegister, $tmp$$XMMRegister);
    __ pshufd($tmp$$XMMRegister, $src2$$XMMRegister, 0x02);
    __ vaddss($dst$$XMMRegister, $dst$$XMMRegister, $tmp$$XMMRegister);
    __ pshufd($tmp$$XMMRegister, $src2$$XMMRegister, 0x03);
    __ vaddss($dst$$XMMRegister, $dst$$XMMRegister, $tmp$$XMMRegister);
  %}
  ins_pipe( pipe_slow );
%}

instruct radd8F_reduction_reg(regF dst, vec src2, vec tmp, vec tmp2) %{
  predicate(UseAVX > 0 && n->in(2)->bottom_type()->is_vect()->length() == 8);
  match(Set dst (AddReductionVF dst src2));
  effect(TEMP tmp, TEMP dst, TEMP tmp2);
  format %{ "vaddss  $dst,$dst,$src2\n\t"
            "pshufd  $tmp,$src2,0x01\n\t"
            "vaddss  $dst,$dst,$tmp\n\t"
            "pshufd  $tmp,$src2,0x02\n\t"
            "vaddss  $dst,$dst,$tmp\n\t"
            "pshufd  $tmp,$src2,0x03\n\t"
            "vaddss  $dst,$dst,$tmp\n\t"
            "vextractf128_high  $tmp2,$src2\n\t"
            "vaddss  $dst,$dst,$tmp2\n\t"
            "pshufd  $tmp,$tmp2,0x01\n\t"
            "vaddss  $dst,$dst,$tmp\n\t"
            "pshufd  $tmp,$tmp2,0x02\n\t"
            "vaddss  $dst,$dst,$tmp\n\t"
            "pshufd  $tmp,$tmp2,0x03\n\t"
            "vaddss  $dst,$dst,$tmp\t! add reduction8F" %}
  ins_encode %{
    __ vaddss($dst$$XMMRegister, $dst$$XMMRegister, $src2$$XMMRegister);
    __ pshufd($tmp$$XMMRegister, $src2$$XMMRegister, 0x01);
    __ vaddss($dst$$XMMRegister, $dst$$XMMRegister, $tmp$$XMMRegister);
    __ pshufd($tmp$$XMMRegister, $src2$$XMMRegister, 0x02);
    __ vaddss($dst$$XMMRegister, $dst$$XMMRegister, $tmp$$XMMRegister);
    __ pshufd($tmp$$XMMRegister, $src2$$XMMRegister, 0x03);
    __ vaddss($dst$$XMMRegister, $dst$$XMMRegister, $tmp$$XMMRegister);
    __ vextractf128_high($tmp2$$XMMRegister, $src2$$XMMRegister);
    __ vaddss($dst$$XMMRegister, $dst$$XMMRegister, $tmp2$$XMMRegister);
    __ pshufd($tmp$$XMMRegister, $tmp2$$XMMRegister, 0x01);
    __ vaddss($dst$$XMMRegister, $dst$$XMMRegister, $tmp$$XMMRegister);
    __ pshufd($tmp$$XMMRegister, $tmp2$$XMMRegister, 0x02);
    __ vaddss($dst$$XMMRegister, $dst$$XMMRegister, $tmp$$XMMRegister);
    __ pshufd($tmp$$XMMRegister, $tmp2$$XMMRegister, 0x03);
    __ vaddss($dst$$XMMRegister, $dst$$XMMRegister, $tmp$$XMMRegister);
  %}
  ins_pipe( pipe_slow );
%}

instruct radd16F_reduction_reg(regF dst, legVec src2, legVec tmp, legVec tmp2) %{
  predicate(UseAVX > 2 && n->in(2)->bottom_type()->is_vect()->length() == 16);
  match(Set dst (AddReductionVF dst src2));
  effect(TEMP tmp, TEMP dst, TEMP tmp2);
  format %{ "vaddss  $dst,$dst,$src2\n\t"
            "pshufd  $tmp,$src2,0x01\n\t"
            "vaddss  $dst,$dst,$tmp\n\t"
            "pshufd  $tmp,$src2,0x02\n\t"
            "vaddss  $dst,$dst,$tmp\n\t"
            "pshufd  $tmp,$src2,0x03\n\t"
            "vaddss  $dst,$dst,$tmp\n\t"
            "vextractf32x4  $tmp2,$src2,0x1\n\t"
            "vaddss  $dst,$dst,$tmp2\n\t"
            "pshufd  $tmp,$tmp2,0x01\n\t"
            "vaddss  $dst,$dst,$tmp\n\t"
            "pshufd  $tmp,$tmp2,0x02\n\t"
            "vaddss  $dst,$dst,$tmp\n\t"
            "pshufd  $tmp,$tmp2,0x03\n\t"
            "vaddss  $dst,$dst,$tmp\n\t"
            "vextractf32x4  $tmp2,$src2,0x2\n\t"
            "vaddss  $dst,$dst,$tmp2\n\t"
            "pshufd  $tmp,$tmp2,0x01\n\t"
            "vaddss  $dst,$dst,$tmp\n\t"
            "pshufd  $tmp,$tmp2,0x02\n\t"
            "vaddss  $dst,$dst,$tmp\n\t"
            "pshufd  $tmp,$tmp2,0x03\n\t"
            "vaddss  $dst,$dst,$tmp\n\t"
            "vextractf32x4  $tmp2,$src2,0x3\n\t"
            "vaddss  $dst,$dst,$tmp2\n\t"
            "pshufd  $tmp,$tmp2,0x01\n\t"
            "vaddss  $dst,$dst,$tmp\n\t"
            "pshufd  $tmp,$tmp2,0x02\n\t"
            "vaddss  $dst,$dst,$tmp\n\t"
            "pshufd  $tmp,$tmp2,0x03\n\t"
            "vaddss  $dst,$dst,$tmp\t! add reduction16F" %}
  ins_encode %{
    __ vaddss($dst$$XMMRegister, $dst$$XMMRegister, $src2$$XMMRegister);
    __ pshufd($tmp$$XMMRegister, $src2$$XMMRegister, 0x01);
    __ vaddss($dst$$XMMRegister, $dst$$XMMRegister, $tmp$$XMMRegister);
    __ pshufd($tmp$$XMMRegister, $src2$$XMMRegister, 0x02);
    __ vaddss($dst$$XMMRegister, $dst$$XMMRegister, $tmp$$XMMRegister);
    __ pshufd($tmp$$XMMRegister, $src2$$XMMRegister, 0x03);
    __ vaddss($dst$$XMMRegister, $dst$$XMMRegister, $tmp$$XMMRegister);
    __ vextractf32x4($tmp2$$XMMRegister, $src2$$XMMRegister, 0x1);
    __ vaddss($dst$$XMMRegister, $dst$$XMMRegister, $tmp2$$XMMRegister);
    __ pshufd($tmp$$XMMRegister, $tmp2$$XMMRegister, 0x01);
    __ vaddss($dst$$XMMRegister, $dst$$XMMRegister, $tmp$$XMMRegister);
    __ pshufd($tmp$$XMMRegister, $tmp2$$XMMRegister, 0x02);
    __ vaddss($dst$$XMMRegister, $dst$$XMMRegister, $tmp$$XMMRegister);
    __ pshufd($tmp$$XMMRegister, $tmp2$$XMMRegister, 0x03);
    __ vaddss($dst$$XMMRegister, $dst$$XMMRegister, $tmp$$XMMRegister);
    __ vextractf32x4($tmp2$$XMMRegister, $src2$$XMMRegister, 0x2);
    __ vaddss($dst$$XMMRegister, $dst$$XMMRegister, $tmp2$$XMMRegister);
    __ pshufd($tmp$$XMMRegister, $tmp2$$XMMRegister, 0x01);
    __ vaddss($dst$$XMMRegister, $dst$$XMMRegister, $tmp$$XMMRegister);
    __ pshufd($tmp$$XMMRegister, $tmp2$$XMMRegister, 0x02);
    __ vaddss($dst$$XMMRegister, $dst$$XMMRegister, $tmp$$XMMRegister);
    __ pshufd($tmp$$XMMRegister, $tmp2$$XMMRegister, 0x03);
    __ vaddss($dst$$XMMRegister, $dst$$XMMRegister, $tmp$$XMMRegister);
    __ vextractf32x4($tmp2$$XMMRegister, $src2$$XMMRegister, 0x3);
    __ vaddss($dst$$XMMRegister, $dst$$XMMRegister, $tmp2$$XMMRegister);
    __ pshufd($tmp$$XMMRegister, $tmp2$$XMMRegister, 0x01);
    __ vaddss($dst$$XMMRegister, $dst$$XMMRegister, $tmp$$XMMRegister);
    __ pshufd($tmp$$XMMRegister, $tmp2$$XMMRegister, 0x02);
    __ vaddss($dst$$XMMRegister, $dst$$XMMRegister, $tmp$$XMMRegister);
    __ pshufd($tmp$$XMMRegister, $tmp2$$XMMRegister, 0x03);
    __ vaddss($dst$$XMMRegister, $dst$$XMMRegister, $tmp$$XMMRegister);
  %}
  ins_pipe( pipe_slow );
%}

instruct rsadd2D_reduction_reg(regD dst, vec src2, vec tmp) %{
  predicate(UseSSE >= 1 && UseAVX == 0 && n->in(2)->bottom_type()->is_vect()->length() == 2);
  match(Set dst (AddReductionVD dst src2));
  effect(TEMP tmp, TEMP dst);
  format %{ "addsd   $dst,$src2\n\t"
            "pshufd  $tmp,$src2,0xE\n\t"
            "addsd   $dst,$tmp\t! add reduction2D" %}
  ins_encode %{
    __ addsd($dst$$XMMRegister, $src2$$XMMRegister);
    __ pshufd($tmp$$XMMRegister, $src2$$XMMRegister, 0xE);
    __ addsd($dst$$XMMRegister, $tmp$$XMMRegister);
  %}
  ins_pipe( pipe_slow );
%}

instruct rvadd2D_reduction_reg(regD dst, vec src2, vec tmp) %{
  predicate(UseAVX > 0 && n->in(2)->bottom_type()->is_vect()->length() == 2);
  match(Set dst (AddReductionVD dst src2));
  effect(TEMP tmp, TEMP dst);
  format %{ "vaddsd  $dst,$dst,$src2\n\t"
            "pshufd  $tmp,$src2,0xE\n\t"
            "vaddsd  $dst,$dst,$tmp\t! add reduction2D" %}
  ins_encode %{
    __ vaddsd($dst$$XMMRegister, $dst$$XMMRegister, $src2$$XMMRegister);
    __ pshufd($tmp$$XMMRegister, $src2$$XMMRegister, 0xE);
    __ vaddsd($dst$$XMMRegister, $dst$$XMMRegister, $tmp$$XMMRegister);
  %}
  ins_pipe( pipe_slow );
%}

instruct rvadd4D_reduction_reg(regD dst, vec src2, vec tmp, vec tmp2) %{
  predicate(UseAVX > 0 && n->in(2)->bottom_type()->is_vect()->length() == 4);
  match(Set dst (AddReductionVD dst src2));
  effect(TEMP tmp, TEMP dst, TEMP tmp2);
  format %{ "vaddsd  $dst,$dst,$src2\n\t"
            "pshufd  $tmp,$src2,0xE\n\t"
            "vaddsd  $dst,$dst,$tmp\n\t"
            "vextractf128  $tmp2,$src2,0x1\n\t"
            "vaddsd  $dst,$dst,$tmp2\n\t"
            "pshufd  $tmp,$tmp2,0xE\n\t"
            "vaddsd  $dst,$dst,$tmp\t! add reduction4D" %}
  ins_encode %{
    __ vaddsd($dst$$XMMRegister, $dst$$XMMRegister, $src2$$XMMRegister);
    __ pshufd($tmp$$XMMRegister, $src2$$XMMRegister, 0xE);
    __ vaddsd($dst$$XMMRegister, $dst$$XMMRegister, $tmp$$XMMRegister);
    __ vextractf128($tmp2$$XMMRegister, $src2$$XMMRegister, 0x1);
    __ vaddsd($dst$$XMMRegister, $dst$$XMMRegister, $tmp2$$XMMRegister);
    __ pshufd($tmp$$XMMRegister, $tmp2$$XMMRegister, 0xE);
    __ vaddsd($dst$$XMMRegister, $dst$$XMMRegister, $tmp$$XMMRegister);
  %}
  ins_pipe( pipe_slow );
%}

instruct rvadd8D_reduction_reg(regD dst, legVec src2, legVec tmp, legVec tmp2) %{
  predicate(UseAVX > 2 && n->in(2)->bottom_type()->is_vect()->length() == 8);
  match(Set dst (AddReductionVD dst src2));
  effect(TEMP tmp, TEMP dst, TEMP tmp2);
  format %{ "vaddsd  $dst,$dst,$src2\n\t"
            "pshufd  $tmp,$src2,0xE\n\t"
            "vaddsd  $dst,$dst,$tmp\n\t"
            "vextractf32x4  $tmp2,$src2,0x1\n\t"
            "vaddsd  $dst,$dst,$tmp2\n\t"
            "pshufd  $tmp,$tmp2,0xE\n\t"
            "vaddsd  $dst,$dst,$tmp\n\t"
            "vextractf32x4  $tmp2,$src2,0x2\n\t"
            "vaddsd  $dst,$dst,$tmp2\n\t"
            "pshufd  $tmp,$tmp2,0xE\n\t"
            "vaddsd  $dst,$dst,$tmp\n\t"
            "vextractf32x4  $tmp2,$src2,0x3\n\t"
            "vaddsd  $dst,$dst,$tmp2\n\t"
            "pshufd  $tmp,$tmp2,0xE\n\t"
            "vaddsd  $dst,$dst,$tmp\t! add reduction8D" %}
  ins_encode %{
    __ vaddsd($dst$$XMMRegister, $dst$$XMMRegister, $src2$$XMMRegister);
    __ pshufd($tmp$$XMMRegister, $src2$$XMMRegister, 0xE);
    __ vaddsd($dst$$XMMRegister, $dst$$XMMRegister, $tmp$$XMMRegister);
    __ vextractf32x4($tmp2$$XMMRegister, $src2$$XMMRegister, 0x1);
    __ vaddsd($dst$$XMMRegister, $dst$$XMMRegister, $tmp2$$XMMRegister);
    __ pshufd($tmp$$XMMRegister, $tmp2$$XMMRegister, 0xE);
    __ vaddsd($dst$$XMMRegister, $dst$$XMMRegister, $tmp$$XMMRegister);
    __ vextractf32x4($tmp2$$XMMRegister, $src2$$XMMRegister, 0x2);
    __ vaddsd($dst$$XMMRegister, $dst$$XMMRegister, $tmp2$$XMMRegister);
    __ pshufd($tmp$$XMMRegister, $tmp2$$XMMRegister, 0xE);
    __ vaddsd($dst$$XMMRegister, $dst$$XMMRegister, $tmp$$XMMRegister);
    __ vextractf32x4($tmp2$$XMMRegister, $src2$$XMMRegister, 0x3);
    __ vaddsd($dst$$XMMRegister, $dst$$XMMRegister, $tmp2$$XMMRegister);
    __ pshufd($tmp$$XMMRegister, $tmp2$$XMMRegister, 0xE);
    __ vaddsd($dst$$XMMRegister, $dst$$XMMRegister, $tmp$$XMMRegister);
  %}
  ins_pipe( pipe_slow );
%}

instruct rsmul2I_reduction_reg(rRegI dst, rRegI src1, vec src2, vec tmp, vec tmp2) %{
  predicate(UseSSE > 3 && UseAVX == 0 && n->in(2)->bottom_type()->is_vect()->length() == 2);
  match(Set dst (MulReductionVI src1 src2));
  effect(TEMP tmp, TEMP tmp2);
  format %{ "pshufd  $tmp2,$src2,0x1\n\t"
            "pmulld  $tmp2,$src2\n\t"
            "movd    $tmp,$src1\n\t"
            "pmulld  $tmp2,$tmp\n\t"
            "movd    $dst,$tmp2\t! mul reduction2I" %}
  ins_encode %{
    __ pshufd($tmp2$$XMMRegister, $src2$$XMMRegister, 0x1);
    __ pmulld($tmp2$$XMMRegister, $src2$$XMMRegister);
    __ movdl($tmp$$XMMRegister, $src1$$Register);
    __ pmulld($tmp2$$XMMRegister, $tmp$$XMMRegister);
    __ movdl($dst$$Register, $tmp2$$XMMRegister);
  %}
  ins_pipe( pipe_slow );
%}

instruct rvmul2I_reduction_reg(rRegI dst, rRegI src1, vec src2, vec tmp, vec tmp2) %{
  predicate(UseAVX > 0 && n->in(2)->bottom_type()->is_vect()->length() == 2);
  match(Set dst (MulReductionVI src1 src2));
  effect(TEMP tmp, TEMP tmp2);
  format %{ "pshufd   $tmp2,$src2,0x1\n\t"
            "vpmulld  $tmp,$src2,$tmp2\n\t"
            "movd     $tmp2,$src1\n\t"
            "vpmulld  $tmp2,$tmp,$tmp2\n\t"
            "movd     $dst,$tmp2\t! mul reduction2I" %}
  ins_encode %{
    int vector_len = 0;
    __ pshufd($tmp2$$XMMRegister, $src2$$XMMRegister, 0x1);
    __ vpmulld($tmp$$XMMRegister, $src2$$XMMRegister, $tmp2$$XMMRegister, vector_len);
    __ movdl($tmp2$$XMMRegister, $src1$$Register);
    __ vpmulld($tmp2$$XMMRegister, $tmp$$XMMRegister, $tmp2$$XMMRegister, vector_len);
    __ movdl($dst$$Register, $tmp2$$XMMRegister);
  %}
  ins_pipe( pipe_slow );
%}

instruct rsmul4I_reduction_reg(rRegI dst, rRegI src1, vec src2, vec tmp, vec tmp2) %{
  predicate(UseSSE > 3 && UseAVX == 0 && n->in(2)->bottom_type()->is_vect()->length() == 4);
  match(Set dst (MulReductionVI src1 src2));
  effect(TEMP tmp, TEMP tmp2);
  format %{ "pshufd  $tmp2,$src2,0xE\n\t"
            "pmulld  $tmp2,$src2\n\t"
            "pshufd  $tmp,$tmp2,0x1\n\t"
            "pmulld  $tmp2,$tmp\n\t"
            "movd    $tmp,$src1\n\t"
            "pmulld  $tmp2,$tmp\n\t"
            "movd    $dst,$tmp2\t! mul reduction4I" %}
  ins_encode %{
    __ pshufd($tmp2$$XMMRegister, $src2$$XMMRegister, 0xE);
    __ pmulld($tmp2$$XMMRegister, $src2$$XMMRegister);
    __ pshufd($tmp$$XMMRegister, $tmp2$$XMMRegister, 0x1);
    __ pmulld($tmp2$$XMMRegister, $tmp$$XMMRegister);
    __ movdl($tmp$$XMMRegister, $src1$$Register);
    __ pmulld($tmp2$$XMMRegister, $tmp$$XMMRegister);
    __ movdl($dst$$Register, $tmp2$$XMMRegister);
  %}
  ins_pipe( pipe_slow );
%}

instruct rvmul4I_reduction_reg(rRegI dst, rRegI src1, vec src2, vec tmp, vec tmp2) %{
  predicate(UseAVX > 0 && n->in(2)->bottom_type()->is_vect()->length() == 4);
  match(Set dst (MulReductionVI src1 src2));
  effect(TEMP tmp, TEMP tmp2);
  format %{ "pshufd   $tmp2,$src2,0xE\n\t"
            "vpmulld  $tmp,$src2,$tmp2\n\t"
            "pshufd   $tmp2,$tmp,0x1\n\t"
            "vpmulld  $tmp,$tmp,$tmp2\n\t"
            "movd     $tmp2,$src1\n\t"
            "vpmulld  $tmp2,$tmp,$tmp2\n\t"
            "movd     $dst,$tmp2\t! mul reduction4I" %}
  ins_encode %{
    int vector_len = 0;
    __ pshufd($tmp2$$XMMRegister, $src2$$XMMRegister, 0xE);
    __ vpmulld($tmp$$XMMRegister, $src2$$XMMRegister, $tmp2$$XMMRegister, vector_len);
    __ pshufd($tmp2$$XMMRegister, $tmp$$XMMRegister, 0x1);
    __ vpmulld($tmp$$XMMRegister, $tmp$$XMMRegister, $tmp2$$XMMRegister, vector_len);
    __ movdl($tmp2$$XMMRegister, $src1$$Register);
    __ vpmulld($tmp2$$XMMRegister, $tmp$$XMMRegister, $tmp2$$XMMRegister, vector_len);
    __ movdl($dst$$Register, $tmp2$$XMMRegister);
  %}
  ins_pipe( pipe_slow );
%}

instruct rvmul8I_reduction_reg(rRegI dst, rRegI src1, vec src2, vec tmp, vec tmp2) %{
  predicate(UseAVX > 1 && n->in(2)->bottom_type()->is_vect()->length() == 8);
  match(Set dst (MulReductionVI src1 src2));
  effect(TEMP tmp, TEMP tmp2);
  format %{ "vextracti128_high  $tmp,$src2\n\t"
            "vpmulld  $tmp,$tmp,$src2\n\t"
            "pshufd   $tmp2,$tmp,0xE\n\t"
            "vpmulld  $tmp,$tmp,$tmp2\n\t"
            "pshufd   $tmp2,$tmp,0x1\n\t"
            "vpmulld  $tmp,$tmp,$tmp2\n\t"
            "movd     $tmp2,$src1\n\t"
            "vpmulld  $tmp2,$tmp,$tmp2\n\t"
            "movd     $dst,$tmp2\t! mul reduction8I" %}
  ins_encode %{
    int vector_len = 0;
    __ vextracti128_high($tmp$$XMMRegister, $src2$$XMMRegister);
    __ vpmulld($tmp$$XMMRegister, $tmp$$XMMRegister, $src2$$XMMRegister, vector_len);
    __ pshufd($tmp2$$XMMRegister, $tmp$$XMMRegister, 0xE);
    __ vpmulld($tmp$$XMMRegister, $tmp$$XMMRegister, $tmp2$$XMMRegister, vector_len);
    __ pshufd($tmp2$$XMMRegister, $tmp$$XMMRegister, 0x1);
    __ vpmulld($tmp$$XMMRegister, $tmp$$XMMRegister, $tmp2$$XMMRegister, vector_len);
    __ movdl($tmp2$$XMMRegister, $src1$$Register);
    __ vpmulld($tmp2$$XMMRegister, $tmp$$XMMRegister, $tmp2$$XMMRegister, vector_len);
    __ movdl($dst$$Register, $tmp2$$XMMRegister);
  %}
  ins_pipe( pipe_slow );
%}

instruct rvmul16I_reduction_reg(rRegI dst, rRegI src1, legVec src2, legVec tmp, legVec tmp2, legVec tmp3) %{
  predicate(UseAVX > 2 && n->in(2)->bottom_type()->is_vect()->length() == 16);
  match(Set dst (MulReductionVI src1 src2));
  effect(TEMP tmp, TEMP tmp2, TEMP tmp3);
  format %{ "vextracti64x4_high  $tmp3,$src2\n\t"
            "vpmulld  $tmp3,$tmp3,$src2\n\t"
            "vextracti128_high  $tmp,$tmp3\n\t"
            "vpmulld  $tmp,$tmp,$src2\n\t"
            "pshufd   $tmp2,$tmp,0xE\n\t"
            "vpmulld  $tmp,$tmp,$tmp2\n\t"
            "pshufd   $tmp2,$tmp,0x1\n\t"
            "vpmulld  $tmp,$tmp,$tmp2\n\t"
            "movd     $tmp2,$src1\n\t"
            "vpmulld  $tmp2,$tmp,$tmp2\n\t"
            "movd     $dst,$tmp2\t! mul reduction16I" %}
  ins_encode %{
    __ vextracti64x4_high($tmp3$$XMMRegister, $src2$$XMMRegister);
    __ vpmulld($tmp3$$XMMRegister, $tmp3$$XMMRegister, $src2$$XMMRegister, 1);
    __ vextracti128_high($tmp$$XMMRegister, $tmp3$$XMMRegister);
    __ vpmulld($tmp$$XMMRegister, $tmp$$XMMRegister, $tmp3$$XMMRegister, 0);
    __ pshufd($tmp2$$XMMRegister, $tmp$$XMMRegister, 0xE);
    __ vpmulld($tmp$$XMMRegister, $tmp$$XMMRegister, $tmp2$$XMMRegister, 0);
    __ pshufd($tmp2$$XMMRegister, $tmp$$XMMRegister, 0x1);
    __ vpmulld($tmp$$XMMRegister, $tmp$$XMMRegister, $tmp2$$XMMRegister, 0);
    __ movdl($tmp2$$XMMRegister, $src1$$Register);
    __ vpmulld($tmp2$$XMMRegister, $tmp$$XMMRegister, $tmp2$$XMMRegister, 0);
    __ movdl($dst$$Register, $tmp2$$XMMRegister);
  %}
  ins_pipe( pipe_slow );
%}

#ifdef _LP64
instruct rvmul2L_reduction_reg(rRegL dst, rRegL src1, vec src2, vec tmp, vec tmp2) %{
  predicate(UseAVX > 2 && VM_Version::supports_avx512dq() && n->in(2)->bottom_type()->is_vect()->length() == 2);
  match(Set dst (MulReductionVL src1 src2));
  effect(TEMP tmp, TEMP tmp2);
  format %{ "pshufd   $tmp2,$src2,0xE\n\t"
            "vpmullq  $tmp,$src2,$tmp2\n\t"
            "movdq    $tmp2,$src1\n\t"
            "vpmullq  $tmp2,$tmp,$tmp2\n\t"
            "movdq    $dst,$tmp2\t! mul reduction2L" %}
  ins_encode %{
    __ pshufd($tmp2$$XMMRegister, $src2$$XMMRegister, 0xE);
    __ vpmullq($tmp$$XMMRegister, $src2$$XMMRegister, $tmp2$$XMMRegister, 0);
    __ movdq($tmp2$$XMMRegister, $src1$$Register);
    __ vpmullq($tmp2$$XMMRegister, $tmp$$XMMRegister, $tmp2$$XMMRegister, 0);
    __ movdq($dst$$Register, $tmp2$$XMMRegister);
  %}
  ins_pipe( pipe_slow );
%}

instruct rvmul4L_reduction_reg(rRegL dst, rRegL src1, vec src2, vec tmp, vec tmp2) %{
  predicate(UseAVX > 2 && VM_Version::supports_avx512dq() && n->in(2)->bottom_type()->is_vect()->length() == 4);
  match(Set dst (MulReductionVL src1 src2));
  effect(TEMP tmp, TEMP tmp2);
  format %{ "vextracti128_high  $tmp,$src2\n\t"
            "vpmullq  $tmp2,$tmp,$src2\n\t"
            "pshufd   $tmp,$tmp2,0xE\n\t"
            "vpmullq  $tmp2,$tmp2,$tmp\n\t"
            "movdq    $tmp,$src1\n\t"
            "vpmullq  $tmp2,$tmp2,$tmp\n\t"
            "movdq    $dst,$tmp2\t! mul reduction4L" %}
  ins_encode %{
    __ vextracti128_high($tmp$$XMMRegister, $src2$$XMMRegister);
    __ vpmullq($tmp2$$XMMRegister, $tmp$$XMMRegister, $src2$$XMMRegister, 0);
    __ pshufd($tmp$$XMMRegister, $tmp2$$XMMRegister, 0xE);
    __ vpmullq($tmp2$$XMMRegister, $tmp2$$XMMRegister, $tmp$$XMMRegister, 0);
    __ movdq($tmp$$XMMRegister, $src1$$Register);
    __ vpmullq($tmp2$$XMMRegister, $tmp2$$XMMRegister, $tmp$$XMMRegister, 0);
    __ movdq($dst$$Register, $tmp2$$XMMRegister);
  %}
  ins_pipe( pipe_slow );
%}

instruct rvmul8L_reduction_reg(rRegL dst, rRegL src1, legVec src2, legVec tmp, legVec tmp2) %{
  predicate(UseAVX > 2 && VM_Version::supports_avx512dq() && n->in(2)->bottom_type()->is_vect()->length() == 8);
  match(Set dst (MulReductionVL src1 src2));
  effect(TEMP tmp, TEMP tmp2);
  format %{ "vextracti64x4_high  $tmp2,$src2\n\t"
            "vpmullq  $tmp2,$tmp2,$src2\n\t"
            "vextracti128_high  $tmp,$tmp2\n\t"
            "vpmullq  $tmp2,$tmp2,$tmp\n\t"
            "pshufd   $tmp,$tmp2,0xE\n\t"
            "vpmullq  $tmp2,$tmp2,$tmp\n\t"
            "movdq    $tmp,$src1\n\t"
            "vpmullq  $tmp2,$tmp2,$tmp\n\t"
            "movdq    $dst,$tmp2\t! mul reduction8L" %}
  ins_encode %{
    __ vextracti64x4_high($tmp2$$XMMRegister, $src2$$XMMRegister);
    __ vpmullq($tmp2$$XMMRegister, $tmp2$$XMMRegister, $src2$$XMMRegister, 1);
    __ vextracti128_high($tmp$$XMMRegister, $tmp2$$XMMRegister);
    __ vpmullq($tmp2$$XMMRegister, $tmp2$$XMMRegister, $tmp$$XMMRegister, 0);
    __ pshufd($tmp$$XMMRegister, $tmp2$$XMMRegister, 0xE);
    __ vpmullq($tmp2$$XMMRegister, $tmp2$$XMMRegister, $tmp$$XMMRegister, 0);
    __ movdq($tmp$$XMMRegister, $src1$$Register);
    __ vpmullq($tmp2$$XMMRegister, $tmp2$$XMMRegister, $tmp$$XMMRegister, 0);
    __ movdq($dst$$Register, $tmp2$$XMMRegister);
  %}
  ins_pipe( pipe_slow );
%}
#endif

instruct rsmul2F_reduction(regF dst, vec src2, vec tmp) %{
  predicate(UseSSE >= 1 && UseAVX == 0 && n->in(2)->bottom_type()->is_vect()->length() == 2);
  match(Set dst (MulReductionVF dst src2));
  effect(TEMP dst, TEMP tmp);
  format %{ "mulss   $dst,$src2\n\t"
            "pshufd  $tmp,$src2,0x01\n\t"
            "mulss   $dst,$tmp\t! mul reduction2F" %}
  ins_encode %{
    __ mulss($dst$$XMMRegister, $src2$$XMMRegister);
    __ pshufd($tmp$$XMMRegister, $src2$$XMMRegister, 0x01);
    __ mulss($dst$$XMMRegister, $tmp$$XMMRegister);
  %}
  ins_pipe( pipe_slow );
%}

instruct rvmul2F_reduction_reg(regF dst, vec src2, vec tmp) %{
  predicate(UseAVX > 0 && n->in(2)->bottom_type()->is_vect()->length() == 2);
  match(Set dst (MulReductionVF dst src2));
  effect(TEMP tmp, TEMP dst);
  format %{ "vmulss  $dst,$dst,$src2\n\t"
            "pshufd  $tmp,$src2,0x01\n\t"
            "vmulss  $dst,$dst,$tmp\t! mul reduction2F" %}
  ins_encode %{
    __ vmulss($dst$$XMMRegister, $dst$$XMMRegister, $src2$$XMMRegister);
    __ pshufd($tmp$$XMMRegister, $src2$$XMMRegister, 0x01);
    __ vmulss($dst$$XMMRegister, $dst$$XMMRegister, $tmp$$XMMRegister);
  %}
  ins_pipe( pipe_slow );
%}

instruct rsmul4F_reduction_reg(regF dst, vec src2, vec tmp) %{
  predicate(UseSSE >= 1 && UseAVX == 0 && n->in(2)->bottom_type()->is_vect()->length() == 4);
  match(Set dst (MulReductionVF dst src2));
  effect(TEMP dst, TEMP tmp);
  format %{ "mulss   $dst,$src2\n\t"
            "pshufd  $tmp,$src2,0x01\n\t"
            "mulss   $dst,$tmp\n\t"
            "pshufd  $tmp,$src2,0x02\n\t"
            "mulss   $dst,$tmp\n\t"
            "pshufd  $tmp,$src2,0x03\n\t"
            "mulss   $dst,$tmp\t! mul reduction4F" %}
  ins_encode %{
    __ mulss($dst$$XMMRegister, $src2$$XMMRegister);
    __ pshufd($tmp$$XMMRegister, $src2$$XMMRegister, 0x01);
    __ mulss($dst$$XMMRegister, $tmp$$XMMRegister);
    __ pshufd($tmp$$XMMRegister, $src2$$XMMRegister, 0x02);
    __ mulss($dst$$XMMRegister, $tmp$$XMMRegister);
    __ pshufd($tmp$$XMMRegister, $src2$$XMMRegister, 0x03);
    __ mulss($dst$$XMMRegister, $tmp$$XMMRegister);
  %}
  ins_pipe( pipe_slow );
%}

instruct rvmul4F_reduction_reg(regF dst, vec src2, vec tmp) %{
  predicate(UseAVX > 0 && n->in(2)->bottom_type()->is_vect()->length() == 4);
  match(Set dst (MulReductionVF dst src2));
  effect(TEMP tmp, TEMP dst);
  format %{ "vmulss  $dst,$dst,$src2\n\t"
            "pshufd  $tmp,$src2,0x01\n\t"
            "vmulss  $dst,$dst,$tmp\n\t"
            "pshufd  $tmp,$src2,0x02\n\t"
            "vmulss  $dst,$dst,$tmp\n\t"
            "pshufd  $tmp,$src2,0x03\n\t"
            "vmulss  $dst,$dst,$tmp\t! mul reduction4F" %}
  ins_encode %{
    __ vmulss($dst$$XMMRegister, $dst$$XMMRegister, $src2$$XMMRegister);
    __ pshufd($tmp$$XMMRegister, $src2$$XMMRegister, 0x01);
    __ vmulss($dst$$XMMRegister, $dst$$XMMRegister, $tmp$$XMMRegister);
    __ pshufd($tmp$$XMMRegister, $src2$$XMMRegister, 0x02);
    __ vmulss($dst$$XMMRegister, $dst$$XMMRegister, $tmp$$XMMRegister);
    __ pshufd($tmp$$XMMRegister, $src2$$XMMRegister, 0x03);
    __ vmulss($dst$$XMMRegister, $dst$$XMMRegister, $tmp$$XMMRegister);
  %}
  ins_pipe( pipe_slow );
%}

instruct rvmul8F_reduction_reg(regF dst, vec src2, vec tmp, vec tmp2) %{
  predicate(UseAVX > 0 && n->in(2)->bottom_type()->is_vect()->length() == 8);
  match(Set dst (MulReductionVF dst src2));
  effect(TEMP tmp, TEMP dst, TEMP tmp2);
  format %{ "vmulss  $dst,$dst,$src2\n\t"
            "pshufd  $tmp,$src2,0x01\n\t"
            "vmulss  $dst,$dst,$tmp\n\t"
            "pshufd  $tmp,$src2,0x02\n\t"
            "vmulss  $dst,$dst,$tmp\n\t"
            "pshufd  $tmp,$src2,0x03\n\t"
            "vmulss  $dst,$dst,$tmp\n\t"
            "vextractf128_high  $tmp2,$src2\n\t"
            "vmulss  $dst,$dst,$tmp2\n\t"
            "pshufd  $tmp,$tmp2,0x01\n\t"
            "vmulss  $dst,$dst,$tmp\n\t"
            "pshufd  $tmp,$tmp2,0x02\n\t"
            "vmulss  $dst,$dst,$tmp\n\t"
            "pshufd  $tmp,$tmp2,0x03\n\t"
            "vmulss  $dst,$dst,$tmp\t! mul reduction8F" %}
  ins_encode %{
    __ vmulss($dst$$XMMRegister, $dst$$XMMRegister, $src2$$XMMRegister);
    __ pshufd($tmp$$XMMRegister, $src2$$XMMRegister, 0x01);
    __ vmulss($dst$$XMMRegister, $dst$$XMMRegister, $tmp$$XMMRegister);
    __ pshufd($tmp$$XMMRegister, $src2$$XMMRegister, 0x02);
    __ vmulss($dst$$XMMRegister, $dst$$XMMRegister, $tmp$$XMMRegister);
    __ pshufd($tmp$$XMMRegister, $src2$$XMMRegister, 0x03);
    __ vmulss($dst$$XMMRegister, $dst$$XMMRegister, $tmp$$XMMRegister);
    __ vextractf128_high($tmp2$$XMMRegister, $src2$$XMMRegister);
    __ vmulss($dst$$XMMRegister, $dst$$XMMRegister, $tmp2$$XMMRegister);
    __ pshufd($tmp$$XMMRegister, $tmp2$$XMMRegister, 0x01);
    __ vmulss($dst$$XMMRegister, $dst$$XMMRegister, $tmp$$XMMRegister);
    __ pshufd($tmp$$XMMRegister, $tmp2$$XMMRegister, 0x02);
    __ vmulss($dst$$XMMRegister, $dst$$XMMRegister, $tmp$$XMMRegister);
    __ pshufd($tmp$$XMMRegister, $tmp2$$XMMRegister, 0x03);
    __ vmulss($dst$$XMMRegister, $dst$$XMMRegister, $tmp$$XMMRegister);
  %}
  ins_pipe( pipe_slow );
%}

instruct rvmul16F_reduction_reg(regF dst, legVec src2, legVec tmp, legVec tmp2) %{
  predicate(UseAVX > 2 && n->in(2)->bottom_type()->is_vect()->length() == 16);
  match(Set dst (MulReductionVF dst src2));
  effect(TEMP tmp, TEMP dst, TEMP tmp2);
  format %{ "vmulss  $dst,$dst,$src2\n\t"
            "pshufd  $tmp,$src2,0x01\n\t"
            "vmulss  $dst,$dst,$tmp\n\t"
            "pshufd  $tmp,$src2,0x02\n\t"
            "vmulss  $dst,$dst,$tmp\n\t"
            "pshufd  $tmp,$src2,0x03\n\t"
            "vmulss  $dst,$dst,$tmp\n\t"
            "vextractf32x4  $tmp2,$src2,0x1\n\t"
            "vmulss  $dst,$dst,$tmp2\n\t"
            "pshufd  $tmp,$tmp2,0x01\n\t"
            "vmulss  $dst,$dst,$tmp\n\t"
            "pshufd  $tmp,$tmp2,0x02\n\t"
            "vmulss  $dst,$dst,$tmp\n\t"
            "pshufd  $tmp,$tmp2,0x03\n\t"
            "vmulss  $dst,$dst,$tmp\n\t"
            "vextractf32x4  $tmp2,$src2,0x2\n\t"
            "vmulss  $dst,$dst,$tmp2\n\t"
            "pshufd  $tmp,$tmp2,0x01\n\t"
            "vmulss  $dst,$dst,$tmp\n\t"
            "pshufd  $tmp,$tmp2,0x02\n\t"
            "vmulss  $dst,$dst,$tmp\n\t"
            "pshufd  $tmp,$tmp2,0x03\n\t"
            "vmulss  $dst,$dst,$tmp\n\t"
            "vextractf32x4  $tmp2,$src2,0x3\n\t"
            "vmulss  $dst,$dst,$tmp2\n\t"
            "pshufd  $tmp,$tmp2,0x01\n\t"
            "vmulss  $dst,$dst,$tmp\n\t"
            "pshufd  $tmp,$tmp2,0x02\n\t"
            "vmulss  $dst,$dst,$tmp\n\t"
            "pshufd  $tmp,$tmp2,0x03\n\t"
            "vmulss  $dst,$dst,$tmp\t! mul reduction16F" %}
  ins_encode %{
    __ vmulss($dst$$XMMRegister, $dst$$XMMRegister, $src2$$XMMRegister);
    __ pshufd($tmp$$XMMRegister, $src2$$XMMRegister, 0x01);
    __ vmulss($dst$$XMMRegister, $dst$$XMMRegister, $tmp$$XMMRegister);
    __ pshufd($tmp$$XMMRegister, $src2$$XMMRegister, 0x02);
    __ vmulss($dst$$XMMRegister, $dst$$XMMRegister, $tmp$$XMMRegister);
    __ pshufd($tmp$$XMMRegister, $src2$$XMMRegister, 0x03);
    __ vmulss($dst$$XMMRegister, $dst$$XMMRegister, $tmp$$XMMRegister);
    __ vextractf32x4($tmp2$$XMMRegister, $src2$$XMMRegister, 0x1);
    __ vmulss($dst$$XMMRegister, $dst$$XMMRegister, $tmp2$$XMMRegister);
    __ pshufd($tmp$$XMMRegister, $tmp2$$XMMRegister, 0x01);
    __ vmulss($dst$$XMMRegister, $dst$$XMMRegister, $tmp$$XMMRegister);
    __ pshufd($tmp$$XMMRegister, $tmp2$$XMMRegister, 0x02);
    __ vmulss($dst$$XMMRegister, $dst$$XMMRegister, $tmp$$XMMRegister);
    __ pshufd($tmp$$XMMRegister, $tmp2$$XMMRegister, 0x03);
    __ vmulss($dst$$XMMRegister, $dst$$XMMRegister, $tmp$$XMMRegister);
    __ vextractf32x4($tmp2$$XMMRegister, $src2$$XMMRegister, 0x2);
    __ vmulss($dst$$XMMRegister, $dst$$XMMRegister, $tmp2$$XMMRegister);
    __ pshufd($tmp$$XMMRegister, $tmp2$$XMMRegister, 0x01);
    __ vmulss($dst$$XMMRegister, $dst$$XMMRegister, $tmp$$XMMRegister);
    __ pshufd($tmp$$XMMRegister, $tmp2$$XMMRegister, 0x02);
    __ vmulss($dst$$XMMRegister, $dst$$XMMRegister, $tmp$$XMMRegister);
    __ pshufd($tmp$$XMMRegister, $tmp2$$XMMRegister, 0x03);
    __ vmulss($dst$$XMMRegister, $dst$$XMMRegister, $tmp$$XMMRegister);
    __ vextractf32x4($tmp2$$XMMRegister, $src2$$XMMRegister, 0x3);
    __ vmulss($dst$$XMMRegister, $dst$$XMMRegister, $tmp2$$XMMRegister);
    __ pshufd($tmp$$XMMRegister, $tmp2$$XMMRegister, 0x01);
    __ vmulss($dst$$XMMRegister, $dst$$XMMRegister, $tmp$$XMMRegister);
    __ pshufd($tmp$$XMMRegister, $tmp2$$XMMRegister, 0x02);
    __ vmulss($dst$$XMMRegister, $dst$$XMMRegister, $tmp$$XMMRegister);
    __ pshufd($tmp$$XMMRegister, $tmp2$$XMMRegister, 0x03);
    __ vmulss($dst$$XMMRegister, $dst$$XMMRegister, $tmp$$XMMRegister);
  %}
  ins_pipe( pipe_slow );
%}

instruct rsmul2D_reduction_reg(regD dst, vec src2, vec tmp) %{
  predicate(UseSSE >= 1 && UseAVX == 0 && n->in(2)->bottom_type()->is_vect()->length() == 2);
  match(Set dst (MulReductionVD dst src2));
  effect(TEMP dst, TEMP tmp);
  format %{ "mulsd   $dst,$src2\n\t"
            "pshufd  $tmp,$src2,0xE\n\t"
            "mulsd   $dst,$tmp\t! mul reduction2D" %}
  ins_encode %{
    __ mulsd($dst$$XMMRegister, $src2$$XMMRegister);
    __ pshufd($tmp$$XMMRegister, $src2$$XMMRegister, 0xE);
    __ mulsd($dst$$XMMRegister, $tmp$$XMMRegister);
  %}
  ins_pipe( pipe_slow );
%}

instruct rvmul2D_reduction_reg(regD dst, vec src2, vec tmp) %{
  predicate(UseAVX > 0 && n->in(2)->bottom_type()->is_vect()->length() == 2);
  match(Set dst (MulReductionVD dst src2));
  effect(TEMP tmp, TEMP dst);
  format %{ "vmulsd  $dst,$dst,$src2\n\t"
            "pshufd  $tmp,$src2,0xE\n\t"
            "vmulsd  $dst,$dst,$tmp\t! mul reduction2D" %}
  ins_encode %{
    __ vmulsd($dst$$XMMRegister, $dst$$XMMRegister, $src2$$XMMRegister);
    __ pshufd($tmp$$XMMRegister, $src2$$XMMRegister, 0xE);
    __ vmulsd($dst$$XMMRegister, $dst$$XMMRegister, $tmp$$XMMRegister);
  %}
  ins_pipe( pipe_slow );
%}

instruct rvmul4D_reduction_reg(regD dst, vec src2, vec tmp, vec tmp2) %{
  predicate(UseAVX > 0 && n->in(2)->bottom_type()->is_vect()->length() == 4);
  match(Set dst (MulReductionVD dst src2));
  effect(TEMP tmp, TEMP dst, TEMP tmp2);
  format %{ "vmulsd  $dst,$dst,$src2\n\t"
            "pshufd  $tmp,$src2,0xE\n\t"
            "vmulsd  $dst,$dst,$tmp\n\t"
            "vextractf128_high  $tmp2,$src2\n\t"
            "vmulsd  $dst,$dst,$tmp2\n\t"
            "pshufd  $tmp,$tmp2,0xE\n\t"
            "vmulsd  $dst,$dst,$tmp\t! mul reduction4D" %}
  ins_encode %{
    __ vmulsd($dst$$XMMRegister, $dst$$XMMRegister, $src2$$XMMRegister);
    __ pshufd($tmp$$XMMRegister, $src2$$XMMRegister, 0xE);
    __ vmulsd($dst$$XMMRegister, $dst$$XMMRegister, $tmp$$XMMRegister);
    __ vextractf128_high($tmp2$$XMMRegister, $src2$$XMMRegister);
    __ vmulsd($dst$$XMMRegister, $dst$$XMMRegister, $tmp2$$XMMRegister);
    __ pshufd($tmp$$XMMRegister, $tmp2$$XMMRegister, 0xE);
    __ vmulsd($dst$$XMMRegister, $dst$$XMMRegister, $tmp$$XMMRegister);
  %}
  ins_pipe( pipe_slow );
%}

instruct rvmul8D_reduction_reg(regD dst, legVec src2, legVec tmp, legVec tmp2) %{
  predicate(UseAVX > 2 && n->in(2)->bottom_type()->is_vect()->length() == 8);
  match(Set dst (MulReductionVD dst src2));
  effect(TEMP tmp, TEMP dst, TEMP tmp2);
  format %{ "vmulsd  $dst,$dst,$src2\n\t"
            "pshufd  $tmp,$src2,0xE\n\t"
            "vmulsd  $dst,$dst,$tmp\n\t"
            "vextractf32x4  $tmp2,$src2,0x1\n\t"
            "vmulsd  $dst,$dst,$tmp2\n\t"
            "pshufd  $tmp,$src2,0xE\n\t"
            "vmulsd  $dst,$dst,$tmp\n\t"
            "vextractf32x4  $tmp2,$src2,0x2\n\t"
            "vmulsd  $dst,$dst,$tmp2\n\t"
            "pshufd  $tmp,$tmp2,0xE\n\t"
            "vmulsd  $dst,$dst,$tmp\n\t"
            "vextractf32x4  $tmp2,$src2,0x3\n\t"
            "vmulsd  $dst,$dst,$tmp2\n\t"
            "pshufd  $tmp,$tmp2,0xE\n\t"
            "vmulsd  $dst,$dst,$tmp\t! mul reduction8D" %}
  ins_encode %{
    __ vmulsd($dst$$XMMRegister, $dst$$XMMRegister, $src2$$XMMRegister);
    __ pshufd($tmp$$XMMRegister, $src2$$XMMRegister, 0xE);
    __ vmulsd($dst$$XMMRegister, $dst$$XMMRegister, $tmp$$XMMRegister);
    __ vextractf32x4($tmp2$$XMMRegister, $src2$$XMMRegister, 0x1);
    __ vmulsd($dst$$XMMRegister, $dst$$XMMRegister, $tmp2$$XMMRegister);
    __ pshufd($tmp$$XMMRegister, $tmp2$$XMMRegister, 0xE);
    __ vmulsd($dst$$XMMRegister, $dst$$XMMRegister, $tmp$$XMMRegister);
    __ vextractf32x4($tmp2$$XMMRegister, $src2$$XMMRegister, 0x2);
    __ vmulsd($dst$$XMMRegister, $dst$$XMMRegister, $tmp2$$XMMRegister);
    __ pshufd($tmp$$XMMRegister, $tmp2$$XMMRegister, 0xE);
    __ vmulsd($dst$$XMMRegister, $dst$$XMMRegister, $tmp$$XMMRegister);
    __ vextractf32x4($tmp2$$XMMRegister, $src2$$XMMRegister, 0x3);
    __ vmulsd($dst$$XMMRegister, $dst$$XMMRegister, $tmp2$$XMMRegister);
    __ pshufd($tmp$$XMMRegister, $tmp2$$XMMRegister, 0xE);
    __ vmulsd($dst$$XMMRegister, $dst$$XMMRegister, $tmp$$XMMRegister);
  %}
  ins_pipe( pipe_slow );
%}

// ====================VECTOR ARITHMETIC=======================================

// --------------------------------- ADD --------------------------------------

// Bytes vector add
instruct vadd4B(vec dst, vec src) %{
  predicate(UseAVX == 0 && n->as_Vector()->length() == 4);
  match(Set dst (AddVB dst src));
  format %{ "paddb   $dst,$src\t! add packed4B" %}
  ins_encode %{
    __ paddb($dst$$XMMRegister, $src$$XMMRegister);
  %}
  ins_pipe( pipe_slow );
%}

instruct vadd4B_reg(vec dst, vec src1, vec src2) %{
  predicate(UseAVX > 0 && n->as_Vector()->length() == 4);
  match(Set dst (AddVB src1 src2));
  format %{ "vpaddb  $dst,$src1,$src2\t! add packed4B" %}
  ins_encode %{
    int vector_len = 0;
    __ vpaddb($dst$$XMMRegister, $src1$$XMMRegister, $src2$$XMMRegister, vector_len);
  %}
  ins_pipe( pipe_slow );
%}


instruct vadd4B_mem(vec dst, vec src, memory mem) %{
  predicate((UseAVX > 0) && (n->as_Vector()->length() == 4) &&
    (vector_length_in_bytes(n->in(1)) > 8));
  match(Set dst (AddVB src (LoadVector mem)));
  format %{ "vpaddb  $dst,$src,$mem\t! add packed4B" %}
  ins_encode %{
    int vector_len = 0;
    __ vpaddb($dst$$XMMRegister, $src$$XMMRegister, $mem$$Address, vector_len);
  %}
  ins_pipe( pipe_slow );
%}

instruct vadd8B(vec dst, vec src) %{
  predicate(UseAVX == 0 && n->as_Vector()->length() == 8);
  match(Set dst (AddVB dst src));
  format %{ "paddb   $dst,$src\t! add packed8B" %}
  ins_encode %{
    __ paddb($dst$$XMMRegister, $src$$XMMRegister);
  %}
  ins_pipe( pipe_slow );
%}

instruct vadd8B_reg(vec dst, vec src1, vec src2) %{
  predicate(UseAVX > 0 && n->as_Vector()->length() == 8);
  match(Set dst (AddVB src1 src2));
  format %{ "vpaddb  $dst,$src1,$src2\t! add packed8B" %}
  ins_encode %{
    int vector_len = 0;
    __ vpaddb($dst$$XMMRegister, $src1$$XMMRegister, $src2$$XMMRegister, vector_len);
  %}
  ins_pipe( pipe_slow );
%}


instruct vadd8B_mem(vec dst, vec src, memory mem) %{
  predicate((UseAVX > 0) && (n->as_Vector()->length() == 8) &&
    (vector_length_in_bytes(n->in(1)) > 8));
  match(Set dst (AddVB src (LoadVector mem)));
  format %{ "vpaddb  $dst,$src,$mem\t! add packed8B" %}
  ins_encode %{
    int vector_len = 0;
    __ vpaddb($dst$$XMMRegister, $src$$XMMRegister, $mem$$Address, vector_len);
  %}
  ins_pipe( pipe_slow );
%}

instruct vadd16B(vec dst, vec src) %{
  predicate(UseAVX == 0 && n->as_Vector()->length() == 16);
  match(Set dst (AddVB dst src));
  format %{ "paddb   $dst,$src\t! add packed16B" %}
  ins_encode %{
    __ paddb($dst$$XMMRegister, $src$$XMMRegister);
  %}
  ins_pipe( pipe_slow );
%}

instruct vadd16B_reg(vec dst, vec src1, vec src2) %{
  predicate(UseAVX > 0  && n->as_Vector()->length() == 16);
  match(Set dst (AddVB src1 src2));
  format %{ "vpaddb  $dst,$src1,$src2\t! add packed16B" %}
  ins_encode %{
    int vector_len = 0;
    __ vpaddb($dst$$XMMRegister, $src1$$XMMRegister, $src2$$XMMRegister, vector_len);
  %}
  ins_pipe( pipe_slow );
%}

instruct vadd16B_mem(vec dst, vec src, memory mem) %{
  predicate(UseAVX > 0 && n->as_Vector()->length() == 16);
  match(Set dst (AddVB src (LoadVector mem)));
  format %{ "vpaddb  $dst,$src,$mem\t! add packed16B" %}
  ins_encode %{
    int vector_len = 0;
    __ vpaddb($dst$$XMMRegister, $src$$XMMRegister, $mem$$Address, vector_len);
  %}
  ins_pipe( pipe_slow );
%}

instruct vadd32B_reg(vec dst, vec src1, vec src2) %{
  predicate(UseAVX > 1 && n->as_Vector()->length() == 32);
  match(Set dst (AddVB src1 src2));
  format %{ "vpaddb  $dst,$src1,$src2\t! add packed32B" %}
  ins_encode %{
    int vector_len = 1;
    __ vpaddb($dst$$XMMRegister, $src1$$XMMRegister, $src2$$XMMRegister, vector_len);
  %}
  ins_pipe( pipe_slow );
%}

instruct vadd32B_mem(vec dst, vec src, memory mem) %{
  predicate(UseAVX > 1 && n->as_Vector()->length() == 32);
  match(Set dst (AddVB src (LoadVector mem)));
  format %{ "vpaddb  $dst,$src,$mem\t! add packed32B" %}
  ins_encode %{
    int vector_len = 1;
    __ vpaddb($dst$$XMMRegister, $src$$XMMRegister, $mem$$Address, vector_len);
  %}
  ins_pipe( pipe_slow );
%}

instruct vadd64B_reg(vec dst, vec src1, vec src2) %{
  predicate(UseAVX > 2 && VM_Version::supports_avx512bw() && n->as_Vector()->length() == 64);
  match(Set dst (AddVB src1 src2));
  format %{ "vpaddb  $dst,$src1,$src2\t! add packed64B" %}
  ins_encode %{
    int vector_len = 2;
    __ vpaddb($dst$$XMMRegister, $src1$$XMMRegister, $src2$$XMMRegister, vector_len);
  %}
  ins_pipe( pipe_slow );
%}

instruct vadd64B_mem(vec dst, vec src, memory mem) %{
  predicate(UseAVX > 2 && VM_Version::supports_avx512bw() && n->as_Vector()->length() == 64);
  match(Set dst (AddVB src (LoadVector mem)));
  format %{ "vpaddb  $dst,$src,$mem\t! add packed64B" %}
  ins_encode %{
    int vector_len = 2;
    __ vpaddb($dst$$XMMRegister, $src$$XMMRegister, $mem$$Address, vector_len);
  %}
  ins_pipe( pipe_slow );
%}

// Shorts/Chars vector add
instruct vadd2S(vec dst, vec src) %{
  predicate(UseAVX == 0 && n->as_Vector()->length() == 2);
  match(Set dst (AddVS dst src));
  format %{ "paddw   $dst,$src\t! add packed2S" %}
  ins_encode %{
    __ paddw($dst$$XMMRegister, $src$$XMMRegister);
  %}
  ins_pipe( pipe_slow );
%}

instruct vadd2S_reg(vec dst, vec src1, vec src2) %{
  predicate(UseAVX > 0  && n->as_Vector()->length() == 2);
  match(Set dst (AddVS src1 src2));
  format %{ "vpaddw  $dst,$src1,$src2\t! add packed2S" %}
  ins_encode %{
    int vector_len = 0;
    __ vpaddw($dst$$XMMRegister, $src1$$XMMRegister, $src2$$XMMRegister, vector_len);
  %}
  ins_pipe( pipe_slow );
%}

instruct vadd2S_mem(vec dst, vec src, memory mem) %{
  predicate((UseAVX > 0) && (n->as_Vector()->length() == 2) &&
    (vector_length_in_bytes(n->in(1)) > 8));
  match(Set dst (AddVS src (LoadVector mem)));
  format %{ "vpaddw  $dst,$src,$mem\t! add packed2S" %}
  ins_encode %{
    int vector_len = 0;
    __ vpaddw($dst$$XMMRegister, $src$$XMMRegister, $mem$$Address, vector_len);
  %}
  ins_pipe( pipe_slow );
%}

instruct vadd4S(vec dst, vec src) %{
  predicate(UseAVX == 0 && n->as_Vector()->length() == 4);
  match(Set dst (AddVS dst src));
  format %{ "paddw   $dst,$src\t! add packed4S" %}
  ins_encode %{
    __ paddw($dst$$XMMRegister, $src$$XMMRegister);
  %}
  ins_pipe( pipe_slow );
%}

instruct vadd4S_reg(vec dst, vec src1, vec src2) %{
  predicate(UseAVX > 0 && n->as_Vector()->length() == 4);
  match(Set dst (AddVS src1 src2));
  format %{ "vpaddw  $dst,$src1,$src2\t! add packed4S" %}
  ins_encode %{
    int vector_len = 0;
    __ vpaddw($dst$$XMMRegister, $src1$$XMMRegister, $src2$$XMMRegister, vector_len);
  %}
  ins_pipe( pipe_slow );
%}

instruct vadd4S_mem(vec dst, vec src, memory mem) %{
  predicate((UseAVX == 0) && (n->as_Vector()->length() == 4) &&
    (vector_length_in_bytes(n->in(1)) > 8));
  match(Set dst (AddVS src (LoadVector mem)));
  format %{ "vpaddw  $dst,$src,$mem\t! add packed4S" %}
  ins_encode %{
    int vector_len = 0;
    __ vpaddw($dst$$XMMRegister, $src$$XMMRegister, $mem$$Address, vector_len);
  %}
  ins_pipe( pipe_slow );
%}

instruct vadd8S(vec dst, vec src) %{
  predicate(UseAVX == 0 && n->as_Vector()->length() == 8);
  match(Set dst (AddVS dst src));
  format %{ "paddw   $dst,$src\t! add packed8S" %}
  ins_encode %{
    __ paddw($dst$$XMMRegister, $src$$XMMRegister);
  %}
  ins_pipe( pipe_slow );
%}

instruct vadd8S_reg(vec dst, vec src1, vec src2) %{
  predicate(UseAVX > 0 && n->as_Vector()->length() == 8);
  match(Set dst (AddVS src1 src2));
  format %{ "vpaddw  $dst,$src1,$src2\t! add packed8S" %}
  ins_encode %{
    int vector_len = 0;
    __ vpaddw($dst$$XMMRegister, $src1$$XMMRegister, $src2$$XMMRegister, vector_len);
  %}
  ins_pipe( pipe_slow );
%}

instruct vadd8S_mem(vec dst, vec src, memory mem) %{
  predicate(UseAVX > 0 && n->as_Vector()->length() == 8);
  match(Set dst (AddVS src (LoadVector mem)));
  format %{ "vpaddw  $dst,$src,$mem\t! add packed8S" %}
  ins_encode %{
    int vector_len = 0;
    __ vpaddw($dst$$XMMRegister, $src$$XMMRegister, $mem$$Address, vector_len);
  %}
  ins_pipe( pipe_slow );
%}

instruct vadd16S_reg(vec dst, vec src1, vec src2) %{
  predicate(UseAVX > 1 && n->as_Vector()->length() == 16);
  match(Set dst (AddVS src1 src2));
  format %{ "vpaddw  $dst,$src1,$src2\t! add packed16S" %}
  ins_encode %{
    int vector_len = 1;
    __ vpaddw($dst$$XMMRegister, $src1$$XMMRegister, $src2$$XMMRegister, vector_len);
  %}
  ins_pipe( pipe_slow );
%}

instruct vadd16S_mem(vec dst, vec src, memory mem) %{
  predicate(UseAVX > 1 && n->as_Vector()->length() == 16);
  match(Set dst (AddVS src (LoadVector mem)));
  format %{ "vpaddw  $dst,$src,$mem\t! add packed16S" %}
  ins_encode %{
    int vector_len = 1;
    __ vpaddw($dst$$XMMRegister, $src$$XMMRegister, $mem$$Address, vector_len);
  %}
  ins_pipe( pipe_slow );
%}

instruct vadd32S_reg(vec dst, vec src1, vec src2) %{
  predicate(UseAVX > 2 && VM_Version::supports_avx512bw() && n->as_Vector()->length() == 32);
  match(Set dst (AddVS src1 src2));
  format %{ "vpaddw  $dst,$src1,$src2\t! add packed32S" %}
  ins_encode %{
    int vector_len = 2;
    __ vpaddw($dst$$XMMRegister, $src1$$XMMRegister, $src2$$XMMRegister, vector_len);
  %}
  ins_pipe( pipe_slow );
%}

instruct vadd32S_mem(vec dst, vec src, memory mem) %{
  predicate(UseAVX > 2 && VM_Version::supports_avx512bw() && n->as_Vector()->length() == 32);
  match(Set dst (AddVS src (LoadVector mem)));
  format %{ "vpaddw  $dst,$src,$mem\t! add packed32S" %}
  ins_encode %{
    int vector_len = 2;
    __ vpaddw($dst$$XMMRegister, $src$$XMMRegister, $mem$$Address, vector_len);
  %}
  ins_pipe( pipe_slow );
%}

// Integers vector add
instruct vadd2I(vec dst, vec src) %{
  predicate(UseAVX == 0 && n->as_Vector()->length() == 2);
  match(Set dst (AddVI dst src));
  format %{ "paddd   $dst,$src\t! add packed2I" %}
  ins_encode %{
    __ paddd($dst$$XMMRegister, $src$$XMMRegister);
  %}
  ins_pipe( pipe_slow );
%}

instruct vadd2I_reg(vec dst, vec src1, vec src2) %{
  predicate(UseAVX > 0 && n->as_Vector()->length() == 2);
  match(Set dst (AddVI src1 src2));
  format %{ "vpaddd  $dst,$src1,$src2\t! add packed2I" %}
  ins_encode %{
    int vector_len = 0;
    __ vpaddd($dst$$XMMRegister, $src1$$XMMRegister, $src2$$XMMRegister, vector_len);
  %}
  ins_pipe( pipe_slow );
%}

instruct vadd2I_mem(vec dst, vec src, memory mem) %{
  predicate((UseAVX > 0) && (n->as_Vector()->length() == 2) &&
    (vector_length_in_bytes(n->in(1)) > 8));
  match(Set dst (AddVI src (LoadVector mem)));
  format %{ "vpaddd  $dst,$src,$mem\t! add packed2I" %}
  ins_encode %{
    int vector_len = 0;
    __ vpaddd($dst$$XMMRegister, $src$$XMMRegister, $mem$$Address, vector_len);
  %}
  ins_pipe( pipe_slow );
%}

instruct vadd4I(vec dst, vec src) %{
  predicate(UseAVX == 0 && n->as_Vector()->length() == 4);
  match(Set dst (AddVI dst src));
  format %{ "paddd   $dst,$src\t! add packed4I" %}
  ins_encode %{
    __ paddd($dst$$XMMRegister, $src$$XMMRegister);
  %}
  ins_pipe( pipe_slow );
%}

instruct vadd4I_reg(vec dst, vec src1, vec src2) %{
  predicate(UseAVX > 0 && n->as_Vector()->length() == 4);
  match(Set dst (AddVI src1 src2));
  format %{ "vpaddd  $dst,$src1,$src2\t! add packed4I" %}
  ins_encode %{
    int vector_len = 0;
    __ vpaddd($dst$$XMMRegister, $src1$$XMMRegister, $src2$$XMMRegister, vector_len);
  %}
  ins_pipe( pipe_slow );
%}

instruct vadd4I_mem(vec dst, vec src, memory mem) %{
  predicate(UseAVX > 0 && n->as_Vector()->length() == 4);
  match(Set dst (AddVI src (LoadVector mem)));
  format %{ "vpaddd  $dst,$src,$mem\t! add packed4I" %}
  ins_encode %{
    int vector_len = 0;
    __ vpaddd($dst$$XMMRegister, $src$$XMMRegister, $mem$$Address, vector_len);
  %}
  ins_pipe( pipe_slow );
%}

instruct vadd8I_reg(vec dst, vec src1, vec src2) %{
  predicate(UseAVX > 1 && n->as_Vector()->length() == 8);
  match(Set dst (AddVI src1 src2));
  format %{ "vpaddd  $dst,$src1,$src2\t! add packed8I" %}
  ins_encode %{
    int vector_len = 1;
    __ vpaddd($dst$$XMMRegister, $src1$$XMMRegister, $src2$$XMMRegister, vector_len);
  %}
  ins_pipe( pipe_slow );
%}

instruct vadd8I_mem(vec dst, vec src, memory mem) %{
  predicate(UseAVX > 1 && n->as_Vector()->length() == 8);
  match(Set dst (AddVI src (LoadVector mem)));
  format %{ "vpaddd  $dst,$src,$mem\t! add packed8I" %}
  ins_encode %{
    int vector_len = 1;
    __ vpaddd($dst$$XMMRegister, $src$$XMMRegister, $mem$$Address, vector_len);
  %}
  ins_pipe( pipe_slow );
%}

instruct vadd16I_reg(vec dst, vec src1, vec src2) %{
  predicate(UseAVX > 2 && n->as_Vector()->length() == 16);
  match(Set dst (AddVI src1 src2));
  format %{ "vpaddd  $dst,$src1,$src2\t! add packed16I" %}
  ins_encode %{
    int vector_len = 2;
    __ vpaddd($dst$$XMMRegister, $src1$$XMMRegister, $src2$$XMMRegister, vector_len);
  %}
  ins_pipe( pipe_slow );
%}

instruct vadd16I_mem(vec dst, vec src, memory mem) %{
  predicate(UseAVX > 2 && n->as_Vector()->length() == 16);
  match(Set dst (AddVI src (LoadVector mem)));
  format %{ "vpaddd  $dst,$src,$mem\t! add packed16I" %}
  ins_encode %{
    int vector_len = 2;
    __ vpaddd($dst$$XMMRegister, $src$$XMMRegister, $mem$$Address, vector_len);
  %}
  ins_pipe( pipe_slow );
%}

// Longs vector add
instruct vadd2L(vec dst, vec src) %{
  predicate(UseAVX == 0 && n->as_Vector()->length() == 2);
  match(Set dst (AddVL dst src));
  format %{ "paddq   $dst,$src\t! add packed2L" %}
  ins_encode %{
    __ paddq($dst$$XMMRegister, $src$$XMMRegister);
  %}
  ins_pipe( pipe_slow );
%}

instruct vadd2L_reg(vec dst, vec src1, vec src2) %{
  predicate(UseAVX > 0 && n->as_Vector()->length() == 2);
  match(Set dst (AddVL src1 src2));
  format %{ "vpaddq  $dst,$src1,$src2\t! add packed2L" %}
  ins_encode %{
    int vector_len = 0;
    __ vpaddq($dst$$XMMRegister, $src1$$XMMRegister, $src2$$XMMRegister, vector_len);
  %}
  ins_pipe( pipe_slow );
%}

instruct vadd2L_mem(vec dst, vec src, memory mem) %{
  predicate(UseAVX > 0 && n->as_Vector()->length() == 2);
  match(Set dst (AddVL src (LoadVector mem)));
  format %{ "vpaddq  $dst,$src,$mem\t! add packed2L" %}
  ins_encode %{
    int vector_len = 0;
    __ vpaddq($dst$$XMMRegister, $src$$XMMRegister, $mem$$Address, vector_len);
  %}
  ins_pipe( pipe_slow );
%}

instruct vadd4L_reg(vec dst, vec src1, vec src2) %{
  predicate(UseAVX > 1 && n->as_Vector()->length() == 4);
  match(Set dst (AddVL src1 src2));
  format %{ "vpaddq  $dst,$src1,$src2\t! add packed4L" %}
  ins_encode %{
    int vector_len = 1;
    __ vpaddq($dst$$XMMRegister, $src1$$XMMRegister, $src2$$XMMRegister, vector_len);
  %}
  ins_pipe( pipe_slow );
%}

instruct vadd4L_mem(vec dst, vec src, memory mem) %{
  predicate(UseAVX > 1 && n->as_Vector()->length() == 4);
  match(Set dst (AddVL src (LoadVector mem)));
  format %{ "vpaddq  $dst,$src,$mem\t! add packed4L" %}
  ins_encode %{
    int vector_len = 1;
    __ vpaddq($dst$$XMMRegister, $src$$XMMRegister, $mem$$Address, vector_len);
  %}
  ins_pipe( pipe_slow );
%}

instruct vadd8L_reg(vec dst, vec src1, vec src2) %{
  predicate(UseAVX > 2 && n->as_Vector()->length() == 8);
  match(Set dst (AddVL src1 src2));
  format %{ "vpaddq  $dst,$src1,$src2\t! add packed8L" %}
  ins_encode %{
    int vector_len = 2;
    __ vpaddq($dst$$XMMRegister, $src1$$XMMRegister, $src2$$XMMRegister, vector_len);
  %}
  ins_pipe( pipe_slow );
%}

instruct vadd8L_mem(vec dst, vec src, memory mem) %{
  predicate(UseAVX > 2 && n->as_Vector()->length() == 8);
  match(Set dst (AddVL src (LoadVector mem)));
  format %{ "vpaddq  $dst,$src,$mem\t! add packed8L" %}
  ins_encode %{
    int vector_len = 2;
    __ vpaddq($dst$$XMMRegister, $src$$XMMRegister, $mem$$Address, vector_len);
  %}
  ins_pipe( pipe_slow );
%}

// Floats vector add
instruct vadd2F(vec dst, vec src) %{
  predicate(UseAVX == 0 && n->as_Vector()->length() == 2);
  match(Set dst (AddVF dst src));
  format %{ "addps   $dst,$src\t! add packed2F" %}
  ins_encode %{
    __ addps($dst$$XMMRegister, $src$$XMMRegister);
  %}
  ins_pipe( pipe_slow );
%}

instruct vadd2F_reg(vec dst, vec src1, vec src2) %{
  predicate(UseAVX > 0 && n->as_Vector()->length() == 2);
  match(Set dst (AddVF src1 src2));
  format %{ "vaddps  $dst,$src1,$src2\t! add packed2F" %}
  ins_encode %{
    int vector_len = 0;
    __ vaddps($dst$$XMMRegister, $src1$$XMMRegister, $src2$$XMMRegister, vector_len);
  %}
  ins_pipe( pipe_slow );
%}

instruct vadd2F_mem(vec dst, vec src, memory mem) %{
  predicate((UseAVX == 0) && (n->as_Vector()->length() == 2) &&
    (vector_length_in_bytes(n->in(1)) > 8));
  match(Set dst (AddVF src (LoadVector mem)));
  format %{ "vaddps  $dst,$src,$mem\t! add packed2F" %}
  ins_encode %{
    int vector_len = 0;
    __ vaddps($dst$$XMMRegister, $src$$XMMRegister, $mem$$Address, vector_len);
  %}
  ins_pipe( pipe_slow );
%}

instruct vadd4F(vec dst, vec src) %{
  predicate(UseAVX == 0 && n->as_Vector()->length() == 4);
  match(Set dst (AddVF dst src));
  format %{ "addps   $dst,$src\t! add packed4F" %}
  ins_encode %{
    __ addps($dst$$XMMRegister, $src$$XMMRegister);
  %}
  ins_pipe( pipe_slow );
%}

instruct vadd4F_reg(vec dst, vec src1, vec src2) %{
  predicate(UseAVX > 0 && n->as_Vector()->length() == 4);
  match(Set dst (AddVF src1 src2));
  format %{ "vaddps  $dst,$src1,$src2\t! add packed4F" %}
  ins_encode %{
    int vector_len = 0;
    __ vaddps($dst$$XMMRegister, $src1$$XMMRegister, $src2$$XMMRegister, vector_len);
  %}
  ins_pipe( pipe_slow );
%}

instruct vadd4F_mem(vec dst, vec src, memory mem) %{
  predicate(UseAVX > 0 && n->as_Vector()->length() == 4);
  match(Set dst (AddVF src (LoadVector mem)));
  format %{ "vaddps  $dst,$src,$mem\t! add packed4F" %}
  ins_encode %{
    int vector_len = 0;
    __ vaddps($dst$$XMMRegister, $src$$XMMRegister, $mem$$Address, vector_len);
  %}
  ins_pipe( pipe_slow );
%}

instruct vadd8F_reg(vec dst, vec src1, vec src2) %{
  predicate(UseAVX > 0 && n->as_Vector()->length() == 8);
  match(Set dst (AddVF src1 src2));
  format %{ "vaddps  $dst,$src1,$src2\t! add packed8F" %}
  ins_encode %{
    int vector_len = 1;
    __ vaddps($dst$$XMMRegister, $src1$$XMMRegister, $src2$$XMMRegister, vector_len);
  %}
  ins_pipe( pipe_slow );
%}

instruct vadd8F_mem(vec dst, vec src, memory mem) %{
  predicate(UseAVX > 0 && n->as_Vector()->length() == 8);
  match(Set dst (AddVF src (LoadVector mem)));
  format %{ "vaddps  $dst,$src,$mem\t! add packed8F" %}
  ins_encode %{
    int vector_len = 1;
    __ vaddps($dst$$XMMRegister, $src$$XMMRegister, $mem$$Address, vector_len);
  %}
  ins_pipe( pipe_slow );
%}

instruct vadd16F_reg(vec dst, vec src1, vec src2) %{
  predicate(UseAVX > 2 && n->as_Vector()->length() == 16);
  match(Set dst (AddVF src1 src2));
  format %{ "vaddps  $dst,$src1,$src2\t! add packed16F" %}
  ins_encode %{
    int vector_len = 2;
    __ vaddps($dst$$XMMRegister, $src1$$XMMRegister, $src2$$XMMRegister, vector_len);
  %}
  ins_pipe( pipe_slow );
%}

instruct vadd16F_mem(vec dst, vec src, memory mem) %{
  predicate(UseAVX > 2 && n->as_Vector()->length() == 16);
  match(Set dst (AddVF src (LoadVector mem)));
  format %{ "vaddps  $dst,$src,$mem\t! add packed16F" %}
  ins_encode %{
    int vector_len = 2;
    __ vaddps($dst$$XMMRegister, $src$$XMMRegister, $mem$$Address, vector_len);
  %}
  ins_pipe( pipe_slow );
%}

// Doubles vector add
instruct vadd2D(vec dst, vec src) %{
  predicate(UseAVX == 0 && n->as_Vector()->length() == 2);
  match(Set dst (AddVD dst src));
  format %{ "addpd   $dst,$src\t! add packed2D" %}
  ins_encode %{
    __ addpd($dst$$XMMRegister, $src$$XMMRegister);
  %}
  ins_pipe( pipe_slow );
%}

instruct vadd2D_reg(vec dst, vec src1, vec src2) %{
  predicate(UseAVX > 0 && n->as_Vector()->length() == 2);
  match(Set dst (AddVD src1 src2));
  format %{ "vaddpd  $dst,$src1,$src2\t! add packed2D" %}
  ins_encode %{
    int vector_len = 0;
    __ vaddpd($dst$$XMMRegister, $src1$$XMMRegister, $src2$$XMMRegister, vector_len);
  %}
  ins_pipe( pipe_slow );
%}

instruct vadd2D_mem(vec dst, vec src, memory mem) %{
  predicate(UseAVX > 0 && n->as_Vector()->length() == 2);
  match(Set dst (AddVD src (LoadVector mem)));
  format %{ "vaddpd  $dst,$src,$mem\t! add packed2D" %}
  ins_encode %{
    int vector_len = 0;
    __ vaddpd($dst$$XMMRegister, $src$$XMMRegister, $mem$$Address, vector_len);
  %}
  ins_pipe( pipe_slow );
%}

instruct vadd4D_reg(vec dst, vec src1, vec src2) %{
  predicate(UseAVX > 0 && n->as_Vector()->length() == 4);
  match(Set dst (AddVD src1 src2));
  format %{ "vaddpd  $dst,$src1,$src2\t! add packed4D" %}
  ins_encode %{
    int vector_len = 1;
    __ vaddpd($dst$$XMMRegister, $src1$$XMMRegister, $src2$$XMMRegister, vector_len);
  %}
  ins_pipe( pipe_slow );
%}

instruct vadd4D_mem(vec dst, vec src, memory mem) %{
  predicate(UseAVX > 0 && n->as_Vector()->length() == 4);
  match(Set dst (AddVD src (LoadVector mem)));
  format %{ "vaddpd  $dst,$src,$mem\t! add packed4D" %}
  ins_encode %{
    int vector_len = 1;
    __ vaddpd($dst$$XMMRegister, $src$$XMMRegister, $mem$$Address, vector_len);
  %}
  ins_pipe( pipe_slow );
%}

instruct vadd8D_reg(vec dst, vec src1, vec src2) %{
  predicate(UseAVX > 2 && n->as_Vector()->length() == 8);
  match(Set dst (AddVD src1 src2));
  format %{ "vaddpd  $dst,$src1,$src2\t! add packed8D" %}
  ins_encode %{
    int vector_len = 2;
    __ vaddpd($dst$$XMMRegister, $src1$$XMMRegister, $src2$$XMMRegister, vector_len);
  %}
  ins_pipe( pipe_slow );
%}

instruct vadd8D_mem(vec dst, vec src, memory mem) %{
  predicate(UseAVX > 2 && n->as_Vector()->length() == 8);
  match(Set dst (AddVD src (LoadVector mem)));
  format %{ "vaddpd  $dst,$src,$mem\t! add packed8D" %}
  ins_encode %{
    int vector_len = 2;
    __ vaddpd($dst$$XMMRegister, $src$$XMMRegister, $mem$$Address, vector_len);
  %}
  ins_pipe( pipe_slow );
%}

// --------------------------------- SUB --------------------------------------

// Bytes vector sub
instruct vsub4B(vec dst, vec src) %{
  predicate(UseAVX == 0 && n->as_Vector()->length() == 4);
  match(Set dst (SubVB dst src));
  format %{ "psubb   $dst,$src\t! sub packed4B" %}
  ins_encode %{
    __ psubb($dst$$XMMRegister, $src$$XMMRegister);
  %}
  ins_pipe( pipe_slow );
%}

instruct vsub4B_reg(vec dst, vec src1, vec src2) %{
  predicate(UseAVX > 0 && n->as_Vector()->length() == 4);
  match(Set dst (SubVB src1 src2));
  format %{ "vpsubb  $dst,$src1,$src2\t! sub packed4B" %}
  ins_encode %{
    int vector_len = 0;
    __ vpsubb($dst$$XMMRegister, $src1$$XMMRegister, $src2$$XMMRegister, vector_len);
  %}
  ins_pipe( pipe_slow );
%}

instruct vsub4B_mem(vec dst, vec src, memory mem) %{
  predicate((UseAVX == 0) && (n->as_Vector()->length() == 4) &&
    (vector_length_in_bytes(n->in(1)) > 8));
  match(Set dst (SubVB src (LoadVector mem)));
  format %{ "vpsubb  $dst,$src,$mem\t! sub packed4B" %}
  ins_encode %{
    int vector_len = 0;
    __ vpsubb($dst$$XMMRegister, $src$$XMMRegister, $mem$$Address, vector_len);
  %}
  ins_pipe( pipe_slow );
%}

instruct vsub8B(vec dst, vec src) %{
  predicate(UseAVX == 0 && n->as_Vector()->length() == 8);
  match(Set dst (SubVB dst src));
  format %{ "psubb   $dst,$src\t! sub packed8B" %}
  ins_encode %{
    __ psubb($dst$$XMMRegister, $src$$XMMRegister);
  %}
  ins_pipe( pipe_slow );
%}

instruct vsub8B_reg(vec dst, vec src1, vec src2) %{
  predicate(UseAVX > 0 && n->as_Vector()->length() == 8);
  match(Set dst (SubVB src1 src2));
  format %{ "vpsubb  $dst,$src1,$src2\t! sub packed8B" %}
  ins_encode %{
    int vector_len = 0;
    __ vpsubb($dst$$XMMRegister, $src1$$XMMRegister, $src2$$XMMRegister, vector_len);
  %}
  ins_pipe( pipe_slow );
%}

instruct vsub8B_mem(vec dst, vec src, memory mem) %{
  predicate((UseAVX > 0) && (n->as_Vector()->length() == 8) &&
    (vector_length_in_bytes(n->in(1)) > 8));
  match(Set dst (SubVB src (LoadVector mem)));
  format %{ "vpsubb  $dst,$src,$mem\t! sub packed8B" %}
  ins_encode %{
    int vector_len = 0;
    __ vpsubb($dst$$XMMRegister, $src$$XMMRegister, $mem$$Address, vector_len);
  %}
  ins_pipe( pipe_slow );
%}

instruct vsub16B(vec dst, vec src) %{
  predicate(UseAVX == 0 && n->as_Vector()->length() == 16);
  match(Set dst (SubVB dst src));
  format %{ "psubb   $dst,$src\t! sub packed16B" %}
  ins_encode %{
    __ psubb($dst$$XMMRegister, $src$$XMMRegister);
  %}
  ins_pipe( pipe_slow );
%}

instruct vsub16B_reg(vec dst, vec src1, vec src2) %{
  predicate(UseAVX > 0 && n->as_Vector()->length() == 16);
  match(Set dst (SubVB src1 src2));
  format %{ "vpsubb  $dst,$src1,$src2\t! sub packed16B" %}
  ins_encode %{
    int vector_len = 0;
    __ vpsubb($dst$$XMMRegister, $src1$$XMMRegister, $src2$$XMMRegister, vector_len);
  %}
  ins_pipe( pipe_slow );
%}

instruct vsub16B_mem(vec dst, vec src, memory mem) %{
  predicate(UseAVX > 0 && n->as_Vector()->length() == 16);
  match(Set dst (SubVB src (LoadVector mem)));
  format %{ "vpsubb  $dst,$src,$mem\t! sub packed16B" %}
  ins_encode %{
    int vector_len = 0;
    __ vpsubb($dst$$XMMRegister, $src$$XMMRegister, $mem$$Address, vector_len);
  %}
  ins_pipe( pipe_slow );
%}

instruct vsub32B_reg(vec dst, vec src1, vec src2) %{
  predicate(UseAVX > 1 && n->as_Vector()->length() == 32);
  match(Set dst (SubVB src1 src2));
  format %{ "vpsubb  $dst,$src1,$src2\t! sub packed32B" %}
  ins_encode %{
    int vector_len = 1;
    __ vpsubb($dst$$XMMRegister, $src1$$XMMRegister, $src2$$XMMRegister, vector_len);
  %}
  ins_pipe( pipe_slow );
%}

instruct vsub32B_mem(vec dst, vec src, memory mem) %{
  predicate(UseAVX > 1 && n->as_Vector()->length() == 32);
  match(Set dst (SubVB src (LoadVector mem)));
  format %{ "vpsubb  $dst,$src,$mem\t! sub packed32B" %}
  ins_encode %{
    int vector_len = 1;
    __ vpsubb($dst$$XMMRegister, $src$$XMMRegister, $mem$$Address, vector_len);
  %}
  ins_pipe( pipe_slow );
%}

instruct vsub64B_reg(vec dst, vec src1, vec src2) %{
  predicate(UseAVX > 2 && VM_Version::supports_avx512bw() && n->as_Vector()->length() == 64);
  match(Set dst (SubVB src1 src2));
  format %{ "vpsubb  $dst,$src1,$src2\t! sub packed64B" %}
  ins_encode %{
    int vector_len = 2;
    __ vpsubb($dst$$XMMRegister, $src1$$XMMRegister, $src2$$XMMRegister, vector_len);
  %}
  ins_pipe( pipe_slow );
%}

instruct vsub64B_mem(vec dst, vec src, memory mem) %{
  predicate(UseAVX > 2 && VM_Version::supports_avx512bw() && n->as_Vector()->length() == 64);
  match(Set dst (SubVB src (LoadVector mem)));
  format %{ "vpsubb  $dst,$src,$mem\t! sub packed64B" %}
  ins_encode %{
    int vector_len = 2;
    __ vpsubb($dst$$XMMRegister, $src$$XMMRegister, $mem$$Address, vector_len);
  %}
  ins_pipe( pipe_slow );
%}

// Shorts/Chars vector sub
instruct vsub2S(vec dst, vec src) %{
  predicate(UseAVX == 0 && n->as_Vector()->length() == 2);
  match(Set dst (SubVS dst src));
  format %{ "psubw   $dst,$src\t! sub packed2S" %}
  ins_encode %{
    __ psubw($dst$$XMMRegister, $src$$XMMRegister);
  %}
  ins_pipe( pipe_slow );
%}

instruct vsub2S_reg(vec dst, vec src1, vec src2) %{
  predicate(UseAVX > 0 && n->as_Vector()->length() == 2);
  match(Set dst (SubVS src1 src2));
  format %{ "vpsubw  $dst,$src1,$src2\t! sub packed2S" %}
  ins_encode %{
    int vector_len = 0;
    __ vpsubw($dst$$XMMRegister, $src1$$XMMRegister, $src2$$XMMRegister, vector_len);
  %}
  ins_pipe( pipe_slow );
%}

instruct vsub2S_mem(vec dst, vec src, memory mem) %{
  predicate((UseAVX == 0) && (n->as_Vector()->length() == 2) &&
    (vector_length_in_bytes(n->in(1)) > 8));
  match(Set dst (SubVS src (LoadVector mem)));
  format %{ "vpsubw  $dst,$src,$mem\t! sub packed2S" %}
  ins_encode %{
    int vector_len = 0;
    __ vpsubw($dst$$XMMRegister, $src$$XMMRegister, $mem$$Address, vector_len);
  %}
  ins_pipe( pipe_slow );
%}

instruct vsub4S(vec dst, vec src) %{
  predicate(UseAVX == 0 && n->as_Vector()->length() == 4);
  match(Set dst (SubVS dst src));
  format %{ "psubw   $dst,$src\t! sub packed4S" %}
  ins_encode %{
    __ psubw($dst$$XMMRegister, $src$$XMMRegister);
  %}
  ins_pipe( pipe_slow );
%}

instruct vsub4S_reg(vec dst, vec src1, vec src2) %{
  predicate(UseAVX > 0 && n->as_Vector()->length() == 4);
  match(Set dst (SubVS src1 src2));
  format %{ "vpsubw  $dst,$src1,$src2\t! sub packed4S" %}
  ins_encode %{
    int vector_len = 0;
    __ vpsubw($dst$$XMMRegister, $src1$$XMMRegister, $src2$$XMMRegister, vector_len);
  %}
  ins_pipe( pipe_slow );
%}

instruct vsub4S_mem(vec dst, vec src, memory mem) %{
  predicate((UseAVX > 0) && (n->as_Vector()->length() == 4) &&
    (vector_length_in_bytes(n->in(1)) > 8));
  match(Set dst (SubVS src (LoadVector mem)));
  format %{ "vpsubw  $dst,$src,$mem\t! sub packed4S" %}
  ins_encode %{
    int vector_len = 0;
    __ vpsubw($dst$$XMMRegister, $src$$XMMRegister, $mem$$Address, vector_len);
  %}
  ins_pipe( pipe_slow );
%}

instruct vsub8S(vec dst, vec src) %{
  predicate(UseAVX == 0 && n->as_Vector()->length() == 8);
  match(Set dst (SubVS dst src));
  format %{ "psubw   $dst,$src\t! sub packed8S" %}
  ins_encode %{
    __ psubw($dst$$XMMRegister, $src$$XMMRegister);
  %}
  ins_pipe( pipe_slow );
%}

instruct vsub8S_reg(vec dst, vec src1, vec src2) %{
  predicate(UseAVX > 0 && n->as_Vector()->length() == 8);
  match(Set dst (SubVS src1 src2));
  format %{ "vpsubw  $dst,$src1,$src2\t! sub packed8S" %}
  ins_encode %{
    int vector_len = 0;
    __ vpsubw($dst$$XMMRegister, $src1$$XMMRegister, $src2$$XMMRegister, vector_len);
  %}
  ins_pipe( pipe_slow );
%}

instruct vsub8S_mem(vec dst, vec src, memory mem) %{
  predicate(UseAVX > 0 && n->as_Vector()->length() == 8);
  match(Set dst (SubVS src (LoadVector mem)));
  format %{ "vpsubw  $dst,$src,$mem\t! sub packed8S" %}
  ins_encode %{
    int vector_len = 0;
    __ vpsubw($dst$$XMMRegister, $src$$XMMRegister, $mem$$Address, vector_len);
  %}
  ins_pipe( pipe_slow );
%}

instruct vsub16S_reg(vec dst, vec src1, vec src2) %{
  predicate(UseAVX > 1 && n->as_Vector()->length() == 16);
  match(Set dst (SubVS src1 src2));
  format %{ "vpsubw  $dst,$src1,$src2\t! sub packed16S" %}
  ins_encode %{
    int vector_len = 1;
    __ vpsubw($dst$$XMMRegister, $src1$$XMMRegister, $src2$$XMMRegister, vector_len);
  %}
  ins_pipe( pipe_slow );
%}

instruct vsub16S_mem(vec dst, vec src, memory mem) %{
  predicate(UseAVX > 1 && n->as_Vector()->length() == 16);
  match(Set dst (SubVS src (LoadVector mem)));
  format %{ "vpsubw  $dst,$src,$mem\t! sub packed16S" %}
  ins_encode %{
    int vector_len = 1;
    __ vpsubw($dst$$XMMRegister, $src$$XMMRegister, $mem$$Address, vector_len);
  %}
  ins_pipe( pipe_slow );
%}

instruct vsub32S_reg(vec dst, vec src1, vec src2) %{
  predicate(UseAVX > 2 && VM_Version::supports_avx512bw() && n->as_Vector()->length() == 32);
  match(Set dst (SubVS src1 src2));
  format %{ "vpsubw  $dst,$src1,$src2\t! sub packed32S" %}
  ins_encode %{
    int vector_len = 2;
    __ vpsubw($dst$$XMMRegister, $src1$$XMMRegister, $src2$$XMMRegister, vector_len);
  %}
  ins_pipe( pipe_slow );
%}

instruct vsub32S_mem(vec dst, vec src, memory mem) %{
  predicate(UseAVX > 2 && VM_Version::supports_avx512bw() && n->as_Vector()->length() == 32);
  match(Set dst (SubVS src (LoadVector mem)));
  format %{ "vpsubw  $dst,$src,$mem\t! sub packed32S" %}
  ins_encode %{
    int vector_len = 2;
    __ vpsubw($dst$$XMMRegister, $src$$XMMRegister, $mem$$Address, vector_len);
  %}
  ins_pipe( pipe_slow );
%}

// Integers vector sub
instruct vsub2I(vec dst, vec src) %{
  predicate(UseAVX == 0 && n->as_Vector()->length() == 2);
  match(Set dst (SubVI dst src));
  format %{ "psubd   $dst,$src\t! sub packed2I" %}
  ins_encode %{
    __ psubd($dst$$XMMRegister, $src$$XMMRegister);
  %}
  ins_pipe( pipe_slow );
%}

instruct vsub2I_reg(vec dst, vec src1, vec src2) %{
  predicate(UseAVX > 0 && n->as_Vector()->length() == 2);
  match(Set dst (SubVI src1 src2));
  format %{ "vpsubd  $dst,$src1,$src2\t! sub packed2I" %}
  ins_encode %{
    int vector_len = 0;
    __ vpsubd($dst$$XMMRegister, $src1$$XMMRegister, $src2$$XMMRegister, vector_len);
  %}
  ins_pipe( pipe_slow );
%}

instruct vsub2I_mem(vec dst, vec src, memory mem) %{
  predicate((UseAVX > 0) && (n->as_Vector()->length() == 2) &&
    (vector_length_in_bytes(n->in(1)) > 8));
  match(Set dst (SubVI src (LoadVector mem)));
  format %{ "vpsubd  $dst,$src,$mem\t! sub packed2I" %}
  ins_encode %{
    int vector_len = 0;
    __ vpsubd($dst$$XMMRegister, $src$$XMMRegister, $mem$$Address, vector_len);
  %}
  ins_pipe( pipe_slow );
%}

instruct vsub4I(vec dst, vec src) %{
  predicate(UseAVX == 0 && n->as_Vector()->length() == 4);
  match(Set dst (SubVI dst src));
  format %{ "psubd   $dst,$src\t! sub packed4I" %}
  ins_encode %{
    __ psubd($dst$$XMMRegister, $src$$XMMRegister);
  %}
  ins_pipe( pipe_slow );
%}

instruct vsub4I_reg(vec dst, vec src1, vec src2) %{
  predicate(UseAVX > 0 && n->as_Vector()->length() == 4);
  match(Set dst (SubVI src1 src2));
  format %{ "vpsubd  $dst,$src1,$src2\t! sub packed4I" %}
  ins_encode %{
    int vector_len = 0;
    __ vpsubd($dst$$XMMRegister, $src1$$XMMRegister, $src2$$XMMRegister, vector_len);
  %}
  ins_pipe( pipe_slow );
%}

instruct vsub4I_mem(vec dst, vec src, memory mem) %{
  predicate(UseAVX > 0 && n->as_Vector()->length() == 4);
  match(Set dst (SubVI src (LoadVector mem)));
  format %{ "vpsubd  $dst,$src,$mem\t! sub packed4I" %}
  ins_encode %{
    int vector_len = 0;
    __ vpsubd($dst$$XMMRegister, $src$$XMMRegister, $mem$$Address, vector_len);
  %}
  ins_pipe( pipe_slow );
%}

instruct vsub8I_reg(vec dst, vec src1, vec src2) %{
  predicate(UseAVX > 1 && n->as_Vector()->length() == 8);
  match(Set dst (SubVI src1 src2));
  format %{ "vpsubd  $dst,$src1,$src2\t! sub packed8I" %}
  ins_encode %{
    int vector_len = 1;
    __ vpsubd($dst$$XMMRegister, $src1$$XMMRegister, $src2$$XMMRegister, vector_len);
  %}
  ins_pipe( pipe_slow );
%}

instruct vsub8I_mem(vec dst, vec src, memory mem) %{
  predicate(UseAVX > 1 && n->as_Vector()->length() == 8);
  match(Set dst (SubVI src (LoadVector mem)));
  format %{ "vpsubd  $dst,$src,$mem\t! sub packed8I" %}
  ins_encode %{
    int vector_len = 1;
    __ vpsubd($dst$$XMMRegister, $src$$XMMRegister, $mem$$Address, vector_len);
  %}
  ins_pipe( pipe_slow );
%}

instruct vsub16I_reg(vec dst, vec src1, vec src2) %{
  predicate(UseAVX > 2 && n->as_Vector()->length() == 16);
  match(Set dst (SubVI src1 src2));
  format %{ "vpsubd  $dst,$src1,$src2\t! sub packed16I" %}
  ins_encode %{
    int vector_len = 2;
    __ vpsubd($dst$$XMMRegister, $src1$$XMMRegister, $src2$$XMMRegister, vector_len);
  %}
  ins_pipe( pipe_slow );
%}

instruct vsub16I_mem(vec dst, vec src, memory mem) %{
  predicate(UseAVX > 2 && n->as_Vector()->length() == 16);
  match(Set dst (SubVI src (LoadVector mem)));
  format %{ "vpsubd  $dst,$src,$mem\t! sub packed16I" %}
  ins_encode %{
    int vector_len = 2;
    __ vpsubd($dst$$XMMRegister, $src$$XMMRegister, $mem$$Address, vector_len);
  %}
  ins_pipe( pipe_slow );
%}

// Longs vector sub
instruct vsub2L(vec dst, vec src) %{
  predicate(UseAVX == 0 && n->as_Vector()->length() == 2);
  match(Set dst (SubVL dst src));
  format %{ "psubq   $dst,$src\t! sub packed2L" %}
  ins_encode %{
    __ psubq($dst$$XMMRegister, $src$$XMMRegister);
  %}
  ins_pipe( pipe_slow );
%}

instruct vsub2L_reg(vec dst, vec src1, vec src2) %{
  predicate(UseAVX > 0 && n->as_Vector()->length() == 2);
  match(Set dst (SubVL src1 src2));
  format %{ "vpsubq  $dst,$src1,$src2\t! sub packed2L" %}
  ins_encode %{
    int vector_len = 0;
    __ vpsubq($dst$$XMMRegister, $src1$$XMMRegister, $src2$$XMMRegister, vector_len);
  %}
  ins_pipe( pipe_slow );
%}

instruct vsub2L_mem(vec dst, vec src, memory mem) %{
  predicate(UseAVX > 0 && n->as_Vector()->length() == 2);
  match(Set dst (SubVL src (LoadVector mem)));
  format %{ "vpsubq  $dst,$src,$mem\t! sub packed2L" %}
  ins_encode %{
    int vector_len = 0;
    __ vpsubq($dst$$XMMRegister, $src$$XMMRegister, $mem$$Address, vector_len);
  %}
  ins_pipe( pipe_slow );
%}

instruct vsub4L_reg(vec dst, vec src1, vec src2) %{
  predicate(UseAVX > 1 && n->as_Vector()->length() == 4);
  match(Set dst (SubVL src1 src2));
  format %{ "vpsubq  $dst,$src1,$src2\t! sub packed4L" %}
  ins_encode %{
    int vector_len = 1;
    __ vpsubq($dst$$XMMRegister, $src1$$XMMRegister, $src2$$XMMRegister, vector_len);
  %}
  ins_pipe( pipe_slow );
%}

instruct vsub4L_mem(vec dst, vec src, memory mem) %{
  predicate(UseAVX > 1 && n->as_Vector()->length() == 4);
  match(Set dst (SubVL src (LoadVector mem)));
  format %{ "vpsubq  $dst,$src,$mem\t! sub packed4L" %}
  ins_encode %{
    int vector_len = 1;
    __ vpsubq($dst$$XMMRegister, $src$$XMMRegister, $mem$$Address, vector_len);
  %}
  ins_pipe( pipe_slow );
%}

instruct vsub8L_reg(vec dst, vec src1, vec src2) %{
  predicate(UseAVX > 2 && n->as_Vector()->length() == 8);
  match(Set dst (SubVL src1 src2));
  format %{ "vpsubq  $dst,$src1,$src2\t! sub packed8L" %}
  ins_encode %{
    int vector_len = 2;
    __ vpsubq($dst$$XMMRegister, $src1$$XMMRegister, $src2$$XMMRegister, vector_len);
  %}
  ins_pipe( pipe_slow );
%}

instruct vsub8L_mem(vec dst, vec src, memory mem) %{
  predicate(UseAVX > 2 && n->as_Vector()->length() == 8);
  match(Set dst (SubVL src (LoadVector mem)));
  format %{ "vpsubq  $dst,$src,$mem\t! sub packed8L" %}
  ins_encode %{
    int vector_len = 2;
    __ vpsubq($dst$$XMMRegister, $src$$XMMRegister, $mem$$Address, vector_len);
  %}
  ins_pipe( pipe_slow );
%}

// Floats vector sub
instruct vsub2F(vec dst, vec src) %{
  predicate(UseAVX == 0 && n->as_Vector()->length() == 2);
  match(Set dst (SubVF dst src));
  format %{ "subps   $dst,$src\t! sub packed2F" %}
  ins_encode %{
    __ subps($dst$$XMMRegister, $src$$XMMRegister);
  %}
  ins_pipe( pipe_slow );
%}

instruct vsub2F_reg(vec dst, vec src1, vec src2) %{
  predicate(UseAVX > 0 && n->as_Vector()->length() == 2);
  match(Set dst (SubVF src1 src2));
  format %{ "vsubps  $dst,$src1,$src2\t! sub packed2F" %}
  ins_encode %{
    int vector_len = 0;
    __ vsubps($dst$$XMMRegister, $src1$$XMMRegister, $src2$$XMMRegister, vector_len);
  %}
  ins_pipe( pipe_slow );
%}

instruct vsub2F_mem(vec dst, vec src, memory mem) %{
  predicate((UseAVX == 0) && (n->as_Vector()->length() == 2) &&
    (vector_length_in_bytes(n->in(1)) > 8));
  match(Set dst (SubVF src (LoadVector mem)));
  format %{ "vsubps  $dst,$src,$mem\t! sub packed2F" %}
  ins_encode %{
    int vector_len = 0;
    __ vsubps($dst$$XMMRegister, $src$$XMMRegister, $mem$$Address, vector_len);
  %}
  ins_pipe( pipe_slow );
%}

instruct vsub4F(vec dst, vec src) %{
  predicate(UseAVX == 0 && n->as_Vector()->length() == 4);
  match(Set dst (SubVF dst src));
  format %{ "subps   $dst,$src\t! sub packed4F" %}
  ins_encode %{
    __ subps($dst$$XMMRegister, $src$$XMMRegister);
  %}
  ins_pipe( pipe_slow );
%}

instruct vsub4F_reg(vec dst, vec src1, vec src2) %{
  predicate(UseAVX > 0 && n->as_Vector()->length() == 4);
  match(Set dst (SubVF src1 src2));
  format %{ "vsubps  $dst,$src1,$src2\t! sub packed4F" %}
  ins_encode %{
    int vector_len = 0;
    __ vsubps($dst$$XMMRegister, $src1$$XMMRegister, $src2$$XMMRegister, vector_len);
  %}
  ins_pipe( pipe_slow );
%}

instruct vsub4F_mem(vec dst, vec src, memory mem) %{
  predicate(UseAVX > 0 && n->as_Vector()->length() == 4);
  match(Set dst (SubVF src (LoadVector mem)));
  format %{ "vsubps  $dst,$src,$mem\t! sub packed4F" %}
  ins_encode %{
    int vector_len = 0;
    __ vsubps($dst$$XMMRegister, $src$$XMMRegister, $mem$$Address, vector_len);
  %}
  ins_pipe( pipe_slow );
%}

instruct vsub8F_reg(vec dst, vec src1, vec src2) %{
  predicate(UseAVX > 0 && n->as_Vector()->length() == 8);
  match(Set dst (SubVF src1 src2));
  format %{ "vsubps  $dst,$src1,$src2\t! sub packed8F" %}
  ins_encode %{
    int vector_len = 1;
    __ vsubps($dst$$XMMRegister, $src1$$XMMRegister, $src2$$XMMRegister, vector_len);
  %}
  ins_pipe( pipe_slow );
%}

instruct vsub8F_mem(vec dst, vec src, memory mem) %{
  predicate(UseAVX > 0 && n->as_Vector()->length() == 8);
  match(Set dst (SubVF src (LoadVector mem)));
  format %{ "vsubps  $dst,$src,$mem\t! sub packed8F" %}
  ins_encode %{
    int vector_len = 1;
    __ vsubps($dst$$XMMRegister, $src$$XMMRegister, $mem$$Address, vector_len);
  %}
  ins_pipe( pipe_slow );
%}

instruct vsub16F_reg(vec dst, vec src1, vec src2) %{
  predicate(UseAVX > 2 && n->as_Vector()->length() == 16);
  match(Set dst (SubVF src1 src2));
  format %{ "vsubps  $dst,$src1,$src2\t! sub packed16F" %}
  ins_encode %{
    int vector_len = 2;
    __ vsubps($dst$$XMMRegister, $src1$$XMMRegister, $src2$$XMMRegister, vector_len);
  %}
  ins_pipe( pipe_slow );
%}

instruct vsub16F_mem(vec dst, vec src, memory mem) %{
  predicate(UseAVX > 2 && n->as_Vector()->length() == 16);
  match(Set dst (SubVF src (LoadVector mem)));
  format %{ "vsubps  $dst,$src,$mem\t! sub packed16F" %}
  ins_encode %{
    int vector_len = 2;
    __ vsubps($dst$$XMMRegister, $src$$XMMRegister, $mem$$Address, vector_len);
  %}
  ins_pipe( pipe_slow );
%}

// Doubles vector sub
instruct vsub2D(vec dst, vec src) %{
  predicate(UseAVX == 0 && n->as_Vector()->length() == 2);
  match(Set dst (SubVD dst src));
  format %{ "subpd   $dst,$src\t! sub packed2D" %}
  ins_encode %{
    __ subpd($dst$$XMMRegister, $src$$XMMRegister);
  %}
  ins_pipe( pipe_slow );
%}

instruct vsub2D_reg(vec dst, vec src1, vec src2) %{
  predicate(UseAVX > 0 && n->as_Vector()->length() == 2);
  match(Set dst (SubVD src1 src2));
  format %{ "vsubpd  $dst,$src1,$src2\t! sub packed2D" %}
  ins_encode %{
    int vector_len = 0;
    __ vsubpd($dst$$XMMRegister, $src1$$XMMRegister, $src2$$XMMRegister, vector_len);
  %}
  ins_pipe( pipe_slow );
%}

instruct vsub2D_mem(vec dst, vec src, memory mem) %{
  predicate(UseAVX > 0 && n->as_Vector()->length() == 2);
  match(Set dst (SubVD src (LoadVector mem)));
  format %{ "vsubpd  $dst,$src,$mem\t! sub packed2D" %}
  ins_encode %{
    int vector_len = 0;
    __ vsubpd($dst$$XMMRegister, $src$$XMMRegister, $mem$$Address, vector_len);
  %}
  ins_pipe( pipe_slow );
%}

instruct vsub4D_reg(vec dst, vec src1, vec src2) %{
  predicate(UseAVX > 0 && n->as_Vector()->length() == 4);
  match(Set dst (SubVD src1 src2));
  format %{ "vsubpd  $dst,$src1,$src2\t! sub packed4D" %}
  ins_encode %{
    int vector_len = 1;
    __ vsubpd($dst$$XMMRegister, $src1$$XMMRegister, $src2$$XMMRegister, vector_len);
  %}
  ins_pipe( pipe_slow );
%}

instruct vsub4D_mem(vec dst, vec src, memory mem) %{
  predicate(UseAVX > 0 && n->as_Vector()->length() == 4);
  match(Set dst (SubVD src (LoadVector mem)));
  format %{ "vsubpd  $dst,$src,$mem\t! sub packed4D" %}
  ins_encode %{
    int vector_len = 1;
    __ vsubpd($dst$$XMMRegister, $src$$XMMRegister, $mem$$Address, vector_len);
  %}
  ins_pipe( pipe_slow );
%}

instruct vsub8D_reg(vec dst, vec src1, vec src2) %{
  predicate(UseAVX > 2 && n->as_Vector()->length() == 8);
  match(Set dst (SubVD src1 src2));
  format %{ "vsubpd  $dst,$src1,$src2\t! sub packed8D" %}
  ins_encode %{
    int vector_len = 2;
    __ vsubpd($dst$$XMMRegister, $src1$$XMMRegister, $src2$$XMMRegister, vector_len);
  %}
  ins_pipe( pipe_slow );
%}

instruct vsub8D_mem(vec dst, vec src, memory mem) %{
  predicate(UseAVX > 2 && n->as_Vector()->length() == 8);
  match(Set dst (SubVD src (LoadVector mem)));
  format %{ "vsubpd  $dst,$src,$mem\t! sub packed8D" %}
  ins_encode %{
    int vector_len = 2;
    __ vsubpd($dst$$XMMRegister, $src$$XMMRegister, $mem$$Address, vector_len);
  %}
  ins_pipe( pipe_slow );
%}

// --------------------------------- MUL --------------------------------------

// Byte vector mul
instruct mul4B_reg(vec dst, vec src1, vec src2, vec tmp, rRegI scratch) %{
  predicate(UseSSE > 3 && n->as_Vector()->length() == 4);
  match(Set dst (MulVB src1 src2));
  effect(TEMP dst, TEMP tmp, TEMP scratch);
  format %{"pmovsxbw  $tmp,$src1\n\t"
           "pmovsxbw  $dst,$src2\n\t"
           "pmullw    $tmp,$dst\n\t"
           "movdqu    $dst,[0x00ff00ff0x00ff00ff]\n\t"
           "pand      $dst,$tmp\n\t"
           "packuswb  $dst,$dst\t! mul packed4B" %}
  ins_encode %{
    __ pmovsxbw($tmp$$XMMRegister, $src1$$XMMRegister);
    __ pmovsxbw($dst$$XMMRegister, $src2$$XMMRegister);
    __ pmullw($tmp$$XMMRegister, $dst$$XMMRegister);
    __ movdqu($dst$$XMMRegister, ExternalAddress(vector_short_to_byte_mask()), $scratch$$Register);
    __ pand($dst$$XMMRegister, $tmp$$XMMRegister);
    __ packuswb($dst$$XMMRegister, $dst$$XMMRegister);
  %}
  ins_pipe( pipe_slow );
%}

instruct mul8B_reg(vec dst, vec src1, vec src2, vec tmp, rRegI scratch) %{
  predicate(UseSSE > 3 && n->as_Vector()->length() == 8);
  match(Set dst (MulVB src1 src2));
  effect(TEMP dst, TEMP tmp, TEMP scratch);
  format %{"pmovsxbw  $tmp,$src1\n\t"
           "pmovsxbw  $dst,$src2\n\t"
           "pmullw    $tmp,$dst\n\t"
           "movdqu    $dst,[0x00ff00ff0x00ff00ff]\n\t"
           "pand      $dst,$tmp\n\t"
           "packuswb  $dst,$dst\t! mul packed8B" %}
  ins_encode %{
    __ pmovsxbw($tmp$$XMMRegister, $src1$$XMMRegister);
    __ pmovsxbw($dst$$XMMRegister, $src2$$XMMRegister);
    __ pmullw($tmp$$XMMRegister, $dst$$XMMRegister);
    __ movdqu($dst$$XMMRegister, ExternalAddress(vector_short_to_byte_mask()), $scratch$$Register);
    __ pand($dst$$XMMRegister, $tmp$$XMMRegister);
    __ packuswb($dst$$XMMRegister, $dst$$XMMRegister);
  %}
  ins_pipe( pipe_slow );
%}

instruct mul16B_reg(vec dst, vec src1, vec src2, vec tmp1, vec tmp2, rRegI scratch) %{
  predicate(UseSSE > 3 && n->as_Vector()->length() == 16);
  match(Set dst (MulVB src1 src2));
  effect(TEMP dst, TEMP tmp1, TEMP tmp2, TEMP scratch);
  format %{"pmovsxbw  $tmp1,$src1\n\t"
           "pmovsxbw  $tmp2,$src2\n\t"
           "pmullw    $tmp1,$tmp2\n\t"
           "pshufd    $tmp2,$src1,0xEE\n\t"
           "pshufd    $dst,$src2,0xEE\n\t"
           "pmovsxbw  $tmp2,$tmp2\n\t"
           "pmovsxbw  $dst,$dst\n\t"
           "pmullw    $tmp2,$dst\n\t"
           "movdqu    $dst,[0x00ff00ff0x00ff00ff]\n\t"
           "pand      $tmp2,$dst\n\t"
           "pand      $dst,$tmp1\n\t"
           "packuswb  $dst,$tmp2\t! mul packed16B" %}
  ins_encode %{
    __ pmovsxbw($tmp1$$XMMRegister, $src1$$XMMRegister);
    __ pmovsxbw($tmp2$$XMMRegister, $src2$$XMMRegister);
    __ pmullw($tmp1$$XMMRegister, $tmp2$$XMMRegister);
    __ pshufd($tmp2$$XMMRegister, $src1$$XMMRegister, 0xEE);
    __ pshufd($dst$$XMMRegister, $src2$$XMMRegister, 0xEE);
    __ pmovsxbw($tmp2$$XMMRegister, $tmp2$$XMMRegister);
    __ pmovsxbw($dst$$XMMRegister, $dst$$XMMRegister);
    __ pmullw($tmp2$$XMMRegister, $dst$$XMMRegister);
    __ movdqu($dst$$XMMRegister, ExternalAddress(vector_short_to_byte_mask()), $scratch$$Register);
    __ pand($tmp2$$XMMRegister, $dst$$XMMRegister);
    __ pand($dst$$XMMRegister, $tmp1$$XMMRegister);
    __ packuswb($dst$$XMMRegister, $tmp2$$XMMRegister);
  %}
  ins_pipe( pipe_slow );
%}

instruct vmul16B_reg_avx(vec dst, vec src1, vec src2, vec tmp, rRegI scratch) %{
  predicate(UseAVX > 1 && n->as_Vector()->length() == 16);
  match(Set dst (MulVB src1 src2));
  effect(TEMP dst, TEMP tmp, TEMP scratch);
  format %{"vpmovsxbw  $tmp,$src1\n\t"
           "vpmovsxbw  $dst,$src2\n\t"
           "vpmullw    $tmp,$tmp,$dst\n\t"
           "vmovdqu    $dst,[0x00ff00ff0x00ff00ff]\n\t"
           "vpand      $dst,$dst,$tmp\n\t"
           "vextracti128_high  $tmp,$dst\n\t"
           "vpackuswb  $dst,$dst,$dst\n\t! mul packed16B" %}
  ins_encode %{
  int vector_len = 1;
    __ vpmovsxbw($tmp$$XMMRegister, $src1$$XMMRegister, vector_len);
    __ vpmovsxbw($dst$$XMMRegister, $src2$$XMMRegister, vector_len);
    __ vpmullw($tmp$$XMMRegister, $tmp$$XMMRegister, $dst$$XMMRegister, vector_len);
    __ vmovdqu($dst$$XMMRegister, ExternalAddress(vector_short_to_byte_mask()), $scratch$$Register);
    __ vpand($dst$$XMMRegister, $dst$$XMMRegister, $tmp$$XMMRegister, vector_len);
    __ vextracti128_high($tmp$$XMMRegister, $dst$$XMMRegister);
    __ vpackuswb($dst$$XMMRegister, $dst$$XMMRegister, $tmp$$XMMRegister, 0);
  %}
  ins_pipe( pipe_slow );
%}

instruct vmul32B_reg_avx(vec dst, vec src1, vec src2, vec tmp1, vec tmp2, rRegI scratch) %{
  predicate(UseAVX > 1 && n->as_Vector()->length() == 32);
  match(Set dst (MulVB src1 src2));
  effect(TEMP dst, TEMP tmp1, TEMP tmp2, TEMP scratch);
  format %{"vextracti128_high  $tmp1,$src1\n\t"
           "vextracti128_high  $dst,$src2\n\t"
           "vpmovsxbw $tmp1,$tmp1\n\t"
           "vpmovsxbw $dst,$dst\n\t"
           "vpmullw $tmp1,$tmp1,$dst\n\t"
           "vpmovsxbw $tmp2,$src1\n\t"
           "vpmovsxbw $dst,$src2\n\t"
           "vpmullw $tmp2,$tmp2,$dst\n\t"
           "vmovdqu $dst, [0x00ff00ff0x00ff00ff]\n\t"
           "vpbroadcastd $dst, $dst\n\t"
           "vpand $tmp1,$tmp1,$dst\n\t"
           "vpand $dst,$dst,$tmp2\n\t"
           "vpackuswb $dst,$dst,$tmp1\n\t"
           "vpermq $dst, $dst, 0xD8\t! mul packed32B" %}
  ins_encode %{
    int vector_len = 1;
    __ vextracti128_high($tmp1$$XMMRegister, $src1$$XMMRegister);
    __ vextracti128_high($dst$$XMMRegister, $src2$$XMMRegister);
    __ vpmovsxbw($tmp1$$XMMRegister, $tmp1$$XMMRegister, vector_len);
    __ vpmovsxbw($dst$$XMMRegister, $dst$$XMMRegister, vector_len);
    __ vpmullw($tmp1$$XMMRegister, $tmp1$$XMMRegister, $dst$$XMMRegister, vector_len);
    __ vpmovsxbw($tmp2$$XMMRegister, $src1$$XMMRegister, vector_len);
    __ vpmovsxbw($dst$$XMMRegister, $src2$$XMMRegister, vector_len);
    __ vpmullw($tmp2$$XMMRegister, $tmp2$$XMMRegister, $dst$$XMMRegister, vector_len);
    __ vmovdqu($dst$$XMMRegister, ExternalAddress(vector_short_to_byte_mask()), $scratch$$Register);
    __ vpbroadcastd($dst$$XMMRegister, $dst$$XMMRegister, vector_len);
    __ vpand($tmp1$$XMMRegister, $tmp1$$XMMRegister, $dst$$XMMRegister, vector_len);
    __ vpand($dst$$XMMRegister, $dst$$XMMRegister, $tmp2$$XMMRegister, vector_len);
    __ vpackuswb($dst$$XMMRegister, $dst$$XMMRegister, $tmp1$$XMMRegister, vector_len);
    __ vpermq($dst$$XMMRegister, $dst$$XMMRegister, 0xD8, vector_len);
  %}
  ins_pipe( pipe_slow );
%}

instruct vmul64B_reg_avx(vec dst, vec src1, vec src2, vec tmp1, vec tmp2, rRegI scratch) %{
  predicate(UseAVX > 2 && n->as_Vector()->length() == 64);
  match(Set dst (MulVB src1 src2));
  effect(TEMP dst, TEMP tmp1, TEMP tmp2, TEMP scratch);
  format %{"vextracti64x4_high  $tmp1,$src1\n\t"
           "vextracti64x4_high  $dst,$src2\n\t"
           "vpmovsxbw $tmp1,$tmp1\n\t"
           "vpmovsxbw $dst,$dst\n\t"
           "vpmullw $tmp1,$tmp1,$dst\n\t"
           "vpmovsxbw $tmp2,$src1\n\t"
           "vpmovsxbw $dst,$src2\n\t"
           "vpmullw $tmp2,$tmp2,$dst\n\t"
           "vmovdqu $dst, [0x00ff00ff0x00ff00ff]\n\t"
           "vpbroadcastd $dst, $dst\n\t"
           "vpand $tmp1,$tmp1,$dst\n\t"
           "vpand $tmp2,$tmp2,$dst\n\t"
           "vpackuswb $dst,$tmp1,$tmp2\n\t"
           "evmovdquq  $tmp2,[0x0604020007050301]\n\t"
           "vpermq $dst,$tmp2,$dst,0x01\t! mul packed64B" %}

  ins_encode %{
    int vector_len = 2;
    __ vextracti64x4_high($tmp1$$XMMRegister, $src1$$XMMRegister);
    __ vextracti64x4_high($dst$$XMMRegister, $src2$$XMMRegister);
    __ vpmovsxbw($tmp1$$XMMRegister, $tmp1$$XMMRegister, vector_len);
    __ vpmovsxbw($dst$$XMMRegister, $dst$$XMMRegister, vector_len);
    __ vpmullw($tmp1$$XMMRegister, $tmp1$$XMMRegister, $dst$$XMMRegister, vector_len);
    __ vpmovsxbw($tmp2$$XMMRegister, $src1$$XMMRegister, vector_len);
    __ vpmovsxbw($dst$$XMMRegister, $src2$$XMMRegister, vector_len);
    __ vpmullw($tmp2$$XMMRegister, $tmp2$$XMMRegister, $dst$$XMMRegister, vector_len);
    __ vmovdqu($dst$$XMMRegister, ExternalAddress(vector_short_to_byte_mask()), $scratch$$Register);
    __ vpbroadcastd($dst$$XMMRegister, $dst$$XMMRegister, vector_len);
    __ vpand($tmp1$$XMMRegister, $tmp1$$XMMRegister, $dst$$XMMRegister, vector_len);
    __ vpand($tmp2$$XMMRegister, $tmp2$$XMMRegister, $dst$$XMMRegister, vector_len);
    __ vpackuswb($dst$$XMMRegister, $tmp1$$XMMRegister, $tmp2$$XMMRegister, vector_len);
    __ evmovdquq($tmp2$$XMMRegister, ExternalAddress(vector_byte_perm_mask()), vector_len, $scratch$$Register);
    __ vpermq($dst$$XMMRegister, $tmp2$$XMMRegister, $dst$$XMMRegister, vector_len);

  %}
  ins_pipe( pipe_slow );
%}

// Shorts/Chars vector mul
instruct vmul2S(vec dst, vec src) %{
  predicate(UseAVX == 0 && n->as_Vector()->length() == 2);
  match(Set dst (MulVS dst src));
  format %{ "pmullw $dst,$src\t! mul packed2S" %}
  ins_encode %{
    __ pmullw($dst$$XMMRegister, $src$$XMMRegister);
  %}
  ins_pipe( pipe_slow );
%}

instruct vmul2S_reg(vec dst, vec src1, vec src2) %{
  predicate(UseAVX > 0 && n->as_Vector()->length() == 2);
  match(Set dst (MulVS src1 src2));
  format %{ "vpmullw $dst,$src1,$src2\t! mul packed2S" %}
  ins_encode %{
    int vector_len = 0;
    __ vpmullw($dst$$XMMRegister, $src1$$XMMRegister, $src2$$XMMRegister, vector_len);
  %}
  ins_pipe( pipe_slow );
%}

instruct vmul2S_mem(vec dst, vec src, memory mem) %{
  predicate((UseAVX > 0) && (n->as_Vector()->length() == 2) &&
    (vector_length_in_bytes(n->in(1)) > 8));
  match(Set dst (MulVS src (LoadVector mem)));
  format %{ "vpmullw $dst,$src,$mem\t! mul packed2S" %}
  ins_encode %{
    int vector_len = 0;
    __ vpmullw($dst$$XMMRegister, $src$$XMMRegister, $mem$$Address, vector_len);
  %}
  ins_pipe( pipe_slow );
%}

instruct vmul4S(vec dst, vec src) %{
  predicate(UseAVX == 0 && n->as_Vector()->length() == 4);
  match(Set dst (MulVS dst src));
  format %{ "pmullw  $dst,$src\t! mul packed4S" %}
  ins_encode %{
    __ pmullw($dst$$XMMRegister, $src$$XMMRegister);
  %}
  ins_pipe( pipe_slow );
%}

instruct vmul4S_reg(vec dst, vec src1, vec src2) %{
  predicate(UseAVX > 0 && n->as_Vector()->length() == 4);
  match(Set dst (MulVS src1 src2));
  format %{ "vpmullw $dst,$src1,$src2\t! mul packed4S" %}
  ins_encode %{
    int vector_len = 0;
    __ vpmullw($dst$$XMMRegister, $src1$$XMMRegister, $src2$$XMMRegister, vector_len);
  %}
  ins_pipe( pipe_slow );
%}

instruct vmul4S_mem(vec dst, vec src, memory mem) %{
  predicate((UseAVX > 0) && (n->as_Vector()->length() == 4) &&
    (vector_length_in_bytes(n->in(1)) > 8));
  match(Set dst (MulVS src (LoadVector mem)));
  format %{ "vpmullw $dst,$src,$mem\t! mul packed4S" %}
  ins_encode %{
    int vector_len = 0;
    __ vpmullw($dst$$XMMRegister, $src$$XMMRegister, $mem$$Address, vector_len);
  %}
  ins_pipe( pipe_slow );
%}

instruct vmul8S(vec dst, vec src) %{
  predicate(UseAVX == 0 && n->as_Vector()->length() == 8);
  match(Set dst (MulVS dst src));
  format %{ "pmullw  $dst,$src\t! mul packed8S" %}
  ins_encode %{
    __ pmullw($dst$$XMMRegister, $src$$XMMRegister);
  %}
  ins_pipe( pipe_slow );
%}

instruct vmul8S_reg(vec dst, vec src1, vec src2) %{
  predicate(UseAVX > 0 && n->as_Vector()->length() == 8);
  match(Set dst (MulVS src1 src2));
  format %{ "vpmullw $dst,$src1,$src2\t! mul packed8S" %}
  ins_encode %{
    int vector_len = 0;
    __ vpmullw($dst$$XMMRegister, $src1$$XMMRegister, $src2$$XMMRegister, vector_len);
  %}
  ins_pipe( pipe_slow );
%}

instruct vmul8S_mem(vec dst, vec src, memory mem) %{
  predicate(UseAVX > 0 && n->as_Vector()->length() == 8);
  match(Set dst (MulVS src (LoadVector mem)));
  format %{ "vpmullw $dst,$src,$mem\t! mul packed8S" %}
  ins_encode %{
    int vector_len = 0;
    __ vpmullw($dst$$XMMRegister, $src$$XMMRegister, $mem$$Address, vector_len);
  %}
  ins_pipe( pipe_slow );
%}

instruct vmul16S_reg(vec dst, vec src1, vec src2) %{
  predicate(UseAVX > 1 && n->as_Vector()->length() == 16);
  match(Set dst (MulVS src1 src2));
  format %{ "vpmullw $dst,$src1,$src2\t! mul packed16S" %}
  ins_encode %{
    int vector_len = 1;
    __ vpmullw($dst$$XMMRegister, $src1$$XMMRegister, $src2$$XMMRegister, vector_len);
  %}
  ins_pipe( pipe_slow );
%}

instruct vmul16S_mem(vec dst, vec src, memory mem) %{
  predicate(UseAVX > 1 && n->as_Vector()->length() == 16);
  match(Set dst (MulVS src (LoadVector mem)));
  format %{ "vpmullw $dst,$src,$mem\t! mul packed16S" %}
  ins_encode %{
    int vector_len = 1;
    __ vpmullw($dst$$XMMRegister, $src$$XMMRegister, $mem$$Address, vector_len);
  %}
  ins_pipe( pipe_slow );
%}

instruct vmul32S_reg(vec dst, vec src1, vec src2) %{
  predicate(UseAVX > 2 && VM_Version::supports_avx512bw() && n->as_Vector()->length() == 32);
  match(Set dst (MulVS src1 src2));
  format %{ "vpmullw $dst,$src1,$src2\t! mul packed32S" %}
  ins_encode %{
    int vector_len = 2;
    __ vpmullw($dst$$XMMRegister, $src1$$XMMRegister, $src2$$XMMRegister, vector_len);
  %}
  ins_pipe( pipe_slow );
%}

instruct vmul32S_mem(vec dst, vec src, memory mem) %{
  predicate(UseAVX > 2 && VM_Version::supports_avx512bw() && n->as_Vector()->length() == 32);
  match(Set dst (MulVS src (LoadVector mem)));
  format %{ "vpmullw $dst,$src,$mem\t! mul packed32S" %}
  ins_encode %{
    int vector_len = 2;
    __ vpmullw($dst$$XMMRegister, $src$$XMMRegister, $mem$$Address, vector_len);
  %}
  ins_pipe( pipe_slow );
%}

// Integers vector mul (sse4_1)
instruct vmul2I(vec dst, vec src) %{
  predicate(UseSSE > 3 && n->as_Vector()->length() == 2);
  match(Set dst (MulVI dst src));
  format %{ "pmulld  $dst,$src\t! mul packed2I" %}
  ins_encode %{
    __ pmulld($dst$$XMMRegister, $src$$XMMRegister);
  %}
  ins_pipe( pipe_slow );
%}

instruct vmul2I_reg(vec dst, vec src1, vec src2) %{
  predicate(UseAVX > 0 && n->as_Vector()->length() == 2);
  match(Set dst (MulVI src1 src2));
  format %{ "vpmulld $dst,$src1,$src2\t! mul packed2I" %}
  ins_encode %{
    int vector_len = 0;
    __ vpmulld($dst$$XMMRegister, $src1$$XMMRegister, $src2$$XMMRegister, vector_len);
  %}
  ins_pipe( pipe_slow );
%}

instruct vmul2I_mem(vec dst, vec src, memory mem) %{
  predicate((UseAVX > 0) && (n->as_Vector()->length() == 2) &&
    (vector_length_in_bytes(n->in(1)) > 8));
  match(Set dst (MulVI src (LoadVector mem)));
  format %{ "vpmulld $dst,$src,$mem\t! mul packed2I" %}
  ins_encode %{
    int vector_len = 0;
    __ vpmulld($dst$$XMMRegister, $src$$XMMRegister, $mem$$Address, vector_len);
  %}
  ins_pipe( pipe_slow );
%}

instruct vmul4I(vec dst, vec src) %{
  predicate(UseSSE > 3 && n->as_Vector()->length() == 4);
  match(Set dst (MulVI dst src));
  format %{ "pmulld  $dst,$src\t! mul packed4I" %}
  ins_encode %{
    __ pmulld($dst$$XMMRegister, $src$$XMMRegister);
  %}
  ins_pipe( pipe_slow );
%}

instruct vmul4I_reg(vec dst, vec src1, vec src2) %{
  predicate(UseAVX > 0 && n->as_Vector()->length() == 4);
  match(Set dst (MulVI src1 src2));
  format %{ "vpmulld $dst,$src1,$src2\t! mul packed4I" %}
  ins_encode %{
    int vector_len = 0;
    __ vpmulld($dst$$XMMRegister, $src1$$XMMRegister, $src2$$XMMRegister, vector_len);
  %}
  ins_pipe( pipe_slow );
%}

instruct vmul4I_mem(vec dst, vec src, memory mem) %{
  predicate(UseAVX > 0 && n->as_Vector()->length() == 4);
  match(Set dst (MulVI src (LoadVector mem)));
  format %{ "vpmulld $dst,$src,$mem\t! mul packed4I" %}
  ins_encode %{
    int vector_len = 0;
    __ vpmulld($dst$$XMMRegister, $src$$XMMRegister, $mem$$Address, vector_len);
  %}
  ins_pipe( pipe_slow );
%}

instruct vmul2L_reg(vec dst, vec src1, vec src2) %{
  predicate(UseAVX > 2 && n->as_Vector()->length() == 2 && VM_Version::supports_avx512dq());
  match(Set dst (MulVL src1 src2));
  format %{ "vpmullq $dst,$src1,$src2\t! mul packed2L" %}
  ins_encode %{
    int vector_len = 0;
    __ vpmullq($dst$$XMMRegister, $src1$$XMMRegister, $src2$$XMMRegister, vector_len);
  %}
  ins_pipe( pipe_slow );
%}

instruct vmul2L_mem(vec dst, vec src, memory mem) %{
  predicate(UseAVX > 2 && n->as_Vector()->length() == 2 && VM_Version::supports_avx512dq());
  match(Set dst (MulVL src (LoadVector mem)));
  format %{ "vpmullq $dst,$src,$mem\t! mul packed2L" %}
  ins_encode %{
    int vector_len = 0;
    __ vpmullq($dst$$XMMRegister, $src$$XMMRegister, $mem$$Address, vector_len);
  %}
  ins_pipe( pipe_slow );
%}

instruct vmul4L_reg(vec dst, vec src1, vec src2) %{
  predicate(UseAVX > 2 && n->as_Vector()->length() == 4 && VM_Version::supports_avx512dq());
  match(Set dst (MulVL src1 src2));
  format %{ "vpmullq $dst,$src1,$src2\t! mul packed4L" %}
  ins_encode %{
    int vector_len = 1;
    __ vpmullq($dst$$XMMRegister, $src1$$XMMRegister, $src2$$XMMRegister, vector_len);
  %}
  ins_pipe( pipe_slow );
%}

instruct vmul4L_mem(vec dst, vec src, memory mem) %{
  predicate(UseAVX > 2 && n->as_Vector()->length() == 4 && VM_Version::supports_avx512dq());
  match(Set dst (MulVL src (LoadVector mem)));
  format %{ "vpmullq $dst,$src,$mem\t! mul packed4L" %}
  ins_encode %{
    int vector_len = 1;
    __ vpmullq($dst$$XMMRegister, $src$$XMMRegister, $mem$$Address, vector_len);
  %}
  ins_pipe( pipe_slow );
%}

instruct vmul8L_reg(vec dst, vec src1, vec src2) %{
  predicate(UseAVX > 2 && n->as_Vector()->length() == 8 && VM_Version::supports_avx512dq());
  match(Set dst (MulVL src1 src2));
  format %{ "vpmullq $dst,$src1,$src2\t! mul packed8L" %}
  ins_encode %{
    int vector_len = 2;
    __ vpmullq($dst$$XMMRegister, $src1$$XMMRegister, $src2$$XMMRegister, vector_len);
  %}
  ins_pipe( pipe_slow );
%}

instruct vmul8L_mem(vec dst, vec src, memory mem) %{
  predicate(UseAVX > 2 && n->as_Vector()->length() == 8 && VM_Version::supports_avx512dq());
  match(Set dst (MulVL src (LoadVector mem)));
  format %{ "vpmullq $dst,$src,$mem\t! mul packed8L" %}
  ins_encode %{
    int vector_len = 2;
    __ vpmullq($dst$$XMMRegister, $src$$XMMRegister, $mem$$Address, vector_len);
  %}
  ins_pipe( pipe_slow );
%}

instruct vmul8I_reg(vec dst, vec src1, vec src2) %{
  predicate(UseAVX > 1 && n->as_Vector()->length() == 8);
  match(Set dst (MulVI src1 src2));
  format %{ "vpmulld $dst,$src1,$src2\t! mul packed8I" %}
  ins_encode %{
    int vector_len = 1;
    __ vpmulld($dst$$XMMRegister, $src1$$XMMRegister, $src2$$XMMRegister, vector_len);
  %}
  ins_pipe( pipe_slow );
%}

instruct vmul8I_mem(vec dst, vec src, memory mem) %{
  predicate(UseAVX > 1 && n->as_Vector()->length() == 8);
  match(Set dst (MulVI src (LoadVector mem)));
  format %{ "vpmulld $dst,$src,$mem\t! mul packed8I" %}
  ins_encode %{
    int vector_len = 1;
    __ vpmulld($dst$$XMMRegister, $src$$XMMRegister, $mem$$Address, vector_len);
  %}
  ins_pipe( pipe_slow );
%}

instruct vmul16I_reg(vec dst, vec src1, vec src2) %{
  predicate(UseAVX > 2 && n->as_Vector()->length() == 16);
  match(Set dst (MulVI src1 src2));
  format %{ "vpmulld $dst,$src1,$src2\t! mul packed16I" %}
  ins_encode %{
    int vector_len = 2;
    __ vpmulld($dst$$XMMRegister, $src1$$XMMRegister, $src2$$XMMRegister, vector_len);
  %}
  ins_pipe( pipe_slow );
%}

instruct vmul16I_mem(vec dst, vec src, memory mem) %{
  predicate(UseAVX > 2 && n->as_Vector()->length() == 16);
  match(Set dst (MulVI src (LoadVector mem)));
  format %{ "vpmulld $dst,$src,$mem\t! mul packed16I" %}
  ins_encode %{
    int vector_len = 2;
    __ vpmulld($dst$$XMMRegister, $src$$XMMRegister, $mem$$Address, vector_len);
  %}
  ins_pipe( pipe_slow );
%}

// Floats vector mul
instruct vmul2F(vec dst, vec src) %{
  predicate(UseAVX == 0 && n->as_Vector()->length() == 2);
  match(Set dst (MulVF dst src));
  format %{ "mulps   $dst,$src\t! mul packed2F" %}
  ins_encode %{
    __ mulps($dst$$XMMRegister, $src$$XMMRegister);
  %}
  ins_pipe( pipe_slow );
%}

instruct vmul2F_reg(vec dst, vec src1, vec src2) %{
  predicate(UseAVX > 0 && n->as_Vector()->length() == 2);
  match(Set dst (MulVF src1 src2));
  format %{ "vmulps  $dst,$src1,$src2\t! mul packed2F" %}
  ins_encode %{
    int vector_len = 0;
    __ vmulps($dst$$XMMRegister, $src1$$XMMRegister, $src2$$XMMRegister, vector_len);
  %}
  ins_pipe( pipe_slow );
%}

instruct vmul2F_mem(vec dst, vec src, memory mem) %{
  predicate((UseAVX > 0) && (n->as_Vector()->length() == 2) &&
    (vector_length_in_bytes(n->in(1)) > 8));
  match(Set dst (MulVF src (LoadVector mem)));
  format %{ "vmulps  $dst,$src,$mem\t! mul packed2F" %}
  ins_encode %{
    int vector_len = 0;
    __ vmulps($dst$$XMMRegister, $src$$XMMRegister, $mem$$Address, vector_len);
  %}
  ins_pipe( pipe_slow );
%}

instruct vmul4F(vec dst, vec src) %{
  predicate(UseAVX == 0 && n->as_Vector()->length() == 4);
  match(Set dst (MulVF dst src));
  format %{ "mulps   $dst,$src\t! mul packed4F" %}
  ins_encode %{
    __ mulps($dst$$XMMRegister, $src$$XMMRegister);
  %}
  ins_pipe( pipe_slow );
%}

instruct vmul4F_reg(vec dst, vec src1, vec src2) %{
  predicate(UseAVX > 0 && n->as_Vector()->length() == 4);
  match(Set dst (MulVF src1 src2));
  format %{ "vmulps  $dst,$src1,$src2\t! mul packed4F" %}
  ins_encode %{
    int vector_len = 0;
    __ vmulps($dst$$XMMRegister, $src1$$XMMRegister, $src2$$XMMRegister, vector_len);
  %}
  ins_pipe( pipe_slow );
%}

instruct vmul4F_mem(vec dst, vec src, memory mem) %{
  predicate(UseAVX > 0 && n->as_Vector()->length() == 4);
  match(Set dst (MulVF src (LoadVector mem)));
  format %{ "vmulps  $dst,$src,$mem\t! mul packed4F" %}
  ins_encode %{
    int vector_len = 0;
    __ vmulps($dst$$XMMRegister, $src$$XMMRegister, $mem$$Address, vector_len);
  %}
  ins_pipe( pipe_slow );
%}

instruct vmul8F_reg(vec dst, vec src1, vec src2) %{
  predicate(UseAVX > 0 && n->as_Vector()->length() == 8);
  match(Set dst (MulVF src1 src2));
  format %{ "vmulps  $dst,$src1,$src2\t! mul packed8F" %}
  ins_encode %{
    int vector_len = 1;
    __ vmulps($dst$$XMMRegister, $src1$$XMMRegister, $src2$$XMMRegister, vector_len);
  %}
  ins_pipe( pipe_slow );
%}

instruct vmul8F_mem(vec dst, vec src, memory mem) %{
  predicate(UseAVX > 0 && n->as_Vector()->length() == 8);
  match(Set dst (MulVF src (LoadVector mem)));
  format %{ "vmulps  $dst,$src,$mem\t! mul packed8F" %}
  ins_encode %{
    int vector_len = 1;
    __ vmulps($dst$$XMMRegister, $src$$XMMRegister, $mem$$Address, vector_len);
  %}
  ins_pipe( pipe_slow );
%}

instruct vmul16F_reg(vec dst, vec src1, vec src2) %{
  predicate(UseAVX > 2 && n->as_Vector()->length() == 16);
  match(Set dst (MulVF src1 src2));
  format %{ "vmulps  $dst,$src1,$src2\t! mul packed16F" %}
  ins_encode %{
    int vector_len = 2;
    __ vmulps($dst$$XMMRegister, $src1$$XMMRegister, $src2$$XMMRegister, vector_len);
  %}
  ins_pipe( pipe_slow );
%}

instruct vmul16F_mem(vec dst, vec src, memory mem) %{
  predicate(UseAVX > 2 && n->as_Vector()->length() == 16);
  match(Set dst (MulVF src (LoadVector mem)));
  format %{ "vmulps  $dst,$src,$mem\t! mul packed16F" %}
  ins_encode %{
    int vector_len = 2;
    __ vmulps($dst$$XMMRegister, $src$$XMMRegister, $mem$$Address, vector_len);
  %}
  ins_pipe( pipe_slow );
%}

// Doubles vector mul
instruct vmul2D(vec dst, vec src) %{
  predicate(UseAVX == 0 && n->as_Vector()->length() == 2);
  match(Set dst (MulVD dst src));
  format %{ "mulpd   $dst,$src\t! mul packed2D" %}
  ins_encode %{
    __ mulpd($dst$$XMMRegister, $src$$XMMRegister);
  %}
  ins_pipe( pipe_slow );
%}

instruct vmul2D_reg(vec dst, vec src1, vec src2) %{
  predicate(UseAVX > 0 && n->as_Vector()->length() == 2);
  match(Set dst (MulVD src1 src2));
  format %{ "vmulpd  $dst,$src1,$src2\t! mul packed2D" %}
  ins_encode %{
    int vector_len = 0;
    __ vmulpd($dst$$XMMRegister, $src1$$XMMRegister, $src2$$XMMRegister, vector_len);
  %}
  ins_pipe( pipe_slow );
%}

instruct vmul2D_mem(vec dst, vec src, memory mem) %{
  predicate(UseAVX > 0 && n->as_Vector()->length() == 2);
  match(Set dst (MulVD src (LoadVector mem)));
  format %{ "vmulpd  $dst,$src,$mem\t! mul packed2D" %}
  ins_encode %{
    int vector_len = 0;
    __ vmulpd($dst$$XMMRegister, $src$$XMMRegister, $mem$$Address, vector_len);
  %}
  ins_pipe( pipe_slow );
%}

instruct vmul4D_reg(vec dst, vec src1, vec src2) %{
  predicate(UseAVX > 0 && n->as_Vector()->length() == 4);
  match(Set dst (MulVD src1 src2));
  format %{ "vmulpd  $dst,$src1,$src2\t! mul packed4D" %}
  ins_encode %{
    int vector_len = 1;
    __ vmulpd($dst$$XMMRegister, $src1$$XMMRegister, $src2$$XMMRegister, vector_len);
  %}
  ins_pipe( pipe_slow );
%}

instruct vmul4D_mem(vec dst, vec src, memory mem) %{
  predicate(UseAVX > 0 && n->as_Vector()->length() == 4);
  match(Set dst (MulVD src (LoadVector mem)));
  format %{ "vmulpd  $dst,$src,$mem\t! mul packed4D" %}
  ins_encode %{
    int vector_len = 1;
    __ vmulpd($dst$$XMMRegister, $src$$XMMRegister, $mem$$Address, vector_len);
  %}
  ins_pipe( pipe_slow );
%}

instruct vmul8D_reg(vec dst, vec src1, vec src2) %{
  predicate(UseAVX > 2 && n->as_Vector()->length() == 8);
  match(Set dst (MulVD src1 src2));
  format %{ "vmulpd  $dst k0,$src1,$src2\t! mul packed8D" %}
  ins_encode %{
    int vector_len = 2;
    __ vmulpd($dst$$XMMRegister, $src1$$XMMRegister, $src2$$XMMRegister, vector_len);
  %}
  ins_pipe( pipe_slow );
%}

instruct vmul8D_mem(vec dst, vec src, memory mem) %{
  predicate(UseAVX > 2 && n->as_Vector()->length() == 8);
  match(Set dst (MulVD src (LoadVector mem)));
  format %{ "vmulpd  $dst k0,$src,$mem\t! mul packed8D" %}
  ins_encode %{
    int vector_len = 2;
    __ vmulpd($dst$$XMMRegister, $src$$XMMRegister, $mem$$Address, vector_len);
  %}
  ins_pipe( pipe_slow );
%}

instruct vcmov8F_reg(legVec dst, legVec src1, legVec src2, immI8 cop, cmpOp_vcmppd copnd) %{
  predicate(UseAVX > 0 && n->as_Vector()->length() == 8);
  match(Set dst (CMoveVF (Binary copnd cop) (Binary src1 src2)));
  effect(TEMP dst, USE src1, USE src2);
  format %{ "cmpps.$copnd  $dst, $src1, $src2  ! vcmovevf, cond=$cop\n\t"
            "blendvps $dst,$src1,$src2,$dst ! vcmovevf\n\t"
         %}
  ins_encode %{
    int vector_len = 1;
    int cond = (Assembler::Condition)($copnd$$cmpcode);
    __ cmpps($dst$$XMMRegister, $src1$$XMMRegister, $src2$$XMMRegister, cond, vector_len);
    __ blendvps($dst$$XMMRegister, $src1$$XMMRegister, $src2$$XMMRegister, $dst$$XMMRegister, vector_len);
  %}
  ins_pipe( pipe_slow );
%}

instruct vcmov4D_reg(legVec dst, legVec src1, legVec src2, immI8 cop, cmpOp_vcmppd copnd) %{
  predicate(UseAVX > 0 && n->as_Vector()->length() == 4);
  match(Set dst (CMoveVD (Binary copnd cop) (Binary src1 src2)));
  effect(TEMP dst, USE src1, USE src2);
  format %{ "cmppd.$copnd  $dst, $src1, $src2  ! vcmovevd, cond=$cop\n\t"
            "blendvpd $dst,$src1,$src2,$dst ! vcmovevd\n\t"
         %}
  ins_encode %{
    int vector_len = 1;
    int cond = (Assembler::Condition)($copnd$$cmpcode);
    __ cmppd($dst$$XMMRegister, $src1$$XMMRegister, $src2$$XMMRegister, cond, vector_len);
    __ blendvpd($dst$$XMMRegister, $src1$$XMMRegister, $src2$$XMMRegister, $dst$$XMMRegister, vector_len);
  %}
  ins_pipe( pipe_slow );
%}

// --------------------------------- DIV --------------------------------------

// Floats vector div
instruct vdiv2F(vec dst, vec src) %{
  predicate(UseAVX == 0 && n->as_Vector()->length() == 2);
  match(Set dst (DivVF dst src));
  format %{ "divps   $dst,$src\t! div packed2F" %}
  ins_encode %{
    __ divps($dst$$XMMRegister, $src$$XMMRegister);
  %}
  ins_pipe( pipe_slow );
%}

instruct vdiv2F_reg(vec dst, vec src1, vec src2) %{
  predicate(UseAVX > 0 && n->as_Vector()->length() == 2);
  match(Set dst (DivVF src1 src2));
  format %{ "vdivps  $dst,$src1,$src2\t! div packed2F" %}
  ins_encode %{
    int vector_len = 0;
    __ vdivps($dst$$XMMRegister, $src1$$XMMRegister, $src2$$XMMRegister, vector_len);
  %}
  ins_pipe( pipe_slow );
%}

instruct vdiv2F_mem(vec dst, vec src, memory mem) %{
  predicate((UseAVX > 0) && (n->as_Vector()->length() == 2) &&
    (vector_length_in_bytes(n->in(1)) > 8));
  match(Set dst (DivVF src (LoadVector mem)));
  format %{ "vdivps  $dst,$src,$mem\t! div packed2F" %}
  ins_encode %{
    int vector_len = 0;
    __ vdivps($dst$$XMMRegister, $src$$XMMRegister, $mem$$Address, vector_len);
  %}
  ins_pipe( pipe_slow );
%}

instruct vdiv4F(vec dst, vec src) %{
  predicate(UseAVX == 0 && n->as_Vector()->length() == 4);
  match(Set dst (DivVF dst src));
  format %{ "divps   $dst,$src\t! div packed4F" %}
  ins_encode %{
    __ divps($dst$$XMMRegister, $src$$XMMRegister);
  %}
  ins_pipe( pipe_slow );
%}

instruct vdiv4F_reg(vec dst, vec src1, vec src2) %{
  predicate(UseAVX > 0 && n->as_Vector()->length() == 4);
  match(Set dst (DivVF src1 src2));
  format %{ "vdivps  $dst,$src1,$src2\t! div packed4F" %}
  ins_encode %{
    int vector_len = 0;
    __ vdivps($dst$$XMMRegister, $src1$$XMMRegister, $src2$$XMMRegister, vector_len);
  %}
  ins_pipe( pipe_slow );
%}

instruct vdiv4F_mem(vec dst, vec src, memory mem) %{
  predicate(UseAVX > 0 && n->as_Vector()->length() == 4);
  match(Set dst (DivVF src (LoadVector mem)));
  format %{ "vdivps  $dst,$src,$mem\t! div packed4F" %}
  ins_encode %{
    int vector_len = 0;
    __ vdivps($dst$$XMMRegister, $src$$XMMRegister, $mem$$Address, vector_len);
  %}
  ins_pipe( pipe_slow );
%}

instruct vdiv8F_reg(vec dst, vec src1, vec src2) %{
  predicate(UseAVX > 0 && n->as_Vector()->length() == 8);
  match(Set dst (DivVF src1 src2));
  format %{ "vdivps  $dst,$src1,$src2\t! div packed8F" %}
  ins_encode %{
    int vector_len = 1;
    __ vdivps($dst$$XMMRegister, $src1$$XMMRegister, $src2$$XMMRegister, vector_len);
  %}
  ins_pipe( pipe_slow );
%}

instruct vdiv8F_mem(vec dst, vec src, memory mem) %{
  predicate(UseAVX > 0 && n->as_Vector()->length() == 8);
  match(Set dst (DivVF src (LoadVector mem)));
  format %{ "vdivps  $dst,$src,$mem\t! div packed8F" %}
  ins_encode %{
    int vector_len = 1;
    __ vdivps($dst$$XMMRegister, $src$$XMMRegister, $mem$$Address, vector_len);
  %}
  ins_pipe( pipe_slow );
%}

instruct vdiv16F_reg(vec dst, vec src1, vec src2) %{
  predicate(UseAVX > 0 && n->as_Vector()->length() == 16);
  match(Set dst (DivVF src1 src2));
  format %{ "vdivps  $dst,$src1,$src2\t! div packed16F" %}
  ins_encode %{
    int vector_len = 2;
    __ vdivps($dst$$XMMRegister, $src1$$XMMRegister, $src2$$XMMRegister, vector_len);
  %}
  ins_pipe( pipe_slow );
%}

instruct vdiv16F_mem(vec dst, vec src, memory mem) %{
  predicate(UseAVX > 0 && n->as_Vector()->length() == 16);
  match(Set dst (DivVF src (LoadVector mem)));
  format %{ "vdivps  $dst,$src,$mem\t! div packed16F" %}
  ins_encode %{
    int vector_len = 2;
    __ vdivps($dst$$XMMRegister, $src$$XMMRegister, $mem$$Address, vector_len);
  %}
  ins_pipe( pipe_slow );
%}

// Doubles vector div
instruct vdiv2D(vec dst, vec src) %{
  predicate(UseAVX == 0 && n->as_Vector()->length() == 2);
  match(Set dst (DivVD dst src));
  format %{ "divpd   $dst,$src\t! div packed2D" %}
  ins_encode %{
    __ divpd($dst$$XMMRegister, $src$$XMMRegister);
  %}
  ins_pipe( pipe_slow );
%}

instruct vdiv2D_reg(vec dst, vec src1, vec src2) %{
  predicate(UseAVX > 0 && n->as_Vector()->length() == 2);
  match(Set dst (DivVD src1 src2));
  format %{ "vdivpd  $dst,$src1,$src2\t! div packed2D" %}
  ins_encode %{
    int vector_len = 0;
    __ vdivpd($dst$$XMMRegister, $src1$$XMMRegister, $src2$$XMMRegister, vector_len);
  %}
  ins_pipe( pipe_slow );
%}

instruct vdiv2D_mem(vec dst, vec src, memory mem) %{
  predicate(UseAVX > 0 && n->as_Vector()->length() == 2);
  match(Set dst (DivVD src (LoadVector mem)));
  format %{ "vdivpd  $dst,$src,$mem\t! div packed2D" %}
  ins_encode %{
    int vector_len = 0;
    __ vdivpd($dst$$XMMRegister, $src$$XMMRegister, $mem$$Address, vector_len);
  %}
  ins_pipe( pipe_slow );
%}

instruct vdiv4D_reg(vec dst, vec src1, vec src2) %{
  predicate(UseAVX > 0 && n->as_Vector()->length() == 4);
  match(Set dst (DivVD src1 src2));
  format %{ "vdivpd  $dst,$src1,$src2\t! div packed4D" %}
  ins_encode %{
    int vector_len = 1;
    __ vdivpd($dst$$XMMRegister, $src1$$XMMRegister, $src2$$XMMRegister, vector_len);
  %}
  ins_pipe( pipe_slow );
%}

instruct vdiv4D_mem(vec dst, vec src, memory mem) %{
  predicate(UseAVX > 0 && n->as_Vector()->length() == 4);
  match(Set dst (DivVD src (LoadVector mem)));
  format %{ "vdivpd  $dst,$src,$mem\t! div packed4D" %}
  ins_encode %{
    int vector_len = 1;
    __ vdivpd($dst$$XMMRegister, $src$$XMMRegister, $mem$$Address, vector_len);
  %}
  ins_pipe( pipe_slow );
%}

instruct vdiv8D_reg(vec dst, vec src1, vec src2) %{
  predicate(UseAVX > 2 && n->as_Vector()->length() == 8);
  match(Set dst (DivVD src1 src2));
  format %{ "vdivpd  $dst,$src1,$src2\t! div packed8D" %}
  ins_encode %{
    int vector_len = 2;
    __ vdivpd($dst$$XMMRegister, $src1$$XMMRegister, $src2$$XMMRegister, vector_len);
  %}
  ins_pipe( pipe_slow );
%}

instruct vdiv8D_mem(vec dst, vec src, memory mem) %{
  predicate(UseAVX > 2 && n->as_Vector()->length() == 8);
  match(Set dst (DivVD src (LoadVector mem)));
  format %{ "vdivpd  $dst,$src,$mem\t! div packed8D" %}
  ins_encode %{
    int vector_len = 2;
    __ vdivpd($dst$$XMMRegister, $src$$XMMRegister, $mem$$Address, vector_len);
  %}
  ins_pipe( pipe_slow );
%}

// --------------------------------- Sqrt --------------------------------------

// Floating point vector sqrt
instruct vsqrt2D_reg(vec dst, vec src) %{
  predicate(UseAVX > 0 && n->as_Vector()->length() == 2);
  match(Set dst (SqrtVD src));
  format %{ "vsqrtpd  $dst,$src\t! sqrt packed2D" %}
  ins_encode %{
    int vector_len = 0;
    __ vsqrtpd($dst$$XMMRegister, $src$$XMMRegister, vector_len);
  %}
  ins_pipe( pipe_slow );
%}

instruct vsqrt2D_mem(vec dst, memory mem) %{
  predicate(UseAVX > 0 && n->as_Vector()->length() == 2);
  match(Set dst (SqrtVD (LoadVector mem)));
  format %{ "vsqrtpd  $dst,$mem\t! sqrt packed2D" %}
  ins_encode %{
    int vector_len = 0;
    __ vsqrtpd($dst$$XMMRegister, $mem$$Address, vector_len);
  %}
  ins_pipe( pipe_slow );
%}

instruct vsqrt4D_reg(vec dst, vec src) %{
  predicate(UseAVX > 0 && n->as_Vector()->length() == 4);
  match(Set dst (SqrtVD src));
  format %{ "vsqrtpd  $dst,$src\t! sqrt packed4D" %}
  ins_encode %{
    int vector_len = 1;
    __ vsqrtpd($dst$$XMMRegister, $src$$XMMRegister, vector_len);
  %}
  ins_pipe( pipe_slow );
%}

instruct vsqrt4D_mem(vec dst, memory mem) %{
  predicate(UseAVX > 0 && n->as_Vector()->length() == 4);
  match(Set dst (SqrtVD (LoadVector mem)));
  format %{ "vsqrtpd  $dst,$mem\t! sqrt packed4D" %}
  ins_encode %{
    int vector_len = 1;
    __ vsqrtpd($dst$$XMMRegister, $mem$$Address, vector_len);
  %}
  ins_pipe( pipe_slow );
%}

instruct vsqrt8D_reg(vec dst, vec src) %{
  predicate(UseAVX > 2 && n->as_Vector()->length() == 8);
  match(Set dst (SqrtVD src));
  format %{ "vsqrtpd  $dst,$src\t! sqrt packed8D" %}
  ins_encode %{
    int vector_len = 2;
    __ vsqrtpd($dst$$XMMRegister, $src$$XMMRegister, vector_len);
  %}
  ins_pipe( pipe_slow );
%}

instruct vsqrt8D_mem(vec dst, memory mem) %{
  predicate(UseAVX > 2 && n->as_Vector()->length() == 8);
  match(Set dst (SqrtVD (LoadVector mem)));
  format %{ "vsqrtpd  $dst,$mem\t! sqrt packed8D" %}
  ins_encode %{
    int vector_len = 2;
    __ vsqrtpd($dst$$XMMRegister, $mem$$Address, vector_len);
  %}
  ins_pipe( pipe_slow );
%}

instruct vsqrt2F_reg(vec dst, vec src) %{
  predicate(UseAVX > 0 && n->as_Vector()->length() == 2);
  match(Set dst (SqrtVF src));
  format %{ "vsqrtps  $dst,$src\t! sqrt packed2F" %}
  ins_encode %{
    int vector_len = 0;
    __ vsqrtps($dst$$XMMRegister, $src$$XMMRegister, vector_len);
  %}
  ins_pipe( pipe_slow );
%}

instruct vsqrt2F_mem(vec dst, memory mem) %{
  predicate((UseAVX > 0) && (n->as_Vector()->length() == 2) &&
    (vector_length_in_bytes(n->in(1)) > 8));
  match(Set dst (SqrtVF (LoadVector mem)));
  format %{ "vsqrtps  $dst,$mem\t! sqrt packed2F" %}
  ins_encode %{
    int vector_len = 0;
    __ vsqrtps($dst$$XMMRegister, $mem$$Address, vector_len);
  %}
  ins_pipe( pipe_slow );
%}

instruct vsqrt4F_reg(vec dst, vec src) %{
  predicate(UseAVX > 0 && n->as_Vector()->length() == 4);
  match(Set dst (SqrtVF src));
  format %{ "vsqrtps  $dst,$src\t! sqrt packed4F" %}
  ins_encode %{
    int vector_len = 0;
    __ vsqrtps($dst$$XMMRegister, $src$$XMMRegister, vector_len);
  %}
  ins_pipe( pipe_slow );
%}

instruct vsqrt4F_mem(vec dst, memory mem) %{
  predicate(UseAVX > 0 && n->as_Vector()->length() == 4);
  match(Set dst (SqrtVF (LoadVector mem)));
  format %{ "vsqrtps  $dst,$mem\t! sqrt packed4F" %}
  ins_encode %{
    int vector_len = 0;
    __ vsqrtps($dst$$XMMRegister, $mem$$Address, vector_len);
  %}
  ins_pipe( pipe_slow );
%}

instruct vsqrt8F_reg(vec dst, vec src) %{
  predicate(UseAVX > 0 && n->as_Vector()->length() == 8);
  match(Set dst (SqrtVF src));
  format %{ "vsqrtps  $dst,$src\t! sqrt packed8F" %}
  ins_encode %{
    int vector_len = 1;
    __ vsqrtps($dst$$XMMRegister, $src$$XMMRegister, vector_len);
  %}
  ins_pipe( pipe_slow );
%}

instruct vsqrt8F_mem(vec dst, memory mem) %{
  predicate(UseAVX > 0 && n->as_Vector()->length() == 8);
  match(Set dst (SqrtVF (LoadVector mem)));
  format %{ "vsqrtps  $dst,$mem\t! sqrt packed8F" %}
  ins_encode %{
    int vector_len = 1;
    __ vsqrtps($dst$$XMMRegister, $mem$$Address, vector_len);
  %}
  ins_pipe( pipe_slow );
%}

instruct vsqrt16F_reg(vec dst, vec src) %{
  predicate(UseAVX > 2 && n->as_Vector()->length() == 16);
  match(Set dst (SqrtVF src));
  format %{ "vsqrtps  $dst,$src\t! sqrt packed16F" %}
  ins_encode %{
    int vector_len = 2;
    __ vsqrtps($dst$$XMMRegister, $src$$XMMRegister, vector_len);
  %}
  ins_pipe( pipe_slow );
%}

instruct vsqrt16F_mem(vec dst, memory mem) %{
  predicate(UseAVX > 2 && n->as_Vector()->length() == 16);
  match(Set dst (SqrtVF (LoadVector mem)));
  format %{ "vsqrtps  $dst,$mem\t! sqrt packed16F" %}
  ins_encode %{
    int vector_len = 2;
    __ vsqrtps($dst$$XMMRegister, $mem$$Address, vector_len);
  %}
  ins_pipe( pipe_slow );
%}

// ------------------------------ Shift ---------------------------------------

// Left and right shift count vectors are the same on x86
// (only lowest bits of xmm reg are used for count).
instruct vshiftcnt(vec dst, rRegI cnt) %{
  match(Set dst (LShiftCntV cnt));
  match(Set dst (RShiftCntV cnt));
  format %{ "movdl    $dst,$cnt\t! load shift count" %}
  ins_encode %{
    __ movdl($dst$$XMMRegister, $cnt$$Register);
  %}
  ins_pipe( pipe_slow );
%}

instruct vshiftcntimm(vec dst, immI8 cnt, rRegI tmp) %{
  match(Set dst cnt);
  effect(TEMP tmp);
  format %{ "movl    $tmp,$cnt\t"
            "movdl   $dst,$tmp\t! load shift count" %}
  ins_encode %{
    __ movl($tmp$$Register, $cnt$$constant);
    __ movdl($dst$$XMMRegister, $tmp$$Register);
  %}
  ins_pipe( pipe_slow );
%}

// Byte vector shift
instruct vshift4B(vec dst, vec src, vec shift, vec tmp, rRegI scratch) %{
  predicate(UseSSE > 3 && n->as_Vector()->length() == 4);
  match(Set dst (LShiftVB src shift));
  match(Set dst (RShiftVB src shift));
  match(Set dst (URShiftVB src shift));
  effect(TEMP dst, USE src, USE shift, TEMP tmp, TEMP scratch);
  format %{"vextendbw $tmp,$src\n\t"
           "vshiftw   $tmp,$shift\n\t"
           "movdqu    $dst,[0x00ff00ff0x00ff00ff]\n\t"
           "pand      $dst,$tmp\n\t"
           "packuswb  $dst,$dst\n\t ! packed4B shift" %}
  ins_encode %{
    int opcode = this->as_Mach()->ideal_Opcode();

    __ vextendbw(opcode, $tmp$$XMMRegister, $src$$XMMRegister);
    __ vshiftw(opcode, $tmp$$XMMRegister, $shift$$XMMRegister);
    __ movdqu($dst$$XMMRegister, ExternalAddress(vector_short_to_byte_mask()), $scratch$$Register);
    __ pand($dst$$XMMRegister, $tmp$$XMMRegister);
    __ packuswb($dst$$XMMRegister, $dst$$XMMRegister);
  %}
  ins_pipe( pipe_slow );
%}

instruct vshift8B(vec dst, vec src, vec shift, vec tmp, rRegI scratch) %{
  predicate(UseSSE > 3 && n->as_Vector()->length() == 8);
  match(Set dst (LShiftVB src shift));
  match(Set dst (RShiftVB src shift));
  match(Set dst (URShiftVB src shift));
  effect(TEMP dst, USE src, USE shift, TEMP tmp, TEMP scratch);
  format %{"vextendbw $tmp,$src\n\t"
           "vshiftw   $tmp,$shift\n\t"
           "movdqu    $dst,[0x00ff00ff0x00ff00ff]\n\t"
           "pand      $dst,$tmp\n\t"
           "packuswb  $dst,$dst\n\t ! packed8B shift" %}
  ins_encode %{
    int opcode = this->as_Mach()->ideal_Opcode();

    __ vextendbw(opcode, $tmp$$XMMRegister, $src$$XMMRegister);
    __ vshiftw(opcode, $tmp$$XMMRegister, $shift$$XMMRegister);
    __ movdqu($dst$$XMMRegister, ExternalAddress(vector_short_to_byte_mask()), $scratch$$Register);
    __ pand($dst$$XMMRegister, $tmp$$XMMRegister);
    __ packuswb($dst$$XMMRegister, $dst$$XMMRegister);
  %}
  ins_pipe( pipe_slow );
%}

instruct vshift16B(vec dst, vec src, vec shift, vec tmp1, vec tmp2, rRegI scratch) %{
  predicate(UseSSE > 3  && UseAVX <= 1 && n->as_Vector()->length() == 16);
  match(Set dst (LShiftVB src shift));
  match(Set dst (RShiftVB src shift));
  match(Set dst (URShiftVB src shift));
  effect(TEMP dst, USE src, USE shift, TEMP tmp1, TEMP tmp2, TEMP scratch);
  format %{"vextendbw $tmp1,$src\n\t"
           "vshiftw   $tmp1,$shift\n\t"
           "pshufd    $tmp2,$src\n\t"
           "vextendbw $tmp2,$tmp2\n\t"
           "vshiftw   $tmp2,$shift\n\t"
           "movdqu    $dst,[0x00ff00ff0x00ff00ff]\n\t"
           "pand      $tmp2,$dst\n\t"
           "pand      $dst,$tmp1\n\t"
           "packuswb  $dst,$tmp2\n\t! packed16B shift" %}
  ins_encode %{
    int opcode = this->as_Mach()->ideal_Opcode();

    __ vextendbw(opcode, $tmp1$$XMMRegister, $src$$XMMRegister);
    __ vshiftw(opcode, $tmp1$$XMMRegister, $shift$$XMMRegister);
    __ pshufd($tmp2$$XMMRegister, $src$$XMMRegister, 0xE);
    __ vextendbw(opcode, $tmp2$$XMMRegister, $tmp2$$XMMRegister);
    __ vshiftw(opcode, $tmp2$$XMMRegister, $shift$$XMMRegister);
    __ movdqu($dst$$XMMRegister, ExternalAddress(vector_short_to_byte_mask()), $scratch$$Register);
    __ pand($tmp2$$XMMRegister, $dst$$XMMRegister);
    __ pand($dst$$XMMRegister, $tmp1$$XMMRegister);
    __ packuswb($dst$$XMMRegister, $tmp2$$XMMRegister);
  %}
  ins_pipe( pipe_slow );
%}

instruct vshift16B_avx(vec dst, vec src, vec shift, vec tmp, rRegI scratch) %{
  predicate(UseAVX > 1 && n->as_Vector()->length() == 16);
  match(Set dst (LShiftVB src shift));
  match(Set dst (RShiftVB src shift));
  match(Set dst (URShiftVB src shift));
  effect(TEMP dst, USE src, USE shift, TEMP tmp, TEMP scratch);
  format %{"vextendbw  $tmp,$src\n\t"
           "vshiftw    $tmp,$tmp,$shift\n\t"
           "vpand      $tmp,$tmp,[0x00ff00ff0x00ff00ff]\n\t"
           "vextracti128_high  $dst,$tmp\n\t"
           "vpackuswb  $dst,$tmp,$dst\n\t! packed16B shift" %}
  ins_encode %{
    int opcode = this->as_Mach()->ideal_Opcode();

    int vector_len = 1;
    __ vextendbw(opcode, $tmp$$XMMRegister, $src$$XMMRegister, vector_len);
    __ vshiftw(opcode, $tmp$$XMMRegister, $tmp$$XMMRegister, $shift$$XMMRegister, vector_len);
    __ vpand($tmp$$XMMRegister, $tmp$$XMMRegister, ExternalAddress(vector_short_to_byte_mask()), vector_len, $scratch$$Register);
    __ vextracti128_high($dst$$XMMRegister, $tmp$$XMMRegister);
    __ vpackuswb($dst$$XMMRegister, $tmp$$XMMRegister, $dst$$XMMRegister, 0);
  %}
  ins_pipe( pipe_slow );
%}

instruct vshift32B_avx(vec dst, vec src, vec shift, vec tmp, rRegI scratch) %{
  predicate(UseAVX > 1 && n->as_Vector()->length() == 32);
  match(Set dst (LShiftVB src shift));
  match(Set dst (RShiftVB src shift));
  match(Set dst (URShiftVB src shift));
  effect(TEMP dst, USE src, USE shift, TEMP tmp, TEMP scratch);
  format %{"vextracti128_high  $tmp,$src\n\t"
           "vextendbw  $tmp,$tmp\n\t"
           "vextendbw  $dst,$src\n\t"
           "vshiftw    $tmp,$tmp,$shift\n\t"
           "vshiftw    $dst,$dst,$shift\n\t"
           "vpand      $tmp,$tmp,[0x00ff00ff0x00ff00ff]\n\t"
           "vpand      $dst,$dst,[0x00ff00ff0x00ff00ff]\n\t"
           "vpackuswb  $dst,$dst,$tmp\n\t"
           "vpermq     $dst,$dst,0xD8\n\t! packed32B shift" %}
  ins_encode %{
    int opcode = this->as_Mach()->ideal_Opcode();

    int vector_len = 1;
    __ vextracti128_high($tmp$$XMMRegister, $src$$XMMRegister);
    __ vextendbw(opcode, $tmp$$XMMRegister, $tmp$$XMMRegister, vector_len);
    __ vextendbw(opcode, $dst$$XMMRegister, $src$$XMMRegister, vector_len);
    __ vshiftw(opcode, $tmp$$XMMRegister, $tmp$$XMMRegister, $shift$$XMMRegister, vector_len);
    __ vshiftw(opcode, $dst$$XMMRegister, $dst$$XMMRegister, $shift$$XMMRegister, vector_len);
    __ vpand($tmp$$XMMRegister, $tmp$$XMMRegister, ExternalAddress(vector_short_to_byte_mask()), vector_len, $scratch$$Register);
    __ vpand($dst$$XMMRegister, $dst$$XMMRegister, ExternalAddress(vector_short_to_byte_mask()), vector_len, $scratch$$Register);
    __ vpackuswb($dst$$XMMRegister, $dst$$XMMRegister, $tmp$$XMMRegister, vector_len);
    __ vpermq($dst$$XMMRegister, $dst$$XMMRegister, 0xD8, vector_len);
  %}
  ins_pipe( pipe_slow );
%}

instruct vshift64B_avx(vec dst, vec src, vec shift, vec tmp1, vec tmp2, rRegI scratch) %{
  predicate(UseAVX > 2 && n->as_Vector()->length() == 64);
  match(Set dst (LShiftVB src shift));
  match(Set dst (RShiftVB src shift));
  match(Set dst (URShiftVB src shift));
  effect(TEMP dst, USE src, USE shift, TEMP tmp1, TEMP tmp2, TEMP scratch);
  format %{"vextracti64x4  $tmp1,$src\n\t"
           "vextendbw      $tmp1,$tmp1\n\t"
           "vextendbw      $tmp2,$src\n\t"
           "vshiftw        $tmp1,$tmp1,$shift\n\t"
           "vshiftw        $tmp2,$tmp2,$shift\n\t"
           "vmovdqu        $dst,[0x00ff00ff0x00ff00ff]\n\t"
           "vpbroadcastd   $dst,$dst\n\t"
           "vpand          $tmp1,$tmp1,$dst\n\t"
           "vpand          $tmp2,$tmp2,$dst\n\t"
           "vpackuswb      $dst,$tmp1,$tmp2\n\t"
           "evmovdquq      $tmp2, [0x0604020007050301]\n\t"
           "vpermq         $dst,$tmp2,$dst\n\t! packed64B shift" %}
  ins_encode %{
    int opcode = this->as_Mach()->ideal_Opcode();

    int vector_len = 2;
    __ vextracti64x4($tmp1$$XMMRegister, $src$$XMMRegister, 1);
    __ vextendbw(opcode, $tmp1$$XMMRegister, $tmp1$$XMMRegister, vector_len);
    __ vextendbw(opcode, $tmp2$$XMMRegister, $src$$XMMRegister, vector_len);
    __ vshiftw(opcode, $tmp1$$XMMRegister, $tmp1$$XMMRegister, $shift$$XMMRegister, vector_len);
    __ vshiftw(opcode, $tmp2$$XMMRegister, $tmp2$$XMMRegister, $shift$$XMMRegister, vector_len);
    __ vmovdqu($dst$$XMMRegister, ExternalAddress(vector_short_to_byte_mask()), $scratch$$Register);
    __ vpbroadcastd($dst$$XMMRegister, $dst$$XMMRegister, vector_len);
    __ vpand($tmp1$$XMMRegister, $tmp1$$XMMRegister, $dst$$XMMRegister, vector_len);
    __ vpand($tmp2$$XMMRegister, $tmp2$$XMMRegister, $dst$$XMMRegister, vector_len);
    __ vpackuswb($dst$$XMMRegister, $tmp1$$XMMRegister, $tmp2$$XMMRegister, vector_len);
    __ evmovdquq($tmp2$$XMMRegister, ExternalAddress(vector_byte_perm_mask()), vector_len, $scratch$$Register);
    __ vpermq($dst$$XMMRegister, $tmp2$$XMMRegister, $dst$$XMMRegister, vector_len);
  %}
  ins_pipe( pipe_slow );
%}

// Shorts vector logical right shift produces incorrect Java result
// for negative data because java code convert short value into int with
// sign extension before a shift. But char vectors are fine since chars are
// unsigned values.
// Shorts/Chars vector left shift
instruct vshist2S(vec dst, vec src, vec shift) %{
  predicate(n->as_Vector()->length() == 2);
  match(Set dst (LShiftVS src shift));
  match(Set dst (RShiftVS src shift));
  match(Set dst (URShiftVS src shift));
  effect(TEMP dst, USE src, USE shift);
  format %{ "vshiftw  $dst,$src,$shift\t! shift packed2S" %}
  ins_encode %{
    int opcode = this->as_Mach()->ideal_Opcode();
    if (UseAVX == 0) {
      if ($dst$$XMMRegister != $src$$XMMRegister)
         __ movflt($dst$$XMMRegister, $src$$XMMRegister);
      __ vshiftw(opcode, $dst$$XMMRegister, $shift$$XMMRegister);
    } else {
      int vector_len = 0;
      __ vshiftw(opcode, $dst$$XMMRegister, $src$$XMMRegister, $shift$$XMMRegister, vector_len);
    }
  %}
  ins_pipe( pipe_slow );
%}

instruct vshift4S(vec dst, vec src, vec shift) %{
  predicate(n->as_Vector()->length() == 4);
  match(Set dst (LShiftVS src shift));
  match(Set dst (RShiftVS src shift));
  match(Set dst (URShiftVS src shift));
  effect(TEMP dst, USE src, USE shift);
  format %{ "vshiftw  $dst,$src,$shift\t! shift packed4S" %}
  ins_encode %{
    int opcode = this->as_Mach()->ideal_Opcode();
    if (UseAVX == 0) {
      if ($dst$$XMMRegister != $src$$XMMRegister)
         __ movdbl($dst$$XMMRegister, $src$$XMMRegister);
      __ vshiftw(opcode, $dst$$XMMRegister, $shift$$XMMRegister);

    } else {
      int vector_len = 0;
      __ vshiftw(opcode, $dst$$XMMRegister, $src$$XMMRegister, $shift$$XMMRegister, vector_len);
    }
  %}
  ins_pipe( pipe_slow );
%}

instruct vshift8S(vec dst, vec src, vec shift) %{
  predicate(n->as_Vector()->length() == 8);
  match(Set dst (LShiftVS src shift));
  match(Set dst (RShiftVS src shift));
  match(Set dst (URShiftVS src shift));
  effect(TEMP dst, USE src, USE shift);
  format %{ "vshiftw  $dst,$src,$shift\t! shift packed8S" %}
  ins_encode %{
    int opcode = this->as_Mach()->ideal_Opcode();
    if (UseAVX == 0) {
      if ($dst$$XMMRegister != $src$$XMMRegister)
         __ movdqu($dst$$XMMRegister, $src$$XMMRegister);
      __ vshiftw(opcode, $dst$$XMMRegister, $shift$$XMMRegister);
    } else {
      int vector_len = 0;
      __ vshiftw(opcode, $dst$$XMMRegister, $src$$XMMRegister, $shift$$XMMRegister, vector_len);
    }
  %}
  ins_pipe( pipe_slow );
%}

instruct vshift16S(vec dst, vec src, vec shift) %{
  predicate(UseAVX > 1 && n->as_Vector()->length() == 16);
  match(Set dst (LShiftVS src shift));
  match(Set dst (RShiftVS src shift));
  match(Set dst (URShiftVS src shift));
  effect(DEF dst, USE src, USE shift);
  format %{ "vshiftw  $dst,$src,$shift\t! shift packed16S" %}
  ins_encode %{
    int vector_len = 1;
    int opcode = this->as_Mach()->ideal_Opcode();
    __ vshiftw(opcode, $dst$$XMMRegister, $src$$XMMRegister, $shift$$XMMRegister, vector_len);
  %}
  ins_pipe( pipe_slow );
%}

instruct vshift32S(vec dst, vec src, vec shift) %{
  predicate(UseAVX > 2 && VM_Version::supports_avx512bw() && n->as_Vector()->length() == 32);
  match(Set dst (LShiftVS src shift));
  match(Set dst (RShiftVS src shift));
  match(Set dst (URShiftVS src shift));
  effect(DEF dst, USE src, USE shift);
  format %{ "vshiftw  $dst,$src,$shift\t! shift packed32S" %}
  ins_encode %{
    int vector_len = 2;
    int opcode = this->as_Mach()->ideal_Opcode();
    __ vshiftw(opcode, $dst$$XMMRegister, $src$$XMMRegister, $shift$$XMMRegister, vector_len);
  %}
  ins_pipe( pipe_slow );
%}

// Integers vector left shift
instruct vshift2I(vec dst, vec src, vec shift) %{
  predicate(n->as_Vector()->length() == 2);
  match(Set dst (LShiftVI src shift));
  match(Set dst (RShiftVI src shift));
  match(Set dst (URShiftVI src shift));
  effect(TEMP dst, USE src, USE shift);
  format %{ "vshiftd  $dst,$src,$shift\t! shift packed2I" %}
  ins_encode %{
    int opcode = this->as_Mach()->ideal_Opcode();
    if (UseAVX == 0) {
      if ($dst$$XMMRegister != $src$$XMMRegister)
         __ movdbl($dst$$XMMRegister, $src$$XMMRegister);
      __ vshiftd(opcode, $dst$$XMMRegister, $shift$$XMMRegister);
    } else {
      int vector_len = 0;
      __ vshiftd(opcode, $dst$$XMMRegister, $src$$XMMRegister, $shift$$XMMRegister, vector_len);
    }
  %}
  ins_pipe( pipe_slow );
%}

instruct vshift4I(vec dst, vec src, vec shift) %{
  predicate(n->as_Vector()->length() == 4);
  match(Set dst (LShiftVI src shift));
  match(Set dst (RShiftVI src shift));
  match(Set dst (URShiftVI src shift));
  effect(TEMP dst, USE src, USE shift);
  format %{ "vshiftd  $dst,$src,$shift\t! shift packed4I" %}
  ins_encode %{
    int opcode = this->as_Mach()->ideal_Opcode();
    if (UseAVX == 0) {
      if ($dst$$XMMRegister != $src$$XMMRegister)
         __ movdqu($dst$$XMMRegister, $src$$XMMRegister);
      __ vshiftd(opcode, $dst$$XMMRegister, $shift$$XMMRegister);
    } else {
      int vector_len = 0;
      __ vshiftd(opcode, $dst$$XMMRegister, $src$$XMMRegister, $shift$$XMMRegister, vector_len);
    }
  %}
  ins_pipe( pipe_slow );
%}

instruct vshift8I(vec dst, vec src, vec shift) %{
  predicate(UseAVX > 1 && n->as_Vector()->length() == 8);
  match(Set dst (LShiftVI src shift));
  match(Set dst (RShiftVI src shift));
  match(Set dst (URShiftVI src shift));
  effect(DEF dst, USE src, USE shift);
  format %{ "vshiftd  $dst,$src,$shift\t! shift packed8I" %}
  ins_encode %{
    int vector_len = 1;
    int opcode = this->as_Mach()->ideal_Opcode();
    __ vshiftd(opcode, $dst$$XMMRegister, $src$$XMMRegister, $shift$$XMMRegister, vector_len);
  %}
  ins_pipe( pipe_slow );
%}

instruct vshift16I(vec dst, vec src, vec shift) %{
  predicate(UseAVX > 2 && n->as_Vector()->length() == 16);
  match(Set dst (LShiftVI src shift));
  match(Set dst (RShiftVI src shift));
  match(Set dst (URShiftVI src shift));
  effect(DEF dst, USE src, USE shift);
  format %{ "vshiftd  $dst,$src,$shift\t! shift packed16I" %}
  ins_encode %{
    int vector_len = 2;
    int opcode = this->as_Mach()->ideal_Opcode();
    __ vshiftd(opcode, $dst$$XMMRegister, $src$$XMMRegister, $shift$$XMMRegister, vector_len);
  %}
  ins_pipe( pipe_slow );
%}

// Longs vector shift
instruct vshift2L(vec dst, vec src, vec shift) %{
  predicate(n->as_Vector()->length() == 2);
  match(Set dst (LShiftVL src shift));
  match(Set dst (URShiftVL src shift));
  effect(TEMP dst, USE src, USE shift);
  format %{ "vshiftq  $dst,$src,$shift\t! shift packed2L" %}
  ins_encode %{
    int opcode = this->as_Mach()->ideal_Opcode();
    if (UseAVX == 0) {
      if ($dst$$XMMRegister != $src$$XMMRegister)
         __ movdqu($dst$$XMMRegister, $src$$XMMRegister);
      __ vshiftq(opcode, $dst$$XMMRegister, $shift$$XMMRegister);
    } else {
      int vector_len = 0;
      __ vshiftq(opcode, $dst$$XMMRegister, $src$$XMMRegister, $shift$$XMMRegister, vector_len);
    }
  %}
  ins_pipe( pipe_slow );
%}

instruct vshift4L(vec dst, vec src, vec shift) %{
  predicate(UseAVX > 1 && n->as_Vector()->length() == 4);
  match(Set dst (LShiftVL src shift));
  match(Set dst (URShiftVL src shift));
  effect(DEF dst, USE src, USE shift);
  format %{ "vshiftq  $dst,$src,$shift\t! left shift packed4L" %}
  ins_encode %{
    int vector_len = 1;
    int opcode = this->as_Mach()->ideal_Opcode();
    __ vshiftq(opcode, $dst$$XMMRegister, $src$$XMMRegister, $shift$$XMMRegister, vector_len);
  %}
  ins_pipe( pipe_slow );
%}

instruct vshift8L(vec dst, vec src, vec shift) %{
  predicate(UseAVX > 2 && n->as_Vector()->length() == 8);
  match(Set dst (LShiftVL src shift));
  match(Set dst (RShiftVL src shift));
  match(Set dst (URShiftVL src shift));
  effect(DEF dst, USE src, USE shift);
  format %{ "vshiftq  $dst,$src,$shift\t! shift packed8L" %}
  ins_encode %{
    int vector_len = 2;
    int opcode = this->as_Mach()->ideal_Opcode();
    __ vshiftq(opcode, $dst$$XMMRegister, $src$$XMMRegister, $shift$$XMMRegister, vector_len);
  %}
  ins_pipe( pipe_slow );
%}

// -------------------ArithmeticRightShift -----------------------------------
// Long vector arithmetic right shift
instruct vsra2L_reg(vec dst, vec src, vec shift, vec tmp, rRegI scratch) %{
  predicate(UseSSE >= 2 && n->as_Vector()->length() == 2);
  match(Set dst (RShiftVL src shift));
  effect(TEMP dst, TEMP tmp, TEMP scratch);
  format %{ "movdqu  $dst,$src\n\t"
            "psrlq   $dst,$shift\n\t"
            "movdqu  $tmp,[0x8000000000000000]\n\t"
            "psrlq   $tmp,$shift\n\t"
            "pxor    $dst,$tmp\n\t"
            "psubq   $dst,$tmp\t! arithmetic right shift packed2L" %}
  ins_encode %{
    __ movdqu($dst$$XMMRegister, $src$$XMMRegister);
    __ psrlq($dst$$XMMRegister, $shift$$XMMRegister);
    __ movdqu($tmp$$XMMRegister, ExternalAddress(vector_long_sign_mask()), $scratch$$Register);
    __ psrlq($tmp$$XMMRegister, $shift$$XMMRegister);
    __ pxor($dst$$XMMRegister, $tmp$$XMMRegister);
    __ psubq($dst$$XMMRegister, $tmp$$XMMRegister);
  %}
  ins_pipe( pipe_slow );
%}

instruct vsra2L_reg_evex(vec dst, vec src, vec shift) %{
  predicate(UseAVX > 2 && n->as_Vector()->length() == 2);
  match(Set dst (RShiftVL src shift));
  format %{ "evpsraq  $dst,$src,$shift\t! arithmetic right shift packed2L" %}
  ins_encode %{
    int vector_len = 0;
    __ evpsraq($dst$$XMMRegister, $src$$XMMRegister, $shift$$XMMRegister, vector_len);
  %}
  ins_pipe( pipe_slow );
%}

instruct vsra4L_reg(vec dst, vec src, vec shift, vec tmp, rRegI scratch) %{
  predicate(UseAVX > 1 && n->as_Vector()->length() == 4);
  match(Set dst (RShiftVL src shift));
  effect(TEMP dst, TEMP tmp, TEMP scratch);
  format %{ "vpsrlq   $dst,$src,$shift\n\t"
            "vmovdqu  $tmp,[0x8000000000000000]\n\t"
            "vpsrlq   $tmp,$tmp,$shift\n\t"
            "vpxor    $dst,$dst,$tmp\n\t"
            "vpsubq   $dst,$dst,$tmp\t! arithmetic right shift packed4L" %}
  ins_encode %{
    int vector_len = 1;
    __ vpsrlq($dst$$XMMRegister, $src$$XMMRegister, $shift$$XMMRegister, vector_len);
    __ vmovdqu($tmp$$XMMRegister, ExternalAddress(vector_long_sign_mask()), $scratch$$Register);
    __ vpsrlq($tmp$$XMMRegister, $tmp$$XMMRegister, $shift$$XMMRegister, vector_len);
    __ vpxor($dst$$XMMRegister, $dst$$XMMRegister, $tmp$$XMMRegister, vector_len);
    __ vpsubq($dst$$XMMRegister, $dst$$XMMRegister, $tmp$$XMMRegister, vector_len);
  %}
  ins_pipe( pipe_slow );
%}

instruct vsra4L_reg_evex(vec dst, vec src, vec shift) %{
  predicate(UseAVX > 2 && n->as_Vector()->length() == 4);
  match(Set dst (RShiftVL src shift));
  format %{ "evpsraq  $dst,$src,$shift\t! arithmetic right shift packed4L" %}
  ins_encode %{
    int vector_len = 1;
    __ evpsraq($dst$$XMMRegister, $src$$XMMRegister, $shift$$XMMRegister, vector_len);
  %}
  ins_pipe( pipe_slow );
%}

// --------------------------------- AND --------------------------------------

instruct vand4B(vec dst, vec src) %{
  predicate(UseAVX == 0 && n->as_Vector()->length_in_bytes() == 4);
  match(Set dst (AndV dst src));
  format %{ "pand    $dst,$src\t! and vectors (4 bytes)" %}
  ins_encode %{
    __ pand($dst$$XMMRegister, $src$$XMMRegister);
  %}
  ins_pipe( pipe_slow );
%}

instruct vand4B_reg(vec dst, vec src1, vec src2) %{
  predicate(UseAVX > 0 && n->as_Vector()->length_in_bytes() == 4);
  match(Set dst (AndV src1 src2));
  format %{ "vpand   $dst,$src1,$src2\t! and vectors (4 bytes)" %}
  ins_encode %{
    int vector_len = 0;
    __ vpand($dst$$XMMRegister, $src1$$XMMRegister, $src2$$XMMRegister, vector_len);
  %}
  ins_pipe( pipe_slow );
%}

instruct vand4B_mem(vec dst, vec src, memory mem) %{
  predicate((UseAVX > 0) && (n->as_Vector()->length_in_bytes() == 4) &&
    (vector_length_in_bytes(n->in(1)) > 8));
  match(Set dst (AndV src (LoadVector mem)));
  format %{ "vpand   $dst,$src,$mem\t! and vectors (4 bytes)" %}
  ins_encode %{
    int vector_len = 0;
    __ vpand($dst$$XMMRegister, $src$$XMMRegister, $mem$$Address, vector_len);
  %}
  ins_pipe( pipe_slow );
%}

instruct vand8B(vec dst, vec src) %{
  predicate(UseAVX == 0 && n->as_Vector()->length_in_bytes() == 8);
  match(Set dst (AndV dst src));
  format %{ "pand    $dst,$src\t! and vectors (8 bytes)" %}
  ins_encode %{
    __ pand($dst$$XMMRegister, $src$$XMMRegister);
  %}
  ins_pipe( pipe_slow );
%}

instruct vand8B_reg(vec dst, vec src1, vec src2) %{
  predicate(UseAVX > 0 && n->as_Vector()->length_in_bytes() == 8);
  match(Set dst (AndV src1 src2));
  format %{ "vpand   $dst,$src1,$src2\t! and vectors (8 bytes)" %}
  ins_encode %{
    int vector_len = 0;
    __ vpand($dst$$XMMRegister, $src1$$XMMRegister, $src2$$XMMRegister, vector_len);
  %}
  ins_pipe( pipe_slow );
%}

instruct vand8B_mem(vec dst, vec src, memory mem) %{
  predicate((UseAVX > 0) && (n->as_Vector()->length_in_bytes() == 8) &&
    (vector_length_in_bytes(n->in(1)) > 8));
  match(Set dst (AndV src (LoadVector mem)));
  format %{ "vpand   $dst,$src,$mem\t! and vectors (8 bytes)" %}
  ins_encode %{
    int vector_len = 0;
    __ vpand($dst$$XMMRegister, $src$$XMMRegister, $mem$$Address, vector_len);
  %}
  ins_pipe( pipe_slow );
%}

instruct vand16B(vec dst, vec src) %{
  predicate(UseAVX == 0 && n->as_Vector()->length_in_bytes() == 16);
  match(Set dst (AndV dst src));
  format %{ "pand    $dst,$src\t! and vectors (16 bytes)" %}
  ins_encode %{
    __ pand($dst$$XMMRegister, $src$$XMMRegister);
  %}
  ins_pipe( pipe_slow );
%}

instruct vand16B_reg(vec dst, vec src1, vec src2) %{
  predicate(UseAVX > 0 && n->as_Vector()->length_in_bytes() == 16);
  match(Set dst (AndV src1 src2));
  format %{ "vpand   $dst,$src1,$src2\t! and vectors (16 bytes)" %}
  ins_encode %{
    int vector_len = 0;
    __ vpand($dst$$XMMRegister, $src1$$XMMRegister, $src2$$XMMRegister, vector_len);
  %}
  ins_pipe( pipe_slow );
%}

instruct vand16B_mem(vec dst, vec src, memory mem) %{
  predicate(UseAVX > 0 && n->as_Vector()->length_in_bytes() == 16);
  match(Set dst (AndV src (LoadVector mem)));
  format %{ "vpand   $dst,$src,$mem\t! and vectors (16 bytes)" %}
  ins_encode %{
    int vector_len = 0;
    __ vpand($dst$$XMMRegister, $src$$XMMRegister, $mem$$Address, vector_len);
  %}
  ins_pipe( pipe_slow );
%}

instruct vand32B_reg(vec dst, vec src1, vec src2) %{
  predicate(UseAVX > 1 && n->as_Vector()->length_in_bytes() == 32);
  match(Set dst (AndV src1 src2));
  format %{ "vpand   $dst,$src1,$src2\t! and vectors (32 bytes)" %}
  ins_encode %{
    int vector_len = 1;
    __ vpand($dst$$XMMRegister, $src1$$XMMRegister, $src2$$XMMRegister, vector_len);
  %}
  ins_pipe( pipe_slow );
%}

instruct vand32B_mem(vec dst, vec src, memory mem) %{
  predicate(UseAVX > 1 && n->as_Vector()->length_in_bytes() == 32);
  match(Set dst (AndV src (LoadVector mem)));
  format %{ "vpand   $dst,$src,$mem\t! and vectors (32 bytes)" %}
  ins_encode %{
    int vector_len = 1;
    __ vpand($dst$$XMMRegister, $src$$XMMRegister, $mem$$Address, vector_len);
  %}
  ins_pipe( pipe_slow );
%}

instruct vand64B_reg(vec dst, vec src1, vec src2) %{
  predicate(UseAVX > 2 && n->as_Vector()->length_in_bytes() == 64);
  match(Set dst (AndV src1 src2));
  format %{ "vpand   $dst,$src1,$src2\t! and vectors (64 bytes)" %}
  ins_encode %{
    int vector_len = 2;
    __ vpand($dst$$XMMRegister, $src1$$XMMRegister, $src2$$XMMRegister, vector_len);
  %}
  ins_pipe( pipe_slow );
%}

instruct vand64B_mem(vec dst, vec src, memory mem) %{
  predicate(UseAVX > 2 && n->as_Vector()->length_in_bytes() == 64);
  match(Set dst (AndV src (LoadVector mem)));
  format %{ "vpand   $dst,$src,$mem\t! and vectors (64 bytes)" %}
  ins_encode %{
    int vector_len = 2;
    __ vpand($dst$$XMMRegister, $src$$XMMRegister, $mem$$Address, vector_len);
  %}
  ins_pipe( pipe_slow );
%}

// --------------------------------- OR ---------------------------------------

instruct vor4B(vec dst, vec src) %{
  predicate(UseAVX == 0 && n->as_Vector()->length_in_bytes() == 4);
  match(Set dst (OrV dst src));
  format %{ "por     $dst,$src\t! or vectors (4 bytes)" %}
  ins_encode %{
    __ por($dst$$XMMRegister, $src$$XMMRegister);
  %}
  ins_pipe( pipe_slow );
%}

instruct vor4B_reg(vec dst, vec src1, vec src2) %{
  predicate(UseAVX > 0 && n->as_Vector()->length_in_bytes() == 4);
  match(Set dst (OrV src1 src2));
  format %{ "vpor    $dst,$src1,$src2\t! or vectors (4 bytes)" %}
  ins_encode %{
    int vector_len = 0;
    __ vpor($dst$$XMMRegister, $src1$$XMMRegister, $src2$$XMMRegister, vector_len);
  %}
  ins_pipe( pipe_slow );
%}

instruct vor4B_mem(vec dst, vec src, memory mem) %{
  predicate((UseAVX > 0) && (n->as_Vector()->length_in_bytes() == 4) &&
    (vector_length_in_bytes(n->in(1)) > 8));
  match(Set dst (OrV src (LoadVector mem)));
  format %{ "vpor    $dst,$src,$mem\t! or vectors (4 bytes)" %}
  ins_encode %{
    int vector_len = 0;
    __ vpor($dst$$XMMRegister, $src$$XMMRegister, $mem$$Address, vector_len);
  %}
  ins_pipe( pipe_slow );
%}

instruct vor8B(vec dst, vec src) %{
  predicate(UseAVX == 0 && n->as_Vector()->length_in_bytes() == 8);
  match(Set dst (OrV dst src));
  format %{ "por     $dst,$src\t! or vectors (8 bytes)" %}
  ins_encode %{
    __ por($dst$$XMMRegister, $src$$XMMRegister);
  %}
  ins_pipe( pipe_slow );
%}

instruct vor8B_reg(vec dst, vec src1, vec src2) %{
  predicate(UseAVX > 0 && n->as_Vector()->length_in_bytes() == 8);
  match(Set dst (OrV src1 src2));
  format %{ "vpor    $dst,$src1,$src2\t! or vectors (8 bytes)" %}
  ins_encode %{
    int vector_len = 0;
    __ vpor($dst$$XMMRegister, $src1$$XMMRegister, $src2$$XMMRegister, vector_len);
  %}
  ins_pipe( pipe_slow );
%}

instruct vor8B_mem(vec dst, vec src, memory mem) %{
  predicate((UseAVX > 0) && (n->as_Vector()->length_in_bytes() == 8) &&
    (vector_length_in_bytes(n->in(1)) > 8));
  match(Set dst (OrV src (LoadVector mem)));
  format %{ "vpor    $dst,$src,$mem\t! or vectors (8 bytes)" %}
  ins_encode %{
    int vector_len = 0;
    __ vpor($dst$$XMMRegister, $src$$XMMRegister, $mem$$Address, vector_len);
  %}
  ins_pipe( pipe_slow );
%}

instruct vor16B(vec dst, vec src) %{
  predicate(UseAVX == 0 && n->as_Vector()->length_in_bytes() == 16);
  match(Set dst (OrV dst src));
  format %{ "por     $dst,$src\t! or vectors (16 bytes)" %}
  ins_encode %{
    __ por($dst$$XMMRegister, $src$$XMMRegister);
  %}
  ins_pipe( pipe_slow );
%}

instruct vor16B_reg(vec dst, vec src1, vec src2) %{
  predicate(UseAVX > 0 && n->as_Vector()->length_in_bytes() == 16);
  match(Set dst (OrV src1 src2));
  format %{ "vpor    $dst,$src1,$src2\t! or vectors (16 bytes)" %}
  ins_encode %{
    int vector_len = 0;
    __ vpor($dst$$XMMRegister, $src1$$XMMRegister, $src2$$XMMRegister, vector_len);
  %}
  ins_pipe( pipe_slow );
%}

instruct vor16B_mem(vec dst, vec src, memory mem) %{
  predicate(UseAVX > 0 && n->as_Vector()->length_in_bytes() == 16);
  match(Set dst (OrV src (LoadVector mem)));
  format %{ "vpor    $dst,$src,$mem\t! or vectors (16 bytes)" %}
  ins_encode %{
    int vector_len = 0;
    __ vpor($dst$$XMMRegister, $src$$XMMRegister, $mem$$Address, vector_len);
  %}
  ins_pipe( pipe_slow );
%}

instruct vor32B_reg(vec dst, vec src1, vec src2) %{
  predicate(UseAVX > 1 && n->as_Vector()->length_in_bytes() == 32);
  match(Set dst (OrV src1 src2));
  format %{ "vpor    $dst,$src1,$src2\t! or vectors (32 bytes)" %}
  ins_encode %{
    int vector_len = 1;
    __ vpor($dst$$XMMRegister, $src1$$XMMRegister, $src2$$XMMRegister, vector_len);
  %}
  ins_pipe( pipe_slow );
%}

instruct vor32B_mem(vec dst, vec src, memory mem) %{
  predicate(UseAVX > 1 && n->as_Vector()->length_in_bytes() == 32);
  match(Set dst (OrV src (LoadVector mem)));
  format %{ "vpor    $dst,$src,$mem\t! or vectors (32 bytes)" %}
  ins_encode %{
    int vector_len = 1;
    __ vpor($dst$$XMMRegister, $src$$XMMRegister, $mem$$Address, vector_len);
  %}
  ins_pipe( pipe_slow );
%}

instruct vor64B_reg(vec dst, vec src1, vec src2) %{
  predicate(UseAVX > 2 && n->as_Vector()->length_in_bytes() == 64);
  match(Set dst (OrV src1 src2));
  format %{ "vpor    $dst,$src1,$src2\t! or vectors (64 bytes)" %}
  ins_encode %{
    int vector_len = 2;
    __ vpor($dst$$XMMRegister, $src1$$XMMRegister, $src2$$XMMRegister, vector_len);
  %}
  ins_pipe( pipe_slow );
%}

instruct vor64B_mem(vec dst, vec src, memory mem) %{
  predicate(UseAVX > 2 && n->as_Vector()->length_in_bytes() == 64);
  match(Set dst (OrV src (LoadVector mem)));
  format %{ "vpor    $dst,$src,$mem\t! or vectors (64 bytes)" %}
  ins_encode %{
    int vector_len = 2;
    __ vpor($dst$$XMMRegister, $src$$XMMRegister, $mem$$Address, vector_len);
  %}
  ins_pipe( pipe_slow );
%}

// --------------------------------- XOR --------------------------------------

instruct vxor4B(vec dst, vec src) %{
  predicate(UseAVX == 0 && n->as_Vector()->length_in_bytes() == 4);
  match(Set dst (XorV dst src));
  format %{ "pxor    $dst,$src\t! xor vectors (4 bytes)" %}
  ins_encode %{
    __ pxor($dst$$XMMRegister, $src$$XMMRegister);
  %}
  ins_pipe( pipe_slow );
%}

instruct vxor4B_reg(vec dst, vec src1, vec src2) %{
  predicate(UseAVX > 0 && n->as_Vector()->length_in_bytes() == 4);
  match(Set dst (XorV src1 src2));
  format %{ "vpxor   $dst,$src1,$src2\t! xor vectors (4 bytes)" %}
  ins_encode %{
    int vector_len = 0;
    __ vpxor($dst$$XMMRegister, $src1$$XMMRegister, $src2$$XMMRegister, vector_len);
  %}
  ins_pipe( pipe_slow );
%}

instruct vxor4B_mem(vec dst, vec src, memory mem) %{
  predicate((UseAVX > 0) && (n->as_Vector()->length_in_bytes() == 4) &&
    (vector_length_in_bytes(n->in(1)) > 8));
  match(Set dst (XorV src (LoadVector mem)));
  format %{ "vpxor   $dst,$src,$mem\t! xor vectors (4 bytes)" %}
  ins_encode %{
    int vector_len = 0;
    __ vpxor($dst$$XMMRegister, $src$$XMMRegister, $mem$$Address, vector_len);
  %}
  ins_pipe( pipe_slow );
%}

instruct vxor8B(vec dst, vec src) %{
  predicate(UseAVX == 0 && n->as_Vector()->length_in_bytes() == 8);
  match(Set dst (XorV dst src));
  format %{ "pxor    $dst,$src\t! xor vectors (8 bytes)" %}
  ins_encode %{
    __ pxor($dst$$XMMRegister, $src$$XMMRegister);
  %}
  ins_pipe( pipe_slow );
%}

instruct vxor8B_reg(vec dst, vec src1, vec src2) %{
  predicate(UseAVX > 0 && n->as_Vector()->length_in_bytes() == 8);
  match(Set dst (XorV src1 src2));
  format %{ "vpxor   $dst,$src1,$src2\t! xor vectors (8 bytes)" %}
  ins_encode %{
    int vector_len = 0;
    __ vpxor($dst$$XMMRegister, $src1$$XMMRegister, $src2$$XMMRegister, vector_len);
  %}
  ins_pipe( pipe_slow );
%}

instruct vxor8B_mem(vec dst, vec src, memory mem) %{
  predicate((UseAVX > 0) && (n->as_Vector()->length_in_bytes() == 8) &&
    (vector_length_in_bytes(n->in(1)) > 8));
  match(Set dst (XorV src (LoadVector mem)));
  format %{ "vpxor   $dst,$src,$mem\t! xor vectors (8 bytes)" %}
  ins_encode %{
    int vector_len = 0;
    __ vpxor($dst$$XMMRegister, $src$$XMMRegister, $mem$$Address, vector_len);
  %}
  ins_pipe( pipe_slow );
%}

instruct vxor16B(vec dst, vec src) %{
  predicate(UseAVX == 0 && n->as_Vector()->length_in_bytes() == 16);
  match(Set dst (XorV dst src));
  format %{ "pxor    $dst,$src\t! xor vectors (16 bytes)" %}
  ins_encode %{
    __ pxor($dst$$XMMRegister, $src$$XMMRegister);
  %}
  ins_pipe( pipe_slow );
%}

instruct vxor16B_reg(vec dst, vec src1, vec src2) %{
  predicate(UseAVX > 0 && n->as_Vector()->length_in_bytes() == 16);
  match(Set dst (XorV src1 src2));
  format %{ "vpxor   $dst,$src1,$src2\t! xor vectors (16 bytes)" %}
  ins_encode %{
    int vector_len = 0;
    __ vpxor($dst$$XMMRegister, $src1$$XMMRegister, $src2$$XMMRegister, vector_len);
  %}
  ins_pipe( pipe_slow );
%}

instruct vxor16B_mem(vec dst, vec src, memory mem) %{
  predicate(UseAVX > 0 && n->as_Vector()->length_in_bytes() == 16);
  match(Set dst (XorV src (LoadVector mem)));
  format %{ "vpxor   $dst,$src,$mem\t! xor vectors (16 bytes)" %}
  ins_encode %{
    int vector_len = 0;
    __ vpxor($dst$$XMMRegister, $src$$XMMRegister, $mem$$Address, vector_len);
  %}
  ins_pipe( pipe_slow );
%}

instruct vxor32B_reg(vec dst, vec src1, vec src2) %{
  predicate(UseAVX > 1 && n->as_Vector()->length_in_bytes() == 32);
  match(Set dst (XorV src1 src2));
  format %{ "vpxor   $dst,$src1,$src2\t! xor vectors (32 bytes)" %}
  ins_encode %{
    int vector_len = 1;
    __ vpxor($dst$$XMMRegister, $src1$$XMMRegister, $src2$$XMMRegister, vector_len);
  %}
  ins_pipe( pipe_slow );
%}

instruct vxor32B_mem(vec dst, vec src, memory mem) %{
  predicate(UseAVX > 1 && n->as_Vector()->length_in_bytes() == 32);
  match(Set dst (XorV src (LoadVector mem)));
  format %{ "vpxor   $dst,$src,$mem\t! xor vectors (32 bytes)" %}
  ins_encode %{
    int vector_len = 1;
    __ vpxor($dst$$XMMRegister, $src$$XMMRegister, $mem$$Address, vector_len);
  %}
  ins_pipe( pipe_slow );
%}

instruct vxor64B_reg(vec dst, vec src1, vec src2) %{
  predicate(UseAVX > 2 && n->as_Vector()->length_in_bytes() == 64);
  match(Set dst (XorV src1 src2));
  format %{ "vpxor   $dst,$src1,$src2\t! xor vectors (64 bytes)" %}
  ins_encode %{
    int vector_len = 2;
    __ vpxor($dst$$XMMRegister, $src1$$XMMRegister, $src2$$XMMRegister, vector_len);
  %}
  ins_pipe( pipe_slow );
%}

instruct vxor64B_mem(vec dst, vec src, memory mem) %{
  predicate(UseAVX > 2 && n->as_Vector()->length_in_bytes() == 64);
  match(Set dst (XorV src (LoadVector mem)));
  format %{ "vpxor   $dst,$src,$mem\t! xor vectors (64 bytes)" %}
  ins_encode %{
    int vector_len = 2;
    __ vpxor($dst$$XMMRegister, $src$$XMMRegister, $mem$$Address, vector_len);
  %}
  ins_pipe( pipe_slow );
%}

// --------------------------------- ABS --------------------------------------
// a = |a|
instruct vabs4B_reg(vec dst, vec src) %{
  predicate(UseSSE > 2 && n->as_Vector()->length() == 4);
  match(Set dst (AbsVB  src));
  format %{ "pabsb $dst,$src\t# $dst = |$src| abs packed4B" %}
  ins_encode %{
    __ pabsb($dst$$XMMRegister, $src$$XMMRegister);
  %}
  ins_pipe( pipe_slow );
%}

instruct vabs8B_reg(vec dst, vec src) %{
  predicate(UseSSE > 2 && n->as_Vector()->length() == 8);
  match(Set dst (AbsVB  src));
  format %{ "pabsb $dst,$src\t# $dst = |$src| abs packed8B" %}
  ins_encode %{
    __ pabsb($dst$$XMMRegister, $src$$XMMRegister);
  %}
  ins_pipe( pipe_slow );
%}

instruct vabs16B_reg(vec dst, vec src) %{
  predicate(UseSSE > 2 && n->as_Vector()->length() == 16);
  match(Set dst (AbsVB  src));
  format %{ "pabsb $dst,$src\t# $dst = |$src| abs packed16B" %}
  ins_encode %{
    __ pabsb($dst$$XMMRegister, $src$$XMMRegister);
  %}
  ins_pipe( pipe_slow );
%}

instruct vabs32B_reg(vec dst, vec src) %{
  predicate(UseAVX > 1 && n->as_Vector()->length() == 32);
  match(Set dst (AbsVB  src));
  format %{ "vpabsb $dst,$src\t# $dst = |$src| abs packed32B" %}
  ins_encode %{
    int vector_len = 1;
    __ vpabsb($dst$$XMMRegister, $src$$XMMRegister, vector_len);
  %}
  ins_pipe( pipe_slow );
%}

instruct vabs64B_reg(vec dst, vec src) %{
  predicate(UseAVX > 2 && n->as_Vector()->length() == 64);
  match(Set dst (AbsVB  src));
  format %{ "vpabsb $dst,$src\t# $dst = |$src| abs packed64B" %}
  ins_encode %{
    int vector_len = 2;
    __ vpabsb($dst$$XMMRegister, $src$$XMMRegister, vector_len);
  %}
  ins_pipe( pipe_slow );
%}

instruct vabs2S_reg(vec dst, vec src) %{
  predicate(UseSSE > 2 && n->as_Vector()->length() == 2);
  match(Set dst (AbsVS  src));
  format %{ "pabsw $dst,$src\t# $dst = |$src| abs packed2S" %}
  ins_encode %{
    __ pabsw($dst$$XMMRegister, $src$$XMMRegister);
  %}
  ins_pipe( pipe_slow );
%}

instruct vabs4S_reg(vec dst, vec src) %{
  predicate(UseSSE > 2 && n->as_Vector()->length() == 4);
  match(Set dst (AbsVS  src));
  format %{ "pabsw $dst,$src\t# $dst = |$src| abs packed4S" %}
  ins_encode %{
    __ pabsw($dst$$XMMRegister, $src$$XMMRegister);
  %}
  ins_pipe( pipe_slow );
%}

instruct vabs8S_reg(vec dst, vec src) %{
  predicate(UseSSE > 2 && n->as_Vector()->length() == 8);
  match(Set dst (AbsVS  src));
  format %{ "pabsw $dst,$src\t# $dst = |$src| abs packed8S" %}
  ins_encode %{
    __ pabsw($dst$$XMMRegister, $src$$XMMRegister);
  %}
  ins_pipe( pipe_slow );
%}

instruct vabs16S_reg(vec dst, vec src) %{
  predicate(UseAVX > 1 && n->as_Vector()->length() == 16);
  match(Set dst (AbsVS  src));
  format %{ "vpabsw $dst,$src\t# $dst = |$src| abs packed16S" %}
  ins_encode %{
    int vector_len = 1;
    __ vpabsw($dst$$XMMRegister, $src$$XMMRegister, vector_len);
  %}
  ins_pipe( pipe_slow );
%}

instruct vabs32S_reg(vec dst, vec src) %{
  predicate(UseAVX > 2 && n->as_Vector()->length() == 32);
  match(Set dst (AbsVS  src));
  format %{ "vpabsw $dst,$src\t# $dst = |$src| abs packed32S" %}
  ins_encode %{
    int vector_len = 2;
    __ vpabsw($dst$$XMMRegister, $src$$XMMRegister, vector_len);
  %}
  ins_pipe( pipe_slow );
%}

instruct vabs2I_reg(vec dst, vec src) %{
  predicate(UseSSE > 2 && n->as_Vector()->length() == 2);
  match(Set dst (AbsVI  src));
  format %{ "pabsd $dst,$src\t# $dst = |$src| abs packed2I" %}
  ins_encode %{
    __ pabsd($dst$$XMMRegister, $src$$XMMRegister);
  %}
  ins_pipe( pipe_slow );
%}

instruct vabs4I_reg(vec dst, vec src) %{
  predicate(UseSSE > 2 && n->as_Vector()->length() == 4);
  match(Set dst (AbsVI  src));
  format %{ "pabsd $dst,$src\t# $dst = |$src| abs packed4I" %}
  ins_encode %{
    __ pabsd($dst$$XMMRegister, $src$$XMMRegister);
  %}
  ins_pipe( pipe_slow );
%}

instruct vabs8I_reg(vec dst, vec src) %{
  predicate(UseAVX > 0 && n->as_Vector()->length() == 8);
  match(Set dst (AbsVI src));
  format %{ "vpabsd $dst,$src\t# $dst = |$src| abs packed8I" %}
  ins_encode %{
    int vector_len = 1;
    __ vpabsd($dst$$XMMRegister, $src$$XMMRegister, vector_len);
  %}
  ins_pipe( pipe_slow );
%}

instruct vabs16I_reg(vec dst, vec src) %{
  predicate(UseAVX > 2 && n->as_Vector()->length() == 16);
  match(Set dst (AbsVI src));
  format %{ "vpabsd $dst,$src\t# $dst = |$src| abs packed16I" %}
  ins_encode %{
    int vector_len = 2;
    __ vpabsd($dst$$XMMRegister, $src$$XMMRegister, vector_len);
  %}
  ins_pipe( pipe_slow );
%}

instruct vabs2L_reg(vec dst, vec src) %{
  predicate(UseAVX > 2 && n->as_Vector()->length() == 2);
  match(Set dst (AbsVL  src));
  format %{ "evpabsq $dst,$src\t# $dst = |$src| abs packed2L" %}
  ins_encode %{
    int vector_len = 0;
    __ evpabsq($dst$$XMMRegister, $src$$XMMRegister, vector_len);
  %}
  ins_pipe( pipe_slow );
%}

instruct vabs4L_reg(vec dst, vec src) %{
  predicate(UseAVX > 2 && n->as_Vector()->length() == 4);
  match(Set dst (AbsVL  src));
  format %{ "evpabsq $dst,$src\t# $dst = |$src| abs packed4L" %}
  ins_encode %{
    int vector_len = 1;
    __ evpabsq($dst$$XMMRegister, $src$$XMMRegister, vector_len);
  %}
  ins_pipe( pipe_slow );
%}

instruct vabs8L_reg(vec dst, vec src) %{
  predicate(UseAVX > 2 && n->as_Vector()->length() == 8);
  match(Set dst (AbsVL  src));
  format %{ "evpabsq $dst,$src\t# $dst = |$src| abs packed8L" %}
  ins_encode %{
    int vector_len = 2;
    __ evpabsq($dst$$XMMRegister, $src$$XMMRegister, vector_len);
  %}
  ins_pipe( pipe_slow );
%}

// --------------------------------- ABSNEG --------------------------------------

instruct vabsneg2D(vec dst, vec src, rRegI scratch) %{
  predicate(UseSSE >= 2 && n->as_Vector()->length() == 2);
  match(Set dst (AbsVD  src));
  match(Set dst (NegVD  src));
  effect(TEMP scratch);
  format %{ "vabsnegd $dst,$src,[mask]\t# absneg packed2D" %}
  ins_encode %{
    int opcode = this->as_Mach()->ideal_Opcode();
    if ($dst$$XMMRegister != $src$$XMMRegister)
      __ movdqu($dst$$XMMRegister, $src$$XMMRegister);
    __ vabsnegd(opcode, $dst$$XMMRegister, $scratch$$Register);
  %}
  ins_pipe( pipe_slow );
%}

instruct vabsneg4D(vec dst, vec src, rRegI scratch) %{
  predicate(UseAVX > 0 && n->as_Vector()->length() == 4);
  match(Set dst (AbsVD  src));
  match(Set dst (NegVD  src));
  effect(TEMP scratch);
  format %{ "vabsnegd $dst,$src,[mask]\t# absneg packed4D" %}
  ins_encode %{
    int opcode = this->as_Mach()->ideal_Opcode();
    int vector_len = 1;
    __ vabsnegd(opcode, $dst$$XMMRegister, $src$$XMMRegister, vector_len, $scratch$$Register);
  %}
  ins_pipe( pipe_slow );
%}

instruct vabsneg8D(vec dst, vec src, rRegI scratch) %{
  predicate(UseAVX > 2 && n->as_Vector()->length() == 8);
  match(Set dst (AbsVD  src));
  match(Set dst (NegVD  src));
  effect(TEMP scratch);
  format %{ "vabsnegd $dst,$src,[mask]\t# absneg packed8D" %}
  ins_encode %{
    int opcode = this->as_Mach()->ideal_Opcode();
    int vector_len = 2;
    __ vabsnegd(opcode, $dst$$XMMRegister, $src$$XMMRegister, vector_len, $scratch$$Register);
  %}
  ins_pipe( pipe_slow );
%}

instruct vabsneg2F(vec dst, vec src, rRegI scratch) %{
  predicate(UseSSE > 0 && n->as_Vector()->length() == 2);
  match(Set dst (AbsVF  src));
  match(Set dst (NegVF  src));
  effect(TEMP scratch);
  format %{ "vabsnegf $dst,$src,[mask]\t# absneg packed2F" %}
  ins_encode %{
    int opcode = this->as_Mach()->ideal_Opcode();
    if ($dst$$XMMRegister != $src$$XMMRegister)
      __ movdqu($dst$$XMMRegister, $src$$XMMRegister);
    __ vabsnegf(opcode, $dst$$XMMRegister, $scratch$$Register);
  %}
  ins_pipe( pipe_slow );
%}

instruct vabsneg4F(vec dst, rRegI scratch) %{
  predicate(UseSSE > 0 && n->as_Vector()->length() == 4);
  match(Set dst (AbsVF  dst));
  match(Set dst (NegVF  dst));
  effect(TEMP scratch);
  format %{ "vabsnegf $dst,[mask]\t# absneg packed4F" %}
  ins_cost(150);
  ins_encode %{
    int opcode = this->as_Mach()->ideal_Opcode();
    __ vabsnegf(opcode, $dst$$XMMRegister, $scratch$$Register);
  %}
  ins_pipe( pipe_slow );
%}

instruct vabsneg8F(vec dst, vec src, rRegI scratch) %{
  predicate(UseAVX > 0 && n->as_Vector()->length() == 8);
  match(Set dst (AbsVF  src));
  match(Set dst (NegVF  src));
  effect(TEMP scratch);
  format %{ "vabsnegf $dst,$src,[mask]\t# absneg packed8F" %}
  ins_cost(150);
  ins_encode %{
    int opcode = this->as_Mach()->ideal_Opcode();
    int vector_len = 1;
    __ vabsnegf(opcode, $dst$$XMMRegister, $src$$XMMRegister, vector_len, $scratch$$Register);
  %}
  ins_pipe( pipe_slow );
%}

instruct vabsneg16F(vec dst, vec src, rRegI scratch) %{
  predicate(UseAVX > 2 && n->as_Vector()->length() == 16);
  match(Set dst (AbsVF  src));
  match(Set dst (NegVF  src));
  effect(TEMP scratch);
  format %{ "vabsnegf $dst,$src,[mask]\t# absneg packed16F" %}
  ins_cost(150);
  ins_encode %{
    int opcode = this->as_Mach()->ideal_Opcode();
    int vector_len = 2;
    __ vabsnegf(opcode, $dst$$XMMRegister, $src$$XMMRegister, vector_len, $scratch$$Register);
  %}
  ins_pipe( pipe_slow );
%}

// --------------------------------- FMA --------------------------------------

// a * b + c
instruct vfma2D_reg(vec a, vec b, vec c) %{
  predicate(UseFMA && n->as_Vector()->length() == 2);
  match(Set c (FmaVD  c (Binary a b)));
  format %{ "fmapd $a,$b,$c\t# $c = $a * $b + $c fma packed2D" %}
  ins_cost(150);
  ins_encode %{
    int vector_len = 0;
    __ vfmad($c$$XMMRegister, $a$$XMMRegister, $b$$XMMRegister, $c$$XMMRegister, vector_len);
  %}
  ins_pipe( pipe_slow );
%}

// a * b + c
instruct vfma2D_mem(vec a, memory b, vec c) %{
  predicate(UseFMA && n->as_Vector()->length() == 2);
  match(Set c (FmaVD  c (Binary a (LoadVector b))));
  format %{ "fmapd $a,$b,$c\t# $c = $a * $b + $c fma packed2D" %}
  ins_cost(150);
  ins_encode %{
    int vector_len = 0;
    __ vfmad($c$$XMMRegister, $a$$XMMRegister, $b$$Address, $c$$XMMRegister, vector_len);
  %}
  ins_pipe( pipe_slow );
%}


// a * b + c
instruct vfma4D_reg(vec a, vec b, vec c) %{
  predicate(UseFMA && n->as_Vector()->length() == 4);
  match(Set c (FmaVD  c (Binary a b)));
  format %{ "fmapd $a,$b,$c\t# $c = $a * $b + $c fma packed4D" %}
  ins_cost(150);
  ins_encode %{
    int vector_len = 1;
    __ vfmad($c$$XMMRegister, $a$$XMMRegister, $b$$XMMRegister, $c$$XMMRegister, vector_len);
  %}
  ins_pipe( pipe_slow );
%}

// a * b + c
instruct vfma4D_mem(vec a, memory b, vec c) %{
  predicate(UseFMA && n->as_Vector()->length() == 4);
  match(Set c (FmaVD  c (Binary a (LoadVector b))));
  format %{ "fmapd $a,$b,$c\t# $c = $a * $b + $c fma packed4D" %}
  ins_cost(150);
  ins_encode %{
    int vector_len = 1;
    __ vfmad($c$$XMMRegister, $a$$XMMRegister, $b$$Address, $c$$XMMRegister, vector_len);
  %}
  ins_pipe( pipe_slow );
%}

// a * b + c
instruct vfma8D_reg(vec a, vec b, vec c) %{
  predicate(UseFMA && n->as_Vector()->length() == 8);
  match(Set c (FmaVD  c (Binary a b)));
  format %{ "fmapd $a,$b,$c\t# $c = $a * $b + $c fma packed8D" %}
  ins_cost(150);
  ins_encode %{
    int vector_len = 2;
    __ vfmad($c$$XMMRegister, $a$$XMMRegister, $b$$XMMRegister, $c$$XMMRegister, vector_len);
  %}
  ins_pipe( pipe_slow );
%}

// a * b + c
instruct vfma8D_mem(vec a, memory b, vec c) %{
  predicate(UseFMA && n->as_Vector()->length() == 8);
  match(Set c (FmaVD  c (Binary a (LoadVector b))));
  format %{ "fmapd $a,$b,$c\t# $c = $a * $b + $c fma packed8D" %}
  ins_cost(150);
  ins_encode %{
    int vector_len = 2;
    __ vfmad($c$$XMMRegister, $a$$XMMRegister, $b$$Address, $c$$XMMRegister, vector_len);
  %}
  ins_pipe( pipe_slow );
%}

// a * b + c
instruct vfma4F_reg(vec a, vec b, vec c) %{
  predicate(UseFMA && n->as_Vector()->length() == 4);
  match(Set c (FmaVF  c (Binary a b)));
  format %{ "fmaps $a,$b,$c\t# $c = $a * $b + $c fma packed4F" %}
  ins_cost(150);
  ins_encode %{
    int vector_len = 0;
    __ vfmaf($c$$XMMRegister, $a$$XMMRegister, $b$$XMMRegister, $c$$XMMRegister, vector_len);
  %}
  ins_pipe( pipe_slow );
%}

// a * b + c
instruct vfma4F_mem(vec a, memory b, vec c) %{
  predicate(UseFMA && n->as_Vector()->length() == 4);
  match(Set c (FmaVF  c (Binary a (LoadVector b))));
  format %{ "fmaps $a,$b,$c\t# $c = $a * $b + $c fma packed4F" %}
  ins_cost(150);
  ins_encode %{
    int vector_len = 0;
    __ vfmaf($c$$XMMRegister, $a$$XMMRegister, $b$$Address, $c$$XMMRegister, vector_len);
  %}
  ins_pipe( pipe_slow );
%}

// a * b + c
instruct vfma8F_reg(vec a, vec b, vec c) %{
  predicate(UseFMA && n->as_Vector()->length() == 8);
  match(Set c (FmaVF  c (Binary a b)));
  format %{ "fmaps $a,$b,$c\t# $c = $a * $b + $c fma packed8F" %}
  ins_cost(150);
  ins_encode %{
    int vector_len = 1;
    __ vfmaf($c$$XMMRegister, $a$$XMMRegister, $b$$XMMRegister, $c$$XMMRegister, vector_len);
  %}
  ins_pipe( pipe_slow );
%}

// a * b + c
instruct vfma8F_mem(vec a, memory b, vec c) %{
  predicate(UseFMA && n->as_Vector()->length() == 8);
  match(Set c (FmaVF  c (Binary a (LoadVector b))));
  format %{ "fmaps $a,$b,$c\t# $c = $a * $b + $c fma packed8F" %}
  ins_cost(150);
  ins_encode %{
    int vector_len = 1;
    __ vfmaf($c$$XMMRegister, $a$$XMMRegister, $b$$Address, $c$$XMMRegister, vector_len);
  %}
  ins_pipe( pipe_slow );
%}

// a * b + c
instruct vfma16F_reg(vec a, vec b, vec c) %{
  predicate(UseFMA && n->as_Vector()->length() == 16);
  match(Set c (FmaVF  c (Binary a b)));
  format %{ "fmaps $a,$b,$c\t# $c = $a * $b + $c fma packed16F" %}
  ins_cost(150);
  ins_encode %{
    int vector_len = 2;
    __ vfmaf($c$$XMMRegister, $a$$XMMRegister, $b$$XMMRegister, $c$$XMMRegister, vector_len);
  %}
  ins_pipe( pipe_slow );
%}

// a * b + c
instruct vfma16F_mem(vec a, memory b, vec c) %{
  predicate(UseFMA && n->as_Vector()->length() == 16);
  match(Set c (FmaVF  c (Binary a (LoadVector b))));
  format %{ "fmaps $a,$b,$c\t# $c = $a * $b + $c fma packed16F" %}
  ins_cost(150);
  ins_encode %{
    int vector_len = 2;
    __ vfmaf($c$$XMMRegister, $a$$XMMRegister, $b$$Address, $c$$XMMRegister, vector_len);
  %}
  ins_pipe( pipe_slow );
%}

// --------------------------------- PopCount --------------------------------------

instruct vpopcount2I(vec dst, vec src) %{
  predicate(VM_Version::supports_vpopcntdq() && UsePopCountInstruction && n->as_Vector()->length() == 2);
  match(Set dst (PopCountVI src));
  format %{ "vpopcntd  $dst,$src\t! vector popcount packed2I" %}
  ins_encode %{
    int vector_len = 0;
    __ vpopcntd($dst$$XMMRegister, $src$$XMMRegister, vector_len);
  %}
  ins_pipe( pipe_slow );
%}

instruct vpopcount4I(vec dst, vec src) %{
  predicate(VM_Version::supports_vpopcntdq() && UsePopCountInstruction && n->as_Vector()->length() == 4);
  match(Set dst (PopCountVI src));
  format %{ "vpopcntd  $dst,$src\t! vector popcount packed4I" %}
  ins_encode %{
    int vector_len = 0;
    __ vpopcntd($dst$$XMMRegister, $src$$XMMRegister, vector_len);
  %}
  ins_pipe( pipe_slow );
%}

instruct vpopcount8I(vec dst, vec src) %{
  predicate(VM_Version::supports_vpopcntdq() && UsePopCountInstruction && n->as_Vector()->length() == 8);
  match(Set dst (PopCountVI src));
  format %{ "vpopcntd  $dst,$src\t! vector popcount packed8I" %}
  ins_encode %{
    int vector_len = 1;
    __ vpopcntd($dst$$XMMRegister, $src$$XMMRegister, vector_len);
  %}
  ins_pipe( pipe_slow );
%}

instruct vpopcount16I(vec dst, vec src) %{
  predicate(VM_Version::supports_vpopcntdq() && UsePopCountInstruction && n->as_Vector()->length() == 16);
  match(Set dst (PopCountVI src));
  format %{ "vpopcntd  $dst,$src\t! vector popcount packed16I" %}
  ins_encode %{
    int vector_len = 2;
    __ vpopcntd($dst$$XMMRegister, $src$$XMMRegister, vector_len);
  %}
  ins_pipe( pipe_slow );
%}<|MERGE_RESOLUTION|>--- conflicted
+++ resolved
@@ -1532,7 +1532,6 @@
       break;
   }
   return true;  // Match rules are supported by default.
-<<<<<<< HEAD
 }
 
 //------------------------------------------------------------------------
@@ -1585,59 +1584,6 @@
   return true;  // Per default match rules are supported.
 }
 
-=======
-}
-
-//------------------------------------------------------------------------
-
-// Identify extra cases that we might want to provide match rules for vector nodes and
-// other intrinsics guarded with vector length (vlen) and element type (bt).
-const bool Matcher::match_rule_supported_vector(int opcode, int vlen, BasicType bt) {
-  if (!match_rule_supported(opcode)) {
-    return false;
-  }
-  // Matcher::vector_size_supported() restricts vector sizes in the following way (see Matcher::vector_width_in_bytes):
-  //   * SSE2 supports 128bit vectors for all types;
-  //   * AVX1 supports 256bit vectors only for FLOAT and DOUBLE types;
-  //   * AVX2 supports 256bit vectors for all types;
-  //   * AVX512F supports 512bit vectors only for INT, FLOAT, and DOUBLE types;
-  //   * AVX512BW supports 512bit vectors for BYTE, SHORT, and CHAR types.
-  // There's also a limit on minimum vector size supported: 2 elements (or 4 bytes for BYTE).
-  // And MaxVectorSize is taken into account as well.
-  if (!vector_size_supported(bt, vlen)) {
-    return false;
-  }
-  // Special cases which require vector length follow:
-  //   * implementation limitations
-  //   * some 512bit vector operations on FLOAT and DOUBLE types require AVX512DQ
-  //   * 128bit vroundpd instruction is present only in AVX1
-  switch (opcode) {
-    case Op_AbsVF:
-    case Op_NegVF:
-      if ((vlen == 16) && (VM_Version::supports_avx512dq() == false)) {
-        return false; // 512bit vandps and vxorps are not available
-      }
-      break;
-    case Op_AbsVD:
-    case Op_NegVD:
-      if ((vlen == 8) && (VM_Version::supports_avx512dq() == false)) {
-        return false; // 512bit vandpd and vxorpd are not available
-      }
-      break;
-    case Op_CMoveVF:
-      if (vlen != 8) {
-        return false; // implementation limitation (only vcmov8F_reg is present)
-      }
-      break;
-    case Op_CMoveVD:
-      if (vlen != 4) {
-        return false; // implementation limitation (only vcmov4D_reg is present)
-      }
-      break;
-  }
-  return true;  // Per default match rules are supported.
-}
-
 // x86 supports generic vector operands: vec and legVec.
 const bool Matcher::supports_generic_vector_operands = true;
 
@@ -1686,7 +1632,6 @@
 }
 
 //------------------------------------------------------------------------
->>>>>>> cae491da
 
 const bool Matcher::has_predicated_vectors(void) {
   bool ret_value = false;
