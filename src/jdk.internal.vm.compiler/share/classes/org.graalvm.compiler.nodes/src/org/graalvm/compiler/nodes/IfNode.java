/*
 * Copyright (c) 2009, 2015, Oracle and/or its affiliates. All rights reserved.
 * DO NOT ALTER OR REMOVE COPYRIGHT NOTICES OR THIS FILE HEADER.
 *
 * This code is free software; you can redistribute it and/or modify it
 * under the terms of the GNU General Public License version 2 only, as
 * published by the Free Software Foundation.
 *
 * This code is distributed in the hope that it will be useful, but WITHOUT
 * ANY WARRANTY; without even the implied warranty of MERCHANTABILITY or
 * FITNESS FOR A PARTICULAR PURPOSE.  See the GNU General Public License
 * version 2 for more details (a copy is included in the LICENSE file that
 * accompanied this code).
 *
 * You should have received a copy of the GNU General Public License version
 * 2 along with this work; if not, write to the Free Software Foundation,
 * Inc., 51 Franklin St, Fifth Floor, Boston, MA 02110-1301 USA.
 *
 * Please contact Oracle, 500 Oracle Parkway, Redwood Shores, CA 94065 USA
 * or visit www.oracle.com if you need additional information or have any
 * questions.
 */
package org.graalvm.compiler.nodes;

import static org.graalvm.compiler.nodeinfo.NodeCycles.CYCLES_1;
import static org.graalvm.compiler.nodeinfo.NodeSize.SIZE_2;

import java.util.ArrayList;
import java.util.Arrays;
import java.util.Iterator;
import java.util.List;

import jdk.vm.ci.meta.MetaAccessProvider;
import jdk.vm.ci.meta.ResolvedJavaType;
import org.graalvm.compiler.core.common.calc.Condition;
import org.graalvm.compiler.core.common.type.IntegerStamp;
import org.graalvm.compiler.core.common.type.Stamp;
import org.graalvm.compiler.core.common.type.StampFactory;
import org.graalvm.compiler.debug.CounterKey;
import org.graalvm.compiler.debug.DebugContext;
import org.graalvm.compiler.debug.GraalError;
import org.graalvm.compiler.graph.Node;
import org.graalvm.compiler.graph.NodeClass;
import org.graalvm.compiler.graph.iterators.NodeIterable;
import org.graalvm.compiler.graph.spi.Canonicalizable;
import org.graalvm.compiler.graph.spi.Simplifiable;
import org.graalvm.compiler.graph.spi.SimplifierTool;
import org.graalvm.compiler.nodeinfo.InputType;
import org.graalvm.compiler.nodeinfo.NodeInfo;
import org.graalvm.compiler.nodes.calc.CompareNode;
import org.graalvm.compiler.nodes.calc.ConditionalNode;
import org.graalvm.compiler.nodes.calc.IntegerBelowNode;
import org.graalvm.compiler.nodes.calc.IntegerEqualsNode;
import org.graalvm.compiler.nodes.calc.IntegerLessThanNode;
import org.graalvm.compiler.nodes.calc.IsNullNode;
import org.graalvm.compiler.nodes.calc.NormalizeCompareNode;
import org.graalvm.compiler.nodes.calc.ObjectEqualsNode;
import org.graalvm.compiler.nodes.extended.UnboxNode;
import org.graalvm.compiler.nodes.java.InstanceOfNode;
import org.graalvm.compiler.nodes.java.LoadFieldNode;
import org.graalvm.compiler.nodes.spi.LIRLowerable;
import org.graalvm.compiler.nodes.spi.NodeLIRBuilderTool;
import org.graalvm.compiler.nodes.util.GraphUtil;
import org.graalvm.util.EconomicMap;
import org.graalvm.util.Equivalence;

import jdk.vm.ci.meta.Constant;
import jdk.vm.ci.meta.ConstantReflectionProvider;
import jdk.vm.ci.meta.JavaConstant;
import jdk.vm.ci.meta.JavaKind;
import jdk.vm.ci.meta.PrimitiveConstant;

/**
 * The {@code IfNode} represents a branch that can go one of two directions depending on the outcome
 * of a comparison.
 */
@NodeInfo(cycles = CYCLES_1, size = SIZE_2, sizeRationale = "2 jmps")
public final class IfNode extends ControlSplitNode implements Simplifiable, LIRLowerable {
    public static final NodeClass<IfNode> TYPE = NodeClass.create(IfNode.class);

    private static final CounterKey CORRECTED_PROBABILITIES = DebugContext.counter("CorrectedProbabilities");

    @Successor AbstractBeginNode trueSuccessor;
    @Successor AbstractBeginNode falseSuccessor;
    @Input(InputType.Condition) LogicNode condition;
    protected double trueSuccessorProbability;

    public LogicNode condition() {
        return condition;
    }

    public void setCondition(LogicNode x) {
        updateUsages(condition, x);
        condition = x;
    }

    public IfNode(LogicNode condition, FixedNode trueSuccessor, FixedNode falseSuccessor, double trueSuccessorProbability) {
        this(condition, BeginNode.begin(trueSuccessor), BeginNode.begin(falseSuccessor), trueSuccessorProbability);
    }

    public IfNode(LogicNode condition, AbstractBeginNode trueSuccessor, AbstractBeginNode falseSuccessor, double trueSuccessorProbability) {
        super(TYPE, StampFactory.forVoid());
        this.condition = condition;
        this.falseSuccessor = falseSuccessor;
        this.trueSuccessor = trueSuccessor;
        setTrueSuccessorProbability(trueSuccessorProbability);
    }

    /**
     * Gets the true successor.
     *
     * @return the true successor
     */
    public AbstractBeginNode trueSuccessor() {
        return trueSuccessor;
    }

    /**
     * Gets the false successor.
     *
     * @return the false successor
     */
    public AbstractBeginNode falseSuccessor() {
        return falseSuccessor;
    }

    public double getTrueSuccessorProbability() {
        return this.trueSuccessorProbability;
    }

    public void setTrueSuccessor(AbstractBeginNode node) {
        updatePredecessor(trueSuccessor, node);
        trueSuccessor = node;
    }

    public void setFalseSuccessor(AbstractBeginNode node) {
        updatePredecessor(falseSuccessor, node);
        falseSuccessor = node;
    }

    /**
     * Gets the node corresponding to the specified outcome of the branch.
     *
     * @param istrue {@code true} if the true successor is requested, {@code false} otherwise
     * @return the corresponding successor
     */
    public AbstractBeginNode successor(boolean istrue) {
        return istrue ? trueSuccessor : falseSuccessor;
    }

    public void setTrueSuccessorProbability(double prob) {
        assert prob >= -0.000000001 && prob <= 1.000000001 : "Probability out of bounds: " + prob;
        trueSuccessorProbability = Math.min(1.0, Math.max(0.0, prob));
    }

    @Override
    public double probability(AbstractBeginNode successor) {
        return successor == trueSuccessor ? trueSuccessorProbability : 1 - trueSuccessorProbability;
    }

    @Override
    public void generate(NodeLIRBuilderTool gen) {
        gen.emitIf(this);
    }

    @Override
    public boolean verify() {
        assertTrue(condition() != null, "missing condition");
        assertTrue(trueSuccessor() != null, "missing trueSuccessor");
        assertTrue(falseSuccessor() != null, "missing falseSuccessor");
        return super.verify();
    }

    public void eliminateNegation() {
        AbstractBeginNode oldTrueSuccessor = trueSuccessor;
        AbstractBeginNode oldFalseSuccessor = falseSuccessor;
        trueSuccessor = oldFalseSuccessor;
        falseSuccessor = oldTrueSuccessor;
        trueSuccessorProbability = 1 - trueSuccessorProbability;
        setCondition(((LogicNegationNode) condition).getValue());
    }

    @Override
    public void simplify(SimplifierTool tool) {
        if (trueSuccessor().next() instanceof DeoptimizeNode) {
            if (trueSuccessorProbability != 0) {
                CORRECTED_PROBABILITIES.increment(getDebug());
                trueSuccessorProbability = 0;
            }
        } else if (falseSuccessor().next() instanceof DeoptimizeNode) {
            if (trueSuccessorProbability != 1) {
                CORRECTED_PROBABILITIES.increment(getDebug());
                trueSuccessorProbability = 1;
            }
        }

        if (condition() instanceof LogicNegationNode) {
            eliminateNegation();
        }
        if (condition() instanceof LogicConstantNode) {
            LogicConstantNode c = (LogicConstantNode) condition();
            if (c.getValue()) {
                tool.deleteBranch(falseSuccessor());
                tool.addToWorkList(trueSuccessor());
                graph().removeSplit(this, trueSuccessor());
            } else {
                tool.deleteBranch(trueSuccessor());
                tool.addToWorkList(falseSuccessor());
                graph().removeSplit(this, falseSuccessor());
            }
            return;
        }
        if (tool.allUsagesAvailable() && trueSuccessor().hasNoUsages() && falseSuccessor().hasNoUsages()) {

            pushNodesThroughIf(tool);

            if (checkForUnsignedCompare(tool) || removeOrMaterializeIf(tool)) {
                return;
            }
        }

        if (removeIntermediateMaterialization(tool)) {
            return;
        }

        if (splitIfAtPhi(tool)) {
            return;
        }

        if (conditionalNodeOptimization(tool)) {
            return;
        }

        if (falseSuccessor().hasNoUsages() && (!(falseSuccessor() instanceof LoopExitNode)) && falseSuccessor().next() instanceof IfNode) {
            AbstractBeginNode intermediateBegin = falseSuccessor();
            IfNode nextIf = (IfNode) intermediateBegin.next();
            double probabilityB = (1.0 - this.trueSuccessorProbability) * nextIf.trueSuccessorProbability;
            if (this.trueSuccessorProbability < probabilityB) {
                // Reordering of those two if statements is beneficial from the point of view of
                // their probabilities.
                if (prepareForSwap(tool.getConstantReflection(), condition(), nextIf.condition())) {
                    // Reordering is allowed from (if1 => begin => if2) to (if2 => begin => if1).
                    assert intermediateBegin.next() == nextIf;
                    AbstractBeginNode bothFalseBegin = nextIf.falseSuccessor();
                    nextIf.setFalseSuccessor(null);
                    intermediateBegin.setNext(null);
                    this.setFalseSuccessor(null);

                    this.replaceAtPredecessor(nextIf);
                    nextIf.setFalseSuccessor(intermediateBegin);
                    intermediateBegin.setNext(this);
                    this.setFalseSuccessor(bothFalseBegin);
                    nextIf.setTrueSuccessorProbability(probabilityB);
                    if (probabilityB == 1.0) {
                        this.setTrueSuccessorProbability(0.0);
                    } else {
                        double newProbability = this.trueSuccessorProbability / (1.0 - probabilityB);
                        this.setTrueSuccessorProbability(Math.min(1.0, newProbability));
                    }
                    return;
                }
            }
        }

        if (tryEliminateBoxedReferenceEquals(tool)) {
            return;
        }
    }

    private boolean isUnboxedFrom(MetaAccessProvider meta, ValueNode x, ValueNode src) {
        if (x == src) {
            return true;
        } else if (x instanceof UnboxNode) {
            return isUnboxedFrom(meta, ((UnboxNode) x).getValue(), src);
        } else if (x instanceof PiNode) {
            PiNode pi = (PiNode) x;
            return isUnboxedFrom(meta, pi.getOriginalNode(), src);
        } else if (x instanceof LoadFieldNode) {
            LoadFieldNode load = (LoadFieldNode) x;
            ResolvedJavaType integerType = meta.lookupJavaType(Integer.class);
            if (load.getValue().stamp().javaType(meta).equals(integerType)) {
                return isUnboxedFrom(meta, load.getValue(), src);
            } else {
                return false;
            }
        } else {
            return false;
        }
    }

    /**
     * Attempts to replace the following pattern:
     *
     * <pre>
     * Integer x = ...;
     * Integer y = ...;
     * if ((x == y) || x.equals(y)) { ... }
     * </pre>
     *
     * with:
     *
     * <pre>
     * Integer x = ...;
     * Integer y = ...;
     * if (x.equals(y)) { ... }
     * </pre>
     *
     * whenever the probability that the reference check will pass is relatively small.
     *
     * See GR-1315 for more information.
     */
    private boolean tryEliminateBoxedReferenceEquals(SimplifierTool tool) {
        if (!(condition instanceof ObjectEqualsNode)) {
            return false;
        }

        MetaAccessProvider meta = tool.getMetaAccess();
        ObjectEqualsNode equalsCondition = (ObjectEqualsNode) condition;
        ValueNode x = equalsCondition.getX();
        ValueNode y = equalsCondition.getY();
        ResolvedJavaType integerType = meta.lookupJavaType(Integer.class);

        // At least one argument for reference equal must be a boxed primitive.
        if (!x.stamp().javaType(meta).equals(integerType) && !y.stamp().javaType(meta).equals(integerType)) {
            return false;
        }

        // The reference equality check is usually more efficient compared to a boxing check.
        // The success of the reference equals must therefore be relatively rare, otherwise it makes
        // no sense to eliminate it.
        if (getTrueSuccessorProbability() > 0.4) {
            return false;
        }

        // True branch must be empty.
        if (trueSuccessor instanceof BeginNode || trueSuccessor instanceof LoopExitNode) {
            if (trueSuccessor.next() instanceof EndNode) {
                // Empty true branch.
            } else {
                return false;
            }
        } else {
            return false;
        }

        // False branch must only check the unboxed values.
        UnboxNode unbox = null;
        FixedGuardNode unboxCheck = null;
        for (FixedNode node : falseSuccessor.getBlockNodes()) {
            if (!(node instanceof BeginNode || node instanceof UnboxNode || node instanceof FixedGuardNode || node instanceof EndNode ||
                            node instanceof LoadFieldNode || node instanceof LoopExitNode)) {
                return false;
            }
            if (node instanceof UnboxNode) {
                if (unbox == null) {
                    unbox = (UnboxNode) node;
                } else {
                    return false;
                }
            }
            if (!(node instanceof FixedGuardNode)) {
                continue;
            }
            FixedGuardNode fixed = (FixedGuardNode) node;
            if (!(fixed.condition() instanceof IntegerEqualsNode)) {
                continue;
            }
            IntegerEqualsNode equals = (IntegerEqualsNode) fixed.condition();
            if ((isUnboxedFrom(meta, equals.getX(), x) && isUnboxedFrom(meta, equals.getY(), y)) || (isUnboxedFrom(meta, equals.getX(), y) && isUnboxedFrom(meta, equals.getY(), x))) {
                unboxCheck = fixed;
            }
        }
        if (unbox == null || unboxCheck == null) {
            return false;
        }

        // Falsify the reference check.
<<<<<<< HEAD
        setCondition(graph().addOrUnique(LogicConstantNode.contradiction()));
=======
        setCondition(graph().addOrUniqueWithInputs(LogicConstantNode.contradiction()));
>>>>>>> 049d9f45

        return true;
    }

    /**
     * Try to optimize this as if it were a {@link ConditionalNode}.
     */
    private boolean conditionalNodeOptimization(SimplifierTool tool) {
        if (trueSuccessor().next() instanceof AbstractEndNode && falseSuccessor().next() instanceof AbstractEndNode) {
            AbstractEndNode trueEnd = (AbstractEndNode) trueSuccessor().next();
            AbstractEndNode falseEnd = (AbstractEndNode) falseSuccessor().next();
            if (trueEnd.merge() != falseEnd.merge()) {
                return false;
            }
            if (!(trueEnd.merge() instanceof MergeNode)) {
                return false;
            }
            MergeNode merge = (MergeNode) trueEnd.merge();
            if (merge.usages().count() != 1 || merge.phis().count() != 1) {
                return false;
            }

            if (trueSuccessor().anchored().isNotEmpty() || falseSuccessor().anchored().isNotEmpty()) {
                return false;
            }

            PhiNode phi = merge.phis().first();
            ValueNode falseValue = phi.valueAt(falseEnd);
            ValueNode trueValue = phi.valueAt(trueEnd);

            ValueNode result = ConditionalNode.canonicalizeConditional(condition, trueValue, falseValue, phi.stamp());
            if (result != null) {
                /*
                 * canonicalizeConditional returns possibly new nodes so add them to the graph.
                 */
                if (result.graph() == null) {
                    result = graph().addOrUniqueWithInputs(result);
                }
                /*
                 * This optimization can be performed even if multiple values merge at this phi
                 * since the two inputs get simplified into one.
                 */
                phi.setValueAt(trueEnd, result);
                removeThroughFalseBranch(tool, merge);
                return true;
            }
        }

        return false;
    }

    private void pushNodesThroughIf(SimplifierTool tool) {
        assert trueSuccessor().hasNoUsages() && falseSuccessor().hasNoUsages();
        // push similar nodes upwards through the if, thereby deduplicating them
        do {
            AbstractBeginNode trueSucc = trueSuccessor();
            AbstractBeginNode falseSucc = falseSuccessor();
            if (trueSucc instanceof BeginNode && falseSucc instanceof BeginNode && trueSucc.next() instanceof FixedWithNextNode && falseSucc.next() instanceof FixedWithNextNode) {
                FixedWithNextNode trueNext = (FixedWithNextNode) trueSucc.next();
                FixedWithNextNode falseNext = (FixedWithNextNode) falseSucc.next();
                NodeClass<?> nodeClass = trueNext.getNodeClass();
                if (trueNext.getClass() == falseNext.getClass()) {
                    if (trueNext instanceof AbstractBeginNode) {
                        // Cannot do this optimization for begin nodes, because it could
                        // move guards above the if that need to stay below a branch.
                    } else if (nodeClass.equalInputs(trueNext, falseNext) && trueNext.valueEquals(falseNext)) {
                        falseNext.replaceAtUsages(trueNext);
                        graph().removeFixed(falseNext);
                        GraphUtil.unlinkFixedNode(trueNext);
                        graph().addBeforeFixed(this, trueNext);
                        for (Node usage : trueNext.usages().snapshot()) {
                            if (usage.isAlive()) {
                                NodeClass<?> usageNodeClass = usage.getNodeClass();
                                if (usageNodeClass.valueNumberable() && !usageNodeClass.isLeafNode()) {
                                    Node newNode = graph().findDuplicate(usage);
                                    if (newNode != null) {
                                        usage.replaceAtUsagesAndDelete(newNode);
                                    }
                                }
                                if (usage.isAlive()) {
                                    tool.addToWorkList(usage);
                                }
                            }
                        }
                        continue;
                    }
                }
            }
            break;
        } while (true);
    }

    /**
     * Recognize a couple patterns that can be merged into an unsigned compare.
     *
     * @param tool
     * @return true if a replacement was done.
     */
    private boolean checkForUnsignedCompare(SimplifierTool tool) {
        assert trueSuccessor().hasNoUsages() && falseSuccessor().hasNoUsages();
        if (condition() instanceof IntegerLessThanNode) {
            IntegerLessThanNode lessThan = (IntegerLessThanNode) condition();
            Constant y = lessThan.getY().stamp().asConstant();
            if (y instanceof PrimitiveConstant && ((PrimitiveConstant) y).asLong() == 0 && falseSuccessor().next() instanceof IfNode) {
                IfNode ifNode2 = (IfNode) falseSuccessor().next();
                if (ifNode2.condition() instanceof IntegerLessThanNode) {
                    IntegerLessThanNode lessThan2 = (IntegerLessThanNode) ifNode2.condition();
                    AbstractBeginNode falseSucc = ifNode2.falseSuccessor();
                    AbstractBeginNode trueSucc = ifNode2.trueSuccessor();
                    IntegerBelowNode below = null;
                    /*
                     * Convert x >= 0 && x < positive which is represented as !(x < 0) && x <
                     * <positive> into an unsigned compare.
                     */
                    if (lessThan2.getX() == lessThan.getX() && lessThan2.getY().stamp() instanceof IntegerStamp && ((IntegerStamp) lessThan2.getY().stamp()).isPositive() &&
                                    sameDestination(trueSuccessor(), ifNode2.falseSuccessor)) {
                        below = graph().unique(new IntegerBelowNode(lessThan2.getX(), lessThan2.getY()));
                        // swap direction
                        AbstractBeginNode tmp = falseSucc;
                        falseSucc = trueSucc;
                        trueSucc = tmp;
                    } else if (lessThan2.getY() == lessThan.getX() && sameDestination(trueSuccessor(), ifNode2.trueSuccessor)) {
                        /*
                         * Convert x >= 0 && x <= positive which is represented as !(x < 0) &&
                         * !(<positive> > x), into x <| positive + 1. This can only be done for
                         * constants since there isn't a IntegerBelowEqualThanNode but that doesn't
                         * appear to be interesting.
                         */
                        JavaConstant positive = lessThan2.getX().asJavaConstant();
                        if (positive != null && positive.asLong() > 0 && positive.asLong() < positive.getJavaKind().getMaxValue()) {
                            ConstantNode newLimit = ConstantNode.forIntegerStamp(lessThan2.getX().stamp(), positive.asLong() + 1, graph());
                            below = graph().unique(new IntegerBelowNode(lessThan.getX(), newLimit));
                        }
                    }
                    if (below != null) {
                        ifNode2.setTrueSuccessor(null);
                        ifNode2.setFalseSuccessor(null);

                        IfNode newIfNode = graph().add(new IfNode(below, falseSucc, trueSucc, 1 - trueSuccessorProbability));
                        // Remove the < 0 test.
                        tool.deleteBranch(trueSuccessor);
                        graph().removeSplit(this, falseSuccessor);

                        // Replace the second test with the new one.
                        ifNode2.predecessor().replaceFirstSuccessor(ifNode2, newIfNode);
                        ifNode2.safeDelete();
                        return true;
                    }
                }
            }
        }
        return false;
    }

    /**
     * Check it these two blocks end up at the same place. Meeting at the same merge, or
     * deoptimizing in the same way.
     */
    private static boolean sameDestination(AbstractBeginNode succ1, AbstractBeginNode succ2) {
        Node next1 = succ1.next();
        Node next2 = succ2.next();
        if (next1 instanceof EndNode && next2 instanceof EndNode) {
            EndNode end1 = (EndNode) next1;
            EndNode end2 = (EndNode) next2;
            if (end1.merge() == end2.merge()) {
                for (PhiNode phi : end1.merge().phis()) {
                    if (phi.valueAt(end1) != phi.valueAt(end2)) {
                        return false;
                    }
                }
                // They go to the same MergeNode and merge the same values
                return true;
            }
        } else if (next1 instanceof DeoptimizeNode && next2 instanceof DeoptimizeNode) {
            DeoptimizeNode deopt1 = (DeoptimizeNode) next1;
            DeoptimizeNode deopt2 = (DeoptimizeNode) next2;
            if (deopt1.reason() == deopt2.reason() && deopt1.action() == deopt2.action()) {
                // Same deoptimization reason and action.
                return true;
            }
        } else if (next1 instanceof LoopExitNode && next2 instanceof LoopExitNode) {
            LoopExitNode exit1 = (LoopExitNode) next1;
            LoopExitNode exit2 = (LoopExitNode) next2;
            if (exit1.loopBegin() == exit2.loopBegin() && exit1.stateAfter() == exit2.stateAfter() && exit1.stateAfter() == null && sameDestination(exit1, exit2)) {
                // Exit the same loop and end up at the same place.
                return true;
            }
        } else if (next1 instanceof ReturnNode && next2 instanceof ReturnNode) {
            ReturnNode exit1 = (ReturnNode) next1;
            ReturnNode exit2 = (ReturnNode) next2;
            if (exit1.result() == exit2.result()) {
                // Exit the same loop and end up at the same place.
                return true;
            }
        }
        return false;
    }

    private static boolean prepareForSwap(ConstantReflectionProvider constantReflection, LogicNode a, LogicNode b) {
        DebugContext debug = a.getDebug();
        if (a instanceof InstanceOfNode) {
            InstanceOfNode instanceOfA = (InstanceOfNode) a;
            if (b instanceof IsNullNode) {
                IsNullNode isNullNode = (IsNullNode) b;
                if (isNullNode.getValue() == instanceOfA.getValue()) {
                    debug.log("Can swap instanceof and isnull if");
                    return true;
                }
            } else if (b instanceof InstanceOfNode) {
                InstanceOfNode instanceOfB = (InstanceOfNode) b;
                if (instanceOfA.getValue() == instanceOfB.getValue() && !instanceOfA.type().getType().isInterface() && !instanceOfB.type().getType().isInterface() &&
                                !instanceOfA.type().getType().isAssignableFrom(instanceOfB.type().getType()) && !instanceOfB.type().getType().isAssignableFrom(instanceOfA.type().getType())) {
                    // Two instanceof on the same value with mutually exclusive types.
                    debug.log("Can swap instanceof for types %s and %s", instanceOfA.type(), instanceOfB.type());
                    return true;
                }
            }
        } else if (a instanceof CompareNode) {
            CompareNode compareA = (CompareNode) a;
            Condition conditionA = compareA.condition();
            if (compareA.unorderedIsTrue()) {
                return false;
            }
            if (b instanceof CompareNode) {
                CompareNode compareB = (CompareNode) b;
                if (compareA == compareB) {
                    debug.log("Same conditions => do not swap and leave the work for global value numbering.");
                    return false;
                }
                if (compareB.unorderedIsTrue()) {
                    return false;
                }
                Condition comparableCondition = null;
                Condition conditionB = compareB.condition();
                if (compareB.getX() == compareA.getX() && compareB.getY() == compareA.getY()) {
                    comparableCondition = conditionB;
                } else if (compareB.getX() == compareA.getY() && compareB.getY() == compareA.getX()) {
                    comparableCondition = conditionB.mirror();
                }

                if (comparableCondition != null) {
                    Condition combined = conditionA.join(comparableCondition);
                    if (combined == null) {
                        // The two conditions are disjoint => can reorder.
                        debug.log("Can swap disjoint coditions on same values: %s and %s", conditionA, comparableCondition);
                        return true;
                    }
                } else if (conditionA == Condition.EQ && conditionB == Condition.EQ) {
                    boolean canSwap = false;
                    if ((compareA.getX() == compareB.getX() && valuesDistinct(constantReflection, compareA.getY(), compareB.getY()))) {
                        canSwap = true;
                    } else if ((compareA.getX() == compareB.getY() && valuesDistinct(constantReflection, compareA.getY(), compareB.getX()))) {
                        canSwap = true;
                    } else if ((compareA.getY() == compareB.getX() && valuesDistinct(constantReflection, compareA.getX(), compareB.getY()))) {
                        canSwap = true;
                    } else if ((compareA.getY() == compareB.getY() && valuesDistinct(constantReflection, compareA.getX(), compareB.getX()))) {
                        canSwap = true;
                    }

                    if (canSwap) {
                        debug.log("Can swap equality condition with one shared and one disjoint value.");
                        return true;
                    }
                }
            }
        }

        return false;
    }

    private static boolean valuesDistinct(ConstantReflectionProvider constantReflection, ValueNode a, ValueNode b) {
        if (a.isConstant() && b.isConstant()) {
            Boolean equal = constantReflection.constantEquals(a.asConstant(), b.asConstant());
            if (equal != null) {
                return !equal.booleanValue();
            }
        }

        Stamp stampA = a.stamp();
        Stamp stampB = b.stamp();
        return stampA.alwaysDistinct(stampB);
    }

    /**
     * Tries to remove an empty if construct or replace an if construct with a materialization.
     *
     * @return true if a transformation was made, false otherwise
     */
    private boolean removeOrMaterializeIf(SimplifierTool tool) {
        assert trueSuccessor().hasNoUsages() && falseSuccessor().hasNoUsages();
        if (trueSuccessor().next() instanceof AbstractEndNode && falseSuccessor().next() instanceof AbstractEndNode) {
            AbstractEndNode trueEnd = (AbstractEndNode) trueSuccessor().next();
            AbstractEndNode falseEnd = (AbstractEndNode) falseSuccessor().next();
            AbstractMergeNode merge = trueEnd.merge();
            if (merge == falseEnd.merge() && trueSuccessor().anchored().isEmpty() && falseSuccessor().anchored().isEmpty()) {
                PhiNode singlePhi = null;
                int distinct = 0;
                for (PhiNode phi : merge.phis()) {
                    ValueNode trueValue = phi.valueAt(trueEnd);
                    ValueNode falseValue = phi.valueAt(falseEnd);
                    if (trueValue != falseValue) {
                        distinct++;
                        singlePhi = phi;
                    }
                }
                if (distinct == 0) {
                    /*
                     * Multiple phis but merging same values for true and false, so simply delete
                     * the path
                     */
                    removeThroughFalseBranch(tool, merge);
                    return true;
                } else if (distinct == 1) {
                    ValueNode trueValue = singlePhi.valueAt(trueEnd);
                    ValueNode falseValue = singlePhi.valueAt(falseEnd);
                    ValueNode conditional = canonicalizeConditionalCascade(trueValue, falseValue);
                    if (conditional != null) {
                        singlePhi.setValueAt(trueEnd, conditional);
                        removeThroughFalseBranch(tool, merge);
                        return true;
                    }
                }
            }
        }
        if (trueSuccessor().next() instanceof ReturnNode && falseSuccessor().next() instanceof ReturnNode) {
            ReturnNode trueEnd = (ReturnNode) trueSuccessor().next();
            ReturnNode falseEnd = (ReturnNode) falseSuccessor().next();
            ValueNode trueValue = trueEnd.result();
            ValueNode falseValue = falseEnd.result();
            ValueNode value = null;
            if (trueValue != null) {
                if (trueValue == falseValue) {
                    value = trueValue;
                } else {
                    value = canonicalizeConditionalCascade(trueValue, falseValue);
                    if (value == null) {
                        return false;
                    }
                }
            }
            ReturnNode newReturn = graph().add(new ReturnNode(value));
            replaceAtPredecessor(newReturn);
            GraphUtil.killCFG(this);
            return true;
        }
        return false;
    }

    protected void removeThroughFalseBranch(SimplifierTool tool, AbstractMergeNode merge) {
        AbstractBeginNode trueBegin = trueSuccessor();
        LogicNode conditionNode = condition();
        graph().removeSplitPropagate(this, trueBegin);
        tool.addToWorkList(trueBegin);
        if (conditionNode != null) {
            GraphUtil.tryKillUnused(conditionNode);
        }
        if (merge.isAlive() && merge.forwardEndCount() > 1) {
            for (FixedNode end : merge.forwardEnds()) {
                Node cur = end;
                while (cur != null && cur.predecessor() instanceof BeginNode) {
                    cur = cur.predecessor();
                }
                if (cur != null && cur.predecessor() instanceof IfNode) {
                    tool.addToWorkList(cur.predecessor());
                }
            }
        }
    }

    private ValueNode canonicalizeConditionalCascade(ValueNode trueValue, ValueNode falseValue) {
        if (trueValue.getStackKind() != falseValue.getStackKind()) {
            return null;
        }
        if (trueValue.getStackKind() != JavaKind.Int && trueValue.getStackKind() != JavaKind.Long) {
            return null;
        }
        if (trueValue.isConstant() && falseValue.isConstant()) {
            return graph().unique(new ConditionalNode(condition(), trueValue, falseValue));
        } else if (!graph().isAfterExpandLogic()) {
            ConditionalNode conditional = null;
            ValueNode constant = null;
            boolean negateCondition;
            if (trueValue instanceof ConditionalNode && falseValue.isConstant()) {
                conditional = (ConditionalNode) trueValue;
                constant = falseValue;
                negateCondition = true;
            } else if (falseValue instanceof ConditionalNode && trueValue.isConstant()) {
                conditional = (ConditionalNode) falseValue;
                constant = trueValue;
                negateCondition = false;
            } else {
                return null;
            }
            boolean negateConditionalCondition = false;
            ValueNode otherValue = null;
            if (constant == conditional.trueValue()) {
                otherValue = conditional.falseValue();
                negateConditionalCondition = false;
            } else if (constant == conditional.falseValue()) {
                otherValue = conditional.trueValue();
                negateConditionalCondition = true;
            }
            if (otherValue != null && otherValue.isConstant()) {
                double shortCutProbability = probability(trueSuccessor());
                LogicNode newCondition = LogicNode.or(condition(), negateCondition, conditional.condition(), negateConditionalCondition, shortCutProbability);
                return graph().unique(new ConditionalNode(newCondition, constant, otherValue));
            } else if (!negateCondition && constant.isJavaConstant() && conditional.trueValue().isJavaConstant() && conditional.falseValue().isJavaConstant()) {
                IntegerLessThanNode lessThan = null;
                IntegerEqualsNode equals = null;
                if (condition() instanceof IntegerLessThanNode && conditional.condition() instanceof IntegerEqualsNode && constant.asJavaConstant().asLong() == -1 &&
                                conditional.trueValue().asJavaConstant().asLong() == 0 && conditional.falseValue().asJavaConstant().asLong() == 1) {
                    lessThan = (IntegerLessThanNode) condition();
                    equals = (IntegerEqualsNode) conditional.condition();
                } else if (condition() instanceof IntegerEqualsNode && conditional.condition() instanceof IntegerLessThanNode && constant.asJavaConstant().asLong() == 0 &&
                                conditional.trueValue().asJavaConstant().asLong() == -1 && conditional.falseValue().asJavaConstant().asLong() == 1) {
                    lessThan = (IntegerLessThanNode) conditional.condition();
                    equals = (IntegerEqualsNode) condition();
                }
                if (lessThan != null) {
                    assert equals != null;
                    if ((lessThan.getX() == equals.getX() && lessThan.getY() == equals.getY()) || (lessThan.getX() == equals.getY() && lessThan.getY() == equals.getX())) {
                        return graph().unique(new NormalizeCompareNode(lessThan.getX(), lessThan.getY(), conditional.trueValue().stamp().getStackKind(), false));
                    }
                }
            }
        }
        return null;
    }

    /**
     * Take an if that is immediately dominated by a merge with a single phi and split off any paths
     * where the test would be statically decidable creating a new merge below the approriate side
     * of the IfNode. Any undecidable tests will continue to use the original IfNode.
     *
     * @param tool
     */
    private boolean splitIfAtPhi(SimplifierTool tool) {
        if (graph().getGuardsStage().areFrameStatesAtSideEffects()) {
            // Disabled until we make sure we have no FrameState-less merges at this stage
            return false;
        }

        if (!(predecessor() instanceof MergeNode)) {
            return false;
        }
        MergeNode merge = (MergeNode) predecessor();
        if (merge.forwardEndCount() == 1) {
            // Don't bother.
            return false;
        }
        if (merge.usages().count() != 1 || merge.phis().count() != 1) {
            return false;
        }
        if (merge.stateAfter() != null) {
            /* We'll get the chance to simplify this after frame state assignment. */
            return false;
        }
        PhiNode phi = merge.phis().first();
        if (phi.usages().count() != 1) {
            /*
             * For simplicity the below code assumes assumes the phi goes dead at the end so skip
             * this case.
             */
            return false;
        }

        /*
         * Check that the condition uses the phi and that there is only one user of the condition
         * expression.
         */
        if (!conditionUses(condition(), phi)) {
            return false;
        }

        /*
         * We could additionally filter for the case that at least some of the Phi inputs or one of
         * the condition inputs are constants but there are cases where a non-constant is
         * simplifiable, usually where the stamp allows the question to be answered.
         */

        /* Each successor of the if gets a new merge if needed. */
        MergeNode trueMerge = null;
        MergeNode falseMerge = null;
        assert merge.stateAfter() == null;

        for (EndNode end : merge.forwardEnds().snapshot()) {
            Node value = phi.valueAt(end);
            LogicNode result = computeCondition(tool, condition, phi, value);
            if (result instanceof LogicConstantNode) {
                merge.removeEnd(end);
                if (((LogicConstantNode) result).getValue()) {
                    if (trueMerge == null) {
                        trueMerge = insertMerge(trueSuccessor());
                    }
                    trueMerge.addForwardEnd(end);
                } else {
                    if (falseMerge == null) {
                        falseMerge = insertMerge(falseSuccessor());
                    }
                    falseMerge.addForwardEnd(end);
                }
            } else if (result != condition) {
                // Build a new IfNode using the new condition
                BeginNode trueBegin = graph().add(new BeginNode());
                BeginNode falseBegin = graph().add(new BeginNode());

                if (result.graph() == null) {
                    result = graph().addOrUniqueWithInputs(result);
                }
                IfNode newIfNode = graph().add(new IfNode(result, trueBegin, falseBegin, trueSuccessorProbability));
                merge.removeEnd(end);
                ((FixedWithNextNode) end.predecessor()).setNext(newIfNode);

                if (trueMerge == null) {
                    trueMerge = insertMerge(trueSuccessor());
                }
                trueBegin.setNext(graph().add(new EndNode()));
                trueMerge.addForwardEnd((EndNode) trueBegin.next());

                if (falseMerge == null) {
                    falseMerge = insertMerge(falseSuccessor());
                }
                falseBegin.setNext(graph().add(new EndNode()));
                falseMerge.addForwardEnd((EndNode) falseBegin.next());

                end.safeDelete();
            }
        }

        transferProxies(trueSuccessor(), trueMerge);
        transferProxies(falseSuccessor(), falseMerge);

        cleanupMerge(merge);
        cleanupMerge(trueMerge);
        cleanupMerge(falseMerge);

        return true;
    }

    /**
     * @param condition
     * @param phi
     * @return true if the passed in {@code condition} uses {@code phi} and the condition is only
     *         used once. Since the phi will go dead the condition using it will also have to be
     *         dead after the optimization.
     */
    private static boolean conditionUses(LogicNode condition, PhiNode phi) {
        if (condition.usages().count() != 1) {
            return false;
        }
        if (condition instanceof ShortCircuitOrNode) {
            if (condition.graph().getGuardsStage().areDeoptsFixed()) {
                /*
                 * It can be unsafe to simplify a ShortCircuitOr before deopts are fixed because
                 * conversion to guards assumes that all the required conditions are being tested.
                 * Simplfying the condition based on context before this happens may lose a
                 * condition.
                 */
                ShortCircuitOrNode orNode = (ShortCircuitOrNode) condition;
                return (conditionUses(orNode.x, phi) || conditionUses(orNode.y, phi));
            }
        } else if (condition instanceof Canonicalizable.Unary<?>) {
            Canonicalizable.Unary<?> unary = (Canonicalizable.Unary<?>) condition;
            return unary.getValue() == phi;
        } else if (condition instanceof Canonicalizable.Binary<?>) {
            Canonicalizable.Binary<?> binary = (Canonicalizable.Binary<?>) condition;
            return binary.getX() == phi || binary.getY() == phi;
        }
        return false;
    }

    /**
     * Canonicalize {@code} condition using {@code value} in place of {@code phi}.
     *
     * @param tool
     * @param condition
     * @param phi
     * @param value
     * @return an improved LogicNode or the original condition
     */
    @SuppressWarnings("unchecked")
    private static LogicNode computeCondition(SimplifierTool tool, LogicNode condition, PhiNode phi, Node value) {
        if (condition instanceof ShortCircuitOrNode) {
            if (condition.graph().getGuardsStage().areDeoptsFixed() && !condition.graph().isAfterExpandLogic()) {
                ShortCircuitOrNode orNode = (ShortCircuitOrNode) condition;
                LogicNode resultX = computeCondition(tool, orNode.x, phi, value);
                LogicNode resultY = computeCondition(tool, orNode.y, phi, value);
                if (resultX != orNode.x || resultY != orNode.y) {
                    LogicNode result = orNode.canonical(tool, resultX, resultY);
                    if (result != orNode) {
                        return result;
                    }
                    /*
                     * Create a new node to carry the optimized inputs.
                     */
                    ShortCircuitOrNode newOr = new ShortCircuitOrNode(resultX, orNode.xNegated, resultY,
                                    orNode.yNegated, orNode.getShortCircuitProbability());
                    return newOr.canonical(tool);
                }
                return orNode;
            }
        } else if (condition instanceof Canonicalizable.Binary<?>) {
            Canonicalizable.Binary<Node> compare = (Canonicalizable.Binary<Node>) condition;
            if (compare.getX() == phi) {
                return (LogicNode) compare.canonical(tool, value, compare.getY());
            } else if (compare.getY() == phi) {
                return (LogicNode) compare.canonical(tool, compare.getX(), value);
            }
        } else if (condition instanceof Canonicalizable.Unary<?>) {
            Canonicalizable.Unary<Node> compare = (Canonicalizable.Unary<Node>) condition;
            if (compare.getValue() == phi) {
                return (LogicNode) compare.canonical(tool, value);
            }
        }
        if (condition instanceof Canonicalizable) {
            return (LogicNode) ((Canonicalizable) condition).canonical(tool);
        }
        return condition;
    }

    private static void transferProxies(AbstractBeginNode successor, MergeNode falseMerge) {
        if (successor instanceof LoopExitNode && falseMerge != null) {
            LoopExitNode loopExitNode = (LoopExitNode) successor;
            for (ProxyNode proxy : loopExitNode.proxies().snapshot()) {
                proxy.replaceFirstInput(successor, falseMerge);
            }
        }
    }

    private void cleanupMerge(MergeNode merge) {
        if (merge != null && merge.isAlive()) {
            if (merge.forwardEndCount() == 0) {
                GraphUtil.killCFG(merge);
            } else if (merge.forwardEndCount() == 1) {
                graph().reduceTrivialMerge(merge);
            }
        }
    }

    private MergeNode insertMerge(AbstractBeginNode begin) {
        MergeNode merge = graph().add(new MergeNode());
        if (!begin.anchored().isEmpty()) {
            Object before = null;
            before = begin.anchored().snapshot();
            begin.replaceAtUsages(InputType.Guard, merge);
            begin.replaceAtUsages(InputType.Anchor, merge);
            assert begin.anchored().isEmpty() : before + " " + begin.anchored().snapshot();
        }

        AbstractBeginNode theBegin = begin;
        if (begin instanceof LoopExitNode) {
            // Insert an extra begin to make it easier.
            theBegin = graph().add(new BeginNode());
            begin.replaceAtPredecessor(theBegin);
            theBegin.setNext(begin);
        }
        FixedNode next = theBegin.next();
        next.replaceAtPredecessor(merge);
        theBegin.setNext(graph().add(new EndNode()));
        merge.addForwardEnd((EndNode) theBegin.next());
        merge.setNext(next);
        return merge;
    }

    /**
     * Tries to connect code that initializes a variable directly with the successors of an if
     * construct that switches on the variable. For example, the pseudo code below:
     *
     * <pre>
     * contains(list, e, yes, no) {
     *     if (list == null || e == null) {
     *         condition = false;
     *     } else {
     *         condition = false;
     *         for (i in list) {
     *             if (i.equals(e)) {
     *                 condition = true;
     *                 break;
     *             }
     *         }
     *     }
     *     if (condition) {
     *         return yes;
     *     } else {
     *         return no;
     *     }
     * }
     * </pre>
     *
     * will be transformed into:
     *
     * <pre>
     * contains(list, e, yes, no) {
     *     if (list == null || e == null) {
     *         return no;
     *     } else {
     *         condition = false;
     *         for (i in list) {
     *             if (i.equals(e)) {
     *                 return yes;
     *             }
     *         }
     *         return no;
     *     }
     * }
     * </pre>
     *
     * @return true if a transformation was made, false otherwise
     */
    private boolean removeIntermediateMaterialization(SimplifierTool tool) {
        if (!(predecessor() instanceof AbstractMergeNode) || predecessor() instanceof LoopBeginNode) {
            return false;
        }
        AbstractMergeNode merge = (AbstractMergeNode) predecessor();

        if (!(condition() instanceof CompareNode)) {
            return false;
        }

        CompareNode compare = (CompareNode) condition();
        if (compare.getUsageCount() != 1) {
            return false;
        }

        // Only consider merges with a single usage that is both a phi and an operand of the
        // comparison
        NodeIterable<Node> mergeUsages = merge.usages();
        if (mergeUsages.count() != 1) {
            return false;
        }
        Node singleUsage = mergeUsages.first();
        if (!(singleUsage instanceof ValuePhiNode) || (singleUsage != compare.getX() && singleUsage != compare.getY())) {
            return false;
        }

        // Ensure phi is used by at most the comparison and the merge's frame state (if any)
        ValuePhiNode phi = (ValuePhiNode) singleUsage;
        NodeIterable<Node> phiUsages = phi.usages();
        if (phiUsages.count() > 2) {
            return false;
        }
        for (Node usage : phiUsages) {
            if (usage != compare && usage != merge.stateAfter()) {
                return false;
            }
        }

        List<EndNode> mergePredecessors = merge.cfgPredecessors().snapshot();
        assert phi.valueCount() == merge.forwardEndCount();

        Constant[] xs = constantValues(compare.getX(), merge, false);
        Constant[] ys = constantValues(compare.getY(), merge, false);
        if (xs == null || ys == null) {
            return false;
        }

        // Sanity check that both ends are not followed by a merge without frame state.
        if (!checkFrameState(trueSuccessor()) && !checkFrameState(falseSuccessor())) {
            return false;
        }

        List<EndNode> falseEnds = new ArrayList<>(mergePredecessors.size());
        List<EndNode> trueEnds = new ArrayList<>(mergePredecessors.size());
        EconomicMap<AbstractEndNode, ValueNode> phiValues = EconomicMap.create(Equivalence.IDENTITY, mergePredecessors.size());

        AbstractBeginNode oldFalseSuccessor = falseSuccessor();
        AbstractBeginNode oldTrueSuccessor = trueSuccessor();

        setFalseSuccessor(null);
        setTrueSuccessor(null);

        Iterator<EndNode> ends = mergePredecessors.iterator();
        for (int i = 0; i < xs.length; i++) {
            EndNode end = ends.next();
            phiValues.put(end, phi.valueAt(end));
            if (compare.condition().foldCondition(xs[i], ys[i], tool.getConstantReflection(), compare.unorderedIsTrue())) {
                trueEnds.add(end);
            } else {
                falseEnds.add(end);
            }
        }
        assert !ends.hasNext();
        assert falseEnds.size() + trueEnds.size() == xs.length;

        connectEnds(falseEnds, phiValues, oldFalseSuccessor, merge, tool);
        connectEnds(trueEnds, phiValues, oldTrueSuccessor, merge, tool);

        if (this.trueSuccessorProbability == 0.0) {
            for (AbstractEndNode endNode : trueEnds) {
                propagateZeroProbability(endNode);
            }
        }

        if (this.trueSuccessorProbability == 1.0) {
            for (AbstractEndNode endNode : falseEnds) {
                propagateZeroProbability(endNode);
            }
        }

        /*
         * Remove obsolete ends only after processing all ends, otherwise oldTrueSuccessor or
         * oldFalseSuccessor might have been removed if it is a LoopExitNode.
         */
        if (falseEnds.isEmpty()) {
            GraphUtil.killCFG(oldFalseSuccessor);
        }
        if (trueEnds.isEmpty()) {
            GraphUtil.killCFG(oldTrueSuccessor);
        }
        GraphUtil.killCFG(merge);

        assert !merge.isAlive() : merge;
        assert !phi.isAlive() : phi;
        assert !compare.isAlive() : compare;
        assert !this.isAlive() : this;

        return true;
    }

    private void propagateZeroProbability(FixedNode startNode) {
        Node prev = null;
        for (FixedNode node : GraphUtil.predecessorIterable(startNode)) {
            if (node instanceof IfNode) {
                IfNode ifNode = (IfNode) node;
                if (ifNode.trueSuccessor() == prev) {
                    if (ifNode.trueSuccessorProbability == 0.0) {
                        return;
                    } else if (ifNode.trueSuccessorProbability == 1.0) {
                        continue;
                    } else {
                        ifNode.setTrueSuccessorProbability(0.0);
                        return;
                    }
                } else if (ifNode.falseSuccessor() == prev) {
                    if (ifNode.trueSuccessorProbability == 1.0) {
                        return;
                    } else if (ifNode.trueSuccessorProbability == 0.0) {
                        continue;
                    } else {
                        ifNode.setTrueSuccessorProbability(1.0);
                        return;
                    }
                } else {
                    throw new GraalError("Illegal state");
                }
            } else if (node instanceof AbstractMergeNode && !(node instanceof LoopBeginNode)) {
                for (AbstractEndNode endNode : ((AbstractMergeNode) node).cfgPredecessors()) {
                    propagateZeroProbability(endNode);
                }
                return;
            }
            prev = node;
        }
    }

    private static boolean checkFrameState(FixedNode start) {
        FixedNode node = start;
        while (true) {
            if (node instanceof AbstractMergeNode) {
                AbstractMergeNode mergeNode = (AbstractMergeNode) node;
                if (mergeNode.stateAfter() == null) {
                    return false;
                } else {
                    return true;
                }
            } else if (node instanceof StateSplit) {
                StateSplit stateSplitNode = (StateSplit) node;
                if (stateSplitNode.stateAfter() != null) {
                    return true;
                }
            }

            if (node instanceof ControlSplitNode) {
                ControlSplitNode controlSplitNode = (ControlSplitNode) node;
                for (Node succ : controlSplitNode.cfgSuccessors()) {
                    if (checkFrameState((FixedNode) succ)) {
                        return true;
                    }
                }
                return false;
            } else if (node instanceof FixedWithNextNode) {
                FixedWithNextNode fixedWithNextNode = (FixedWithNextNode) node;
                node = fixedWithNextNode.next();
            } else if (node instanceof AbstractEndNode) {
                AbstractEndNode endNode = (AbstractEndNode) node;
                node = endNode.merge();
            } else if (node instanceof ControlSinkNode) {
                return true;
            } else {
                return false;
            }
        }
    }

    /**
     * Connects a set of ends to a given successor, inserting a merge node if there is more than one
     * end. If {@code ends} is not empty, then {@code successor} is added to {@code tool}'s
     * {@linkplain SimplifierTool#addToWorkList(org.graalvm.compiler.graph.Node) work list}.
     *
     * @param oldMerge the merge being removed
     * @param phiValues the values of the phi at the merge, keyed by the merge ends
     */
    private void connectEnds(List<EndNode> ends, EconomicMap<AbstractEndNode, ValueNode> phiValues, AbstractBeginNode successor, AbstractMergeNode oldMerge, SimplifierTool tool) {
        if (!ends.isEmpty()) {
            if (ends.size() == 1) {
                AbstractEndNode end = ends.get(0);
                ((FixedWithNextNode) end.predecessor()).setNext(successor);
                oldMerge.removeEnd(end);
                GraphUtil.killCFG(end);
            } else {
                // Need a new phi in case the frame state is used by more than the merge being
                // removed
                AbstractMergeNode newMerge = graph().add(new MergeNode());
                PhiNode oldPhi = (PhiNode) oldMerge.usages().first();
                PhiNode newPhi = graph().addWithoutUnique(new ValuePhiNode(oldPhi.stamp(), newMerge));

                for (EndNode end : ends) {
                    newPhi.addInput(phiValues.get(end));
                    newMerge.addForwardEnd(end);
                }

                FrameState stateAfter = oldMerge.stateAfter();
                if (stateAfter != null) {
                    stateAfter = stateAfter.duplicate();
                    stateAfter.replaceFirstInput(oldPhi, newPhi);
                    newMerge.setStateAfter(stateAfter);
                }

                newMerge.setNext(successor);
            }
            tool.addToWorkList(successor);
        }
    }

    /**
     * Gets an array of constants derived from a node that is either a {@link ConstantNode} or a
     * {@link PhiNode} whose input values are all constants. The length of the returned array is
     * equal to the number of ends terminating in a given merge node.
     *
     * @return null if {@code node} is neither a {@link ConstantNode} nor a {@link PhiNode} whose
     *         input values are all constants
     */
    public static Constant[] constantValues(ValueNode node, AbstractMergeNode merge, boolean allowNull) {
        if (node.isConstant()) {
            Constant[] result = new Constant[merge.forwardEndCount()];
            Arrays.fill(result, node.asConstant());
            return result;
        }

        if (node instanceof PhiNode) {
            PhiNode phi = (PhiNode) node;
            if (phi.merge() == merge && phi instanceof ValuePhiNode && phi.valueCount() == merge.forwardEndCount()) {
                Constant[] result = new Constant[merge.forwardEndCount()];
                int i = 0;
                for (ValueNode n : phi.values()) {
                    if (!allowNull && !n.isConstant()) {
                        return null;
                    }
                    result[i++] = n.asConstant();
                }
                return result;
            }
        }

        return null;
    }

    @Override
    public AbstractBeginNode getPrimarySuccessor() {
        return this.trueSuccessor();
    }

    public AbstractBeginNode getSuccessor(boolean result) {
        return result ? this.trueSuccessor() : this.falseSuccessor();
    }

    @Override
    public boolean setProbability(AbstractBeginNode successor, double value) {
        if (successor == this.trueSuccessor()) {
            this.setTrueSuccessorProbability(value);
            return true;
        } else if (successor == this.falseSuccessor()) {
            this.setTrueSuccessorProbability(1.0 - value);
            return true;
        }
        return false;
    }

    @Override
    public int getSuccessorCount() {
        return 2;
    }
}<|MERGE_RESOLUTION|>--- conflicted
+++ resolved
@@ -375,11 +375,7 @@
         }
 
         // Falsify the reference check.
-<<<<<<< HEAD
-        setCondition(graph().addOrUnique(LogicConstantNode.contradiction()));
-=======
         setCondition(graph().addOrUniqueWithInputs(LogicConstantNode.contradiction()));
->>>>>>> 049d9f45
 
         return true;
     }
